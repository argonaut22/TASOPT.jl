# TASOPT.jl Documentation

`TASOPT.jl` is a multi-disciplinary aircraft design and optimization code implemented in Julia based on [`TASOPT`](http://web.mit.edu/drela/Public/web/tasopt/) by Mark Drela.

<<<<<<< HEAD
It can currently model tube-and-wing aircraft using 2D viscous-invisicd CFD to calculate aerodynamic performance, simple beam bending theory to size the wings, and thermodynamic cycle modeling to calculate engine performance.

## Getting started

There are several workflows that are possible to use `TASOPT.jl`. We outline here the most common few.

### Simple install

The easiest way to run `TASOPT.jl` would be to add the package using the julia package manager using the github repository.

You can do this by starting a Julia session and then activating the package manager by typing `]` and then entering:
```julia-repl
pkg> add "git@github.mit.edu:LAE/TAESOPT.jl.git"
```

You can then import `TASOPT` as you would with any Julia package:
```julia-repl
julia> using TASOPT
```
### Local development

If you are going to develop the source code of `TASOPT.jl` you might benefit from a local clone of the git repository which
can then fit into a workflow using [`Revise.jl`](https://timholy.github.io/Revise.jl/stable/) for example.

Step 1: Clone the git repo locally
```bash
git clone git@github.mit.edu:LAE/TAESOPT.jl.git
```

Step 2: `cd` to the folder where TASOPT is cloned

Step 3: Use `Pkg` to install/ develop the package

```julia
pkg> dev .
```

You should now be able to import TASOPT from within any Julia script in your base environment.

!!! tip If you are using `Revise.jl` be sure to first import `Revise` before importing `TASOPT`

    ```julia
    using Revise
    using TASOPT
    ```
=======
It can currently model tube-and-wing aircraft using 2D viscous-invisicd CFD to calculate aerodynamic performance, simple beam bending theory to size the wings, and thermodynamic cycle modeling to calculate engine performance.
>>>>>>> 14467329
<|MERGE_RESOLUTION|>--- conflicted
+++ resolved
@@ -2,7 +2,6 @@
 
 `TASOPT.jl` is a multi-disciplinary aircraft design and optimization code implemented in Julia based on [`TASOPT`](http://web.mit.edu/drela/Public/web/tasopt/) by Mark Drela.
 
-<<<<<<< HEAD
 It can currently model tube-and-wing aircraft using 2D viscous-invisicd CFD to calculate aerodynamic performance, simple beam bending theory to size the wings, and thermodynamic cycle modeling to calculate engine performance.
 
 ## Getting started
@@ -47,7 +46,4 @@
     ```julia
     using Revise
     using TASOPT
-    ```
-=======
-It can currently model tube-and-wing aircraft using 2D viscous-invisicd CFD to calculate aerodynamic performance, simple beam bending theory to size the wings, and thermodynamic cycle modeling to calculate engine performance.
->>>>>>> 14467329
+    ```