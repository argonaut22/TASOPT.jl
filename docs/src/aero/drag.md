--- conflicted
+++ resolved
@@ -109,11 +109,7 @@
 
 ## Total drag calculation
 ```@docs
-<<<<<<< HEAD
-aerodynamics.cdsum!(parg, para, pare, wing, htail, vtail, computes_surfcd)
-=======
-aerodynamics.cdsum!(ac, imission, ip, icdfun)
->>>>>>> 317c8a49
+aerodynamics.cdsum!(ac, imission, ip, computes_surfcd)
 ```
 ---
 
