--- conflicted
+++ resolved
@@ -5,11 +5,8 @@
 
 aerodynamics = TASOPT.aerodynamics
 structures = TASOPT.structures
-<<<<<<< HEAD
 engine = TASOPT.engine
-=======
 aircraft = TASOPT.aircraft
->>>>>>> b1f307b6
 
 using Documenter
 
