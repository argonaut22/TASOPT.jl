export unpack_ac, unpack_ac_components
"""
    unpack_ac(ac, imission; ip = 0)
Helper function to unpack all aircraft parameters.

!!! details "🔃 Inputs and Outputs"
    **Inputs:**
    - `ac::aircraft` : aircraft object to unpack   
    - `imission::Int64`: mission index
    - `ip::Int64`: mission point index (optional)
    **Outputs:**
    - `parg::AbstractArray{Float64}` : Geometry parameters 
    - `parm::AbstractArray{Float64}` : Mission parameters                    
    - `para::AbstractArray{Float64}` : Aero parameters                       
    - `pare::AbstractArray{Float64}` : Engine parameters      
    - `options::Options` : aircraft configuration options
    - `fuse::Fuselage` : fuselage parameters             
    - `fuse_tank::fuselage_tank` : fuel tank in fuselage parameters
    - `wing::Wing` : wing object
    - `htail::Tail` : horizontal stabilizer object
    - `vtail::Tail` : vertical stabilizer object
    - `engine::Engine`: engine object
    - `landing_gear::LandingGear`: landing gear object
"""
function unpack_ac(ac, imission::Int64; ip::Int64 = 0)
    parg = ac.parg
    parm = view(ac.parm, :, imission) 
    options = ac.options

    fuse_tank = ac.fuse_tank
    fuse = ac.fuselage 
    wing = ac.wing
    htail = ac.htail
    vtail = ac.vtail
    eng = ac.engine
    landing_gear = ac.landing_gear

    if ip == 0 #If no point is given
        para = view(ac.para, :, :, imission)
        pare = view(ac.pare, :, :, imission)
    else #ip is given
        para = view(ac.para, :, ip, imission)
        pare = view(ac.pare, :, ip, imission)
    end

<<<<<<< HEAD
    return pari, parg, parm, para, pare, fuse, fuse_tank, wing, htail, vtail, eng, landing_gear
=======
    return parg, parm, para, pare, options, fuse, fuse_tank, wing, htail, vtail, engine, landing_gear
>>>>>>> fd01f2a0
end

"""
    unpack_ac_components(ac)
    
Helper function to unpack aircraft physical components.

!!! details "🔃 Inputs and Outputs"
    **Inputs:**
    - `ac::aircraft` : aircraft object to unpack   
    **Outputs:**
    - `parg::AbstractArray{Float64}` : Geometry parameters      
    - `options::Options` : aircraft configuration options
    - `fuse::Fuselage` : fuselage parameters             
    - `fuse_tank::fuselage_tank` : fuel tank in fuselage parameters
    - `wing::Wing` : wing object
    - `htail::Tail` : horizontal stabilizer object
    - `vtail::Tail` : vertical stabilizer object
    - `landing_gear::LandingGear`: landing gear object
"""
function unpack_ac_components(ac)
    parg = ac.parg
    options = ac.options
    fuse_tank = ac.fuse_tank
    fuse = ac.fuselage 
    wing = ac.wing
    htail = ac.htail
    vtail = ac.vtail
    landing_gear = ac.landing_gear

    return parg, options, fuse, fuse_tank, wing, htail, vtail, engine, landing_gear
end<|MERGE_RESOLUTION|>--- conflicted
+++ resolved
@@ -43,11 +43,7 @@
         pare = view(ac.pare, :, ip, imission)
     end
 
-<<<<<<< HEAD
-    return pari, parg, parm, para, pare, fuse, fuse_tank, wing, htail, vtail, eng, landing_gear
-=======
-    return parg, parm, para, pare, options, fuse, fuse_tank, wing, htail, vtail, engine, landing_gear
->>>>>>> fd01f2a0
+    return parg, parm, para, pare, options, fuse, fuse_tank, wing, htail, vtail, eng, landing_gear
 end
 
 """
