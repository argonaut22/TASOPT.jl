
#---- indices for integer variables and flags
      iifuel   =  1  # index specifying the fuel (see gasfun.f)    0 = JetA 1 = LH2      
      iifwcen  =  2  # 0 = no fuel in center box  1 = fuel in center box
      iiwplan  =  3  # 0 = bare wing 1 = cantilever with engine 2 = strut braced
      iiengloc =  4  # 1 = engines on wing 2 = engines on fuselage "Options.engine_location"  
      iiengwgt =  5  # 1 = basic tech eng. weight 2 = advanced tech eng. weight 
      iiBLIc   =  6  # 0 = core in clean flow 1 = core ingests KE defect   
      iifclose =  7  # 0 = fuse tapers to point 1 = tapers to edge 
      iixwmove = 8  # 0 = wing centroid fixed 1 = move wing to balance
      iifwing  = 9  # 0 = no fuel in wing (for LH2) 1 = fuel in wing
      iicalcCMVf = 10
      iiengtype  = 11  # 0 = Turboelectric engine; 1 = Turbofan engine; "prop_sys_arch"
      iiopt      = 12  # 0 = run sizing loop only; 1 = run optimization procedure "optimize"
      iiaircraftclass = 13 # 737 = 737 size aircraft; 777 = 777 size aircraft
      iinftanks = 14 # number of fuel tanks in fuselage
      iiengmodel = 15 #engine model 
      iidoubledeck = 16 #double decker flag
      iitotal    = 16

#---- indices for missions to be examined 
#-      (different Ranges Payloads ...)
      imwOpt     =  1 
      imRange    =  2
      imWpay     =  3 
      imWperpax  =  4
      imaltTO    =  5
      imT0TO     =  6
      imWTO      =  7
      imWfuel    =  8
      imPFEI     =  9
      imV1       = 10
      imV2       = 11
      imtTO      = 12
      imFTO      = 13
      iml1       = 14
      imlTO      = 15
      imlBF      = 16
      imlCB      = 17
      imgamVTO   = 18
      imgamVBF   = 19
      imgamVCB   = 20
      imgamVDE1  = 21
      imgamVDEn  = 22
      imthCB     = 23
      imxCB      = 24
      imzCB      = 25
      imxFO      = 26
      imzFO      = 27
      imdBSL     = 28
      imdBCB     = 29
      imdBFO     = 30
      imfexcdw   = 31
      imfexcdt   = 32
      imfexcdf   = 33
      imDeltaTatm= 34
      imLHVfuel  = 35
      imtotal    = 35

#---- indices for geometry (airframe) variables and other sizing variables
### Good Riddance ###
### Good Riddance ###
      const igRange    =   1
      const igWMTO     =   2
      const igWpay     =   3
      const igWfuel    =   4
      const igWfmax    =   5
      const igrWfmax   =   6
      const igWebare   =  7
      const igWnace    =  8
      const igWeng     =  9
      const igdxWfuel  =  10
      const igxCGfwd   =  11
      const igxCGaft   =  12
      const igfreserve =  13
      const igfeadd    =  14
      const igfpylon   =  15
      const igflgnose  =  16
      const igflgmain  =  17
      const igNlift    =  18
      const igNland    =  19
      const igVne      =  20
      const igneng     =  21
      const igGearf    =  22
      const igfTt4CL1  =  23
      const igfTt4CLn  =  24
      const igHTRf     =  25
      const igHTRlc    =  26
      const igHTRhc    =  27
      const igrSnace   =  28
      const igrVnace   =  29
      const igfSnace   =  30
      const igpcabin   =  31
      const igdeltap   =  32
      const igxeng     =  33     
      const igxlgnose  = 34
      const igdxlgmain = 35
      const igyeng     = 36
      const igcabVol   = 37
      const igrpayfwd  = 38
      const igrpayaft  = 39
      const igxNP      = 40
      const igCMVf1    = 41
      const igCLMf0    = 42
      const igdCLnda   = 43
      const igdCLhdCL  = 44
      const igdCLndCL  = 45
      const igCLhspec  = 46
      const igCLveout  = 47
      const igfCDhcen  = 48
      const igrMh      = 49
      const igrMv      = 50
      const igsigfac   = 51
      const igrhofuel  = 52
      const igfLo      = 53
      const igfLt      = 54
      const igfLn      = 55
### Good Riddance ###
      const igfBLIw    = 56
      const igfBLIf    = 57
      const igdfan     = 58
      const igdlcomp   = 59
      const igdhcomp   = 60
      const iglnace    = 61
      const igA5       = 62
      const igA7       = 63
      const igTmetal   = 64
      const igcdefan   = 65
      const igCDgear   = 66
      const igCDspoil  = 67
      const igmuroll   = 68
      const igmubrake  = 69
      const ighobst    = 70
      const iglBFmax   = 71
      const iggtocmin  = 72
      const igdBSLmax  = 73
      const igdBCBmax  = 74
      const igmofWpay  = 75
      const igmofWMTO  = 76
      const igPofWpay  = 77
      const igPofWMTO  = 78

      # Adding indices to store TE weights and locations
      const igWtshaft  = 79
      const igWgen     = 80
      const igWinv     = 81
      const igWmot     = 82
      const igWfan     = 83
      const igWftank   = 84

      const igxtshaft  = 85
      const igxgen     = 86
      const igxinv     = 87
      const igxmot     = 88
      const igxfan     = 89
      const igxftank   = 90
      
      const igxcables  = 91
      const igWcables  = 92

      const igxcat     = 93
      const igWcat     = 94

      const igWtesys   = 95
      const igxWtesys  = 96

      const iglftank   = 97
      const igWinsftank= 98
      const igxWftank  = 99
      
      const igRftank   = 100
      const igWc3des   = 101

      const igdaftfan  = 102
      const iglnaceaft = 103

      const igneout    = 104
      const igyeout    = 105
      const igyeinn    = 106
      const iglftankin = 107 #lftank input
      const igLHVfuel  = 108
      const igWfburn   = 109

      const igWaftfan  = 110
      const igWfanGB   = 111
      const igWaftfanGB   = 112
      const igWrect    = 113
      const igWtms     = 114

      const igfanPCT   = 115

      const iggamVtarget = 116

      const igWpaymax    = 117

      const ig_YC = 118
      const ig_YH = 119
      const ig_YO = 120
      const ig_YN = 121
      const ig_MW = 122
      const ighfuel      = 123
      const igTfuel      = 124

      const igxftankaft  = 125
      const igdxeng2wbox = 126

      const igxWfuel = 127

### Good Riddance ###
### Good Riddance ###
### Good Riddance ###
### Good Riddance ###

      const igWfvent = 128
      const igdHXPreC = 129
      const igdHXInterC = 130
      const igdHXRegen = 131
      const igHXaddmassfrac = 132
      const igWHXs = 133
      const igtotal    = 133

# indices for turbo-electric systems - really just the electrical machines
      const ite_ratSM   = 1
      const ite_ratAg   = 2
      const ite_ratM    = 3
      const ite_ratSp   = 4
      const ite_ratW    = 5
      const ite_ratShft = 6
      const ite_z       = 7
      const ite_kServ   = 8
      const ite_ratSd   = 9
      const ite_kpf     = 10
      const ite_wSd     = 11
      const ite_Nshrt   = 12
      const ite_hRS     = 13
      const ite_Tarm    = 14
      const ite_kst     = 15
      const ite_p        = 16
      const ite_Br       = 17
      const ite_BSat     = 18
      const ite_mu0      = 19
      const ite_rhoMag   = 20
      const ite_rhoCu    = 21
      const ite_rhoFe    = 22
      const ite_rhoSteel = 23
      const ite_tauMax   = 24
      const ite_sigCu    = 25
      const ite_thetaCu  = 26
      const ite_psi      = 27
      const ite_pb0      = 28
      const ite_Bb0      = 29
      const ite_fb0      = 30
      const ite_epsb     = 31   
      const ite_epsf     = 32 
      const ite_lambda   = 33
      const ite_kw       = 34
      const ite_ks       = 35
      const ite_BAg      = 36
      const ite_rRoti    = 37
      const ite_hM       = 38
      const ite_lRot     = 39
      const ite_hAg      = 40
      const ite_areaArm  = 41
      const ite_Bsbi     = 42
      const ite_Bt       = 43
      const ite_mSBI     = 44
      const ite_mTeeth   = 45
      const ite_lArm     = 46
      const ite_NSz      = 47
      const ite_Wpmsm    = 48
      const ite_k1       = 49  # k1, k2, k3 are inverter constants for efficiency calcs
      const ite_k2       = 50
      const ite_k3       = 51
      const ite_Pinvdes  = 52  # Stores design inverter power
      const ite_SPdes    = 53  # Specific power at design
      const ite_effdes   = 54  

      const ite_total    = 54


# indices for powertrain
      const ipt_nfan    = 1
      const ipt_ngen    = 2
      const ipt_nTshaft = 3

      const ipt_pifan   = 4
      const ipt_piLPC   = 5
      const ipt_piHPC   = 6

      const ipt_ARgen       = 7
      const ipt_sigAgGen    = 8
      const ipt_ratSplitGen = 9

      const ipt_ARmot       = 10
      const ipt_sigAgMot    = 11
      const ipt_ratSplitMot = 12
      
      const ipt_Tt41     = 13

      const ipt_cpsi    = 14
      const ipt_wcat    = 15
      const ipt_lcat    = 16
      const ipt_deNOx   = 17

      const ipt_Wfan     = 18
      const ipt_Wmot     = 19
      const ipt_Winv     = 20
      const ipt_Wcables  = 21
      const ipt_Wgen     = 22
      const ipt_Wtshaft  = 23
      const ipt_Wnacelle = 24
      const ipt_Wcatalyst= 25
      const ipt_Wpttotal = 26
      
      const ipt_NdesGen  = 27
      const ipt_NdesFan  = 28
      const ipt_NdesMot  = 29
      
      const ipt_fb0      = 30
      const ipt_epsb     = 31   
      const ipt_epsf     = 32 
      const ipt_lambda   = 33
      const ipt_kw       = 34
      const ipt_ks       = 35
      const ipt_BAg      = 36
      const ipt_rRoti    = 37
      const ipt_hM       = 38
      const ipt_lRot     = 39
      const ipt_hAg      = 40
      const ipt_areaArm  = 41
      const ipt_Bsbi     = 42
      const ipt_Bt       = 43
      const ipt_mSBI     = 44
      const ipt_mTeeth   = 45
      const ipt_lArm     = 46
      const ipt_NSz      = 47
      const ipt_Wpmsm    = 48
      const ipt_k1       = 49  # k1, k2, k3 are inverter constants for efficiency calcs
      const ipt_k2       = 50
      const ipt_k3       = 51
      const ipt_Pinvdes  = 52  # Stores design inverter power

      const ipt_time_NPSS  = 53
      const ipt_calls_NPSS = 54
      const ipt_FanGR      = 55

      const ipt_Ptshaft   = 56
      const ipt_Fnsplit   = 57 # Thrust split between fuse mounted fans and wing podded fans

      const ipt_Rcable    = 58
      const ipt_Vcable    = 59
      const ipt_lcable    = 60
      const ipt_sigcon    = 61 # Conductance of conductor
      const ipt_alphacon  = 62 # Temp coeff
      const ipt_rholcable = 63 # linear density kg/m
      const ipt_rhocon    = 64
      const ipt_Jmax      = 65
      const ipt_rhoins    = 66
      const ipt_Emax      = 67
      const ipt_kpf       = 68
      
      const ipt_Pelec_mot = 69
      const ipt_Pelec_gen = 70


      const ipt_total     = 70

#---- indices for aero variables at each mission point
      iaalt     =  1
      iatime    =  2
      iaRange   =  3
      iafracW   =  4
      iaWbuoy   =  5
      iaMach    =  6
      iaReunit  =  7
      iagamV    =  9
      iaCL      = 10
      iaCD      = 11
      iaCDi     = 12
      iaDAfsurf = 13
      iaDAfwake = 14
      iaKAfTE   = 15
      iaPAfinf  = 16
      iaCDfuse  = 17
      iaCDwing  = 18
      iaCDhtail = 19
      iaCDvtail = 20
      iaCDnace  = 21
      iaCDstrut = 22
      iaCDover  = 23
      iaCfnace  = 24
      iarcls    = 25
      iarclt    = 26
      iaclpo    = 27
      iaclps    = 28
      iaclpt    = 29
      iacmpo    = 30
      iacmps    = 31
      iacmpt    = 32
      iafduo    = 33
      iafdus    = 34
      iafdut    = 35
      iaclpmax  = 36
      iaCLh     = 37
      iaCMw0    = 38
      iaCMw1    = 39
      iaCMh0    = 40
      iaCMh1    = 41
      iaCMwing  = 42
      iaCMfuse  = 43
      iaCMtail  = 44
      iaxCG     = 45
      iaxCP     = 46
      iaxNP     = 47
      iafexcdw  = 48
      iafexcdt  = 49
      iafexcdf  = 50
      iacdfw    = 51
      iacdpw    = 52
      iaspaneff = 53
      iaRerefw  = 54
      iaaRexp   = 55
      iacdft    = 56
      iacdpt    = 57
      iaRereft  = 58
      iacdfs    = 59
      iacdps    = 60
      iaRerefs  = 61
      iadCDBLIf = 62
      iadCDBLIw = 63
      iaROC     = 64
      iatotal   = 64 

#---- indices for engine variables at each mission point
      iehfuel =   1
      ieTfuel =   2
      ieff    =   3
      iepid   =   4
      iepib   =   5
      iepifn  =   6
      iepitn  =   7
      ieBPR   =   8
      ieepolf =   9
      ieepollc=  10
      ieepolhc=  11
      ieepolht=  12
      ieepollt=  13
      ieetab  =  14
      iepifK  =  15
      ieepfK  =  16
      ieNf    =  17
      ieN1    =  18
      ieN2    =  19
      ieNbf   =  20
      ieNblc  =  21
      ieNbhc  =  22
      iembf   =  23
      iemblc  =  24
      iembhc  =  25
      iepif   =  26
      iepilc  =  27
      iepihc  =  28
      ieNbfD  =  29
      ieNblcD =  30
      ieNbhcD =  31
      ieNbhtD =  32
      ieNbltD =  33
      iembfD  =  34
      iemblcD =  35
      iembhcD =  36
      iembhtD =  37
      iembltD =  38
      iepifD  =  39
      iepilcD =  40
      iepihcD =  41
      iepihtD =  42
      iepiltD =  43
      ieM2    =  44
      ieM25   =  45
      ieM0    =  46
      iep0    =  47
      iea0    =  48
      ierho0  =  49
      iemu0   =  50
      ieT0    =  51
      ieu0    =  52
      ieTt0   =  53
      ieht0   =  54
      iept0   =  55
      iecpt0  =  56
      ieRt0   =  57
      ieTt18  =  58
      ieht18  =  59
      iept18  =  60
      iecpt18 =  61
      ieRt18  =  62
      ieTt19  =  63
      ieht19  =  64
      iept19  =  65
      iecpt19 =  66
      ieRt19  =  67
      ieTt2   =  68
      ieht2   =  69
      iept2   =  70
      iecpt2  =  71
      ieRt2   =  72
      ieTt21  =  73
      ieht21  =  74
      iept21  =  75
      iecpt21 =  76
      ieRt21  =  77
      ieTt25  =  78
      ieht25  =  79 
      iept25  =  80 
      iecpt25 =  81 
      ieRt25  =  82 
      ieTt3   =  83
      ieht3   =  84
      iept3   =  85
      iecpt3  =  86
      ieRt3   =  87
      ieTt4   =  88
      ieht4   =  89
      iept4   =  90
      iecpt4  =  91
      ieRt4   =  92
      ieTt41  =  93
      ieht41  =  94
      iept41  =  95
      iecpt41 =  96
      ieRt41  =  97
      ieTt45  =  98
      ieht45  =  99
      iept45  = 100
      iecpt45 = 101
      ieRt45  = 102
      ieTt49  = 103
      ieht49  = 104
      iept49  = 105
      iecpt49 = 106
      ieRt49  = 107
      ieTt5   = 108
      ieht5   = 109
      iept5   = 110
      iecpt5  = 111
      ieRt5   = 112
      ieTt7   = 113
      ieht7   = 114
      iept7   = 115
      iecpt7  = 116
      ieRt7   = 117
      ieTt9   = 118
      iept9   = 119
      iep2    = 120
      ieT2    = 121
      ieR2    = 122
      iecp2   = 123
      ieu2    = 124
      ieA2    = 125
      iep25   = 126
      ieT25   = 127
      ieR25   = 128
      iecp25  = 129
      ieu25   = 130
      ieA25   = 131
      iep5    = 132
      ieT5    = 133
      ieR5    = 134
      iecp5   = 135
      ieu5    = 136
      ieA5    = 137
      iep6    = 138
      ieT6    = 139
      ieR6    = 140
      iecp6   = 141
      ieu6    = 142
      ieA6    = 143
      iep7    = 144
      ieT7    = 145
      ieR7    = 146
      iecp7   = 147
      ieu7    = 148
      ieA7    = 149
      iep8    = 150
      ieT8    = 151
      ieR8    = 152
      iecp8   = 153
      ieu8    = 154
      ieA8    = 155
      ieu9    = 156
      ieA9    = 157
      ieepf   = 158
      ieeplc  = 159
      ieephc  = 160
      ieepht  = 161
      ieeplt  = 162
      ieetaf  = 163
      ieetalc = 164
      ieetahc = 165
      ieetaht = 166
      ieetalt = 167
      iemcore = 168
      iemofft = 169
      iePofft = 170
      iePhiinl= 171
      ieKinl  = 172
      ieepsl  = 173
      ieepsh  = 174
      ieFe    = 175 
      ieFsp   = 176
      ieTSFC  = 177
      ieA5fac = 178
      ieA7fac = 179
      iedTstrk= 180
      ieStA   = 181
      ieMtexit= 182
      ieM4a   = 183
      ieruc   = 184
      ieefilm = 185
      ietfilm = 186
      iefc    = 187
      ieepsc1 = 188
      ieepsc2 = 189
      ieepsc3 = 190
      ieepsc4 = 191
      ieTmet1 = 192
      ieTmet2 = 193
      ieTmet3 = 194
      ieTmet4 = 195

      iedeNOx = 196
      iemdotf = 197

      iePLH2  = 198
      ieyg    = 199

      ieemot     = 200
      ieeinv     = 201
      ieecable   = 202
      ieegen     = 203
      ieethermal = 204

      iePinmot     = 205
      iePininv     = 206
      iePincable   = 207
      iePingen     = 208
      iePinthermal = 209

      ieEINOx1     = 210
      ieEINOx2     = 211
      ieFAR        = 212
      ieOPR        = 213
      ieWc3        = 214
      
      # Heat rejection:
      ieHrejmot   = 215
      ieHrejinv   = 216
      ieHrejcab   = 217
      ieHrejgen   = 218
      ieHrejtot   = 219

      ieHexcess   = 220
#Guesses for NPSS offdes:
      iegsFnsplit = 221
      iegsMotShP  = 222
      iegsmdotf   = 223
      iegsWin     = 224
      iegsRlineF  = 225
      iegsBPR     = 226
      iegsRlinelc = 227
      iegsRlinehc = 228
      iegsPRhtrb  = 229
      iegsPRltrb  = 230
      iegsNmechH  = 231
      iegsGBtrq   = 232
      iegsNmechL  = 233
      iegsNmechF  = 234
      iegsPodWin  = 235

      iegsPodRlineF   = 236
      iegsPodGBtrq    = 237
      iegsPodMotNmech = 238
      iegsPodFanNmech = 239

#Heat exchanger variables
      ieDi = 240
      ieTft = 241
      iefrecirc = 242
      ierecircT = 243
      iehvap = 244
      iePreCorder = 245
      iePreCepsilon = 246
      iePreCMp = 247
      iePreCDeltah = 248
      iePreCDeltap = 249
      ieInterCorder = 250
      ieInterCepsilon = 251 
      ieInterCMp = 252
      ieInterCDeltah = 253
      ieInterCDeltap = 254
      ieRegenorder = 255
      ieRegenepsilon = 256 
      ieRegenMp = 257
      ieRegenDeltah = 258
      ieRegenDeltap = 259
      ieTurbCorder = 260
      ieTurbCepsilon = 261 
      ieTurbCMp = 262
      ieTurbCDeltah = 263
      ieTurbCDeltap = 264
<<<<<<< HEAD
      iehvapcombustor = 265
      ieHXminTwall = 266

      ietotal = 266
=======
      ieRadiatorepsilon = 265
      ieRadiatorMp = 266
      ieRadiatorDeltah = 267
      ieRadiatorDeltap = 268
      iehvapcombustor = 269
      ieHXminTwall = 270

      ietotal = 270
>>>>>>> c369d5cc

#---- max number of blade rows allowed by ieepsc* and ieTmet* indices above
# integer ncrowx
ncrowx = ieTmet1 - ieepsc1

#---- indices for indexing mission points
      ipstatic   =  1
      iprotate   =  2
      iptakeoff  =  3
      ipcutback  =  4
      ipclimb1   =  5
      ipclimb2   =  6
      ipclimb3   =  7
      ipclimb4   =  8
      ipclimb5   =  9
      ipcruise1  = 10
      ipcruise2  = 11
      ipdescent1 = 12
      ipdescent2 = 13
      ipdescent3 = 14
      ipdescent4 = 15
      ipdescent5 = 16
      iptest     = 17
      iptotal    = 17 
      
      ipclimbn   = ipclimb5      # last climb   point
      ipcruisen  = ipcruise2     # last cruise  point
      ipdescentn = ipdescent5    # last descent point

#---- indices for indexing optimization parameters (to be sequenced over)
      isRange  =  1
      isMach   =  2
      isNmax   =  3
      issigfac =  4
      isCL     =  5
      isAR     =  6
      issweep  =  7
      isetas   =  8
      isT4CR   =  9
      isT4TO   = 10
      isTmetal = 11
      isOPR    = 12
      isFPR    = 13
      islBFmax = 14
      isbmax   = 15
      isalt    = 16
      istotal  = 16  

#---- indices for indexing optimization variables      
      ioCL    =  1
      ioAR    =  2
      iosweep =  3
      iohboxo =  4
      iohboxs =  5
      iolams  =  6
      iolamt  =  7
      iorcls  =  8
      iorclt  =  9
      ioFPR   = 10
      ioBPR   = 11
      ioalt   = 12
      ioT4CR  = 13
      ioT4TO  = 14
      ioOPR   = 15
      iototal = 15

#=
      character*8 cpars(istotal)
      character*8 cparo(iototal)
      character*2 cplab(iptotal)

#---- keywords for ij sequence parameters 
#-     (must not have any leading blanks must have at least one trailing blank)
      data cpars /
      'Range   '
      'Mach    '
      'Nmax    '
      'sigfac  '
      'CL      '
      'AR      '
      'sweep   '
      'etas    '
      'Tt4CR   '
      'Tt4TO   '
      'Tmetal  '
      'OPR     '
      'FPR     '
      'lBFmax  '
      'bmax    '
      'alt     ' /

#---- keywords for optimization variables
#-     (must not have any leading blanks must have at least one trailing blank)
      data cparo /
      'CL      '
      'AR      '
      'sweep   '
      'hboxo   '
      'hboxs   '
      'lambdas '
      'lambdat '
      'rcls    '
      'rclt    '
      'FPR     '
      'BPR     '
      'alt     '
      'Tt4CR   '
      'Tt4TO   '
      'OPR     ' /

#---- printout labels for mission points
      data cplab /
      'ST'
      'RO'
      'TO'
      'CB'
      'B1'
      'B2'
      'B3'
      'B4'
      'B5'
      'C1'
      'C2'
      'D1'
      'D2'
      'D3'
      'D4'
      'D5'
      'TE'  /
=#<|MERGE_RESOLUTION|>--- conflicted
+++ resolved
@@ -708,12 +708,6 @@
       ieTurbCMp = 262
       ieTurbCDeltah = 263
       ieTurbCDeltap = 264
-<<<<<<< HEAD
-      iehvapcombustor = 265
-      ieHXminTwall = 266
-
-      ietotal = 266
-=======
       ieRadiatorepsilon = 265
       ieRadiatorMp = 266
       ieRadiatorDeltah = 267
@@ -722,7 +716,6 @@
       ieHXminTwall = 270
 
       ietotal = 270
->>>>>>> c369d5cc
 
 #---- max number of blade rows allowed by ieepsc* and ieTmet* indices above
 # integer ncrowx
