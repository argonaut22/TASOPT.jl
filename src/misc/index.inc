--- conflicted
+++ resolved
@@ -206,16 +206,6 @@
 
       const igxWfuel = 124
 
-<<<<<<< HEAD
-      const igWfvent        = 252
-      const igdHXPreC       = 253
-      const igdHXInterC     = 254
-      const igdHXRegen      = 255
-      const igHXaddmassfrac = 256
-      const igWHXs          = 257
-
-      const igtotal         = 257
-=======
 ### Good Riddance ###
 ### Good Riddance ###
 ### Good Riddance ###
@@ -228,7 +218,6 @@
       const igHXaddmassfrac = 129
       const igWHXs = 130
       const igtotal    = 130
->>>>>>> e6a9dde1
 
 # indices for turbo-electric systems - really just the electrical machines
       const ite_ratSM   = 1
