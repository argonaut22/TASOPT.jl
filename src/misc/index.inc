
#---- indices for integer variables and flags
<<<<<<< HEAD
      iifuel   =  1  # index specifying the fuel (see gasfun.f)    0 = JetA 1 = LH2      
      iifwcen  =  2  # 0 = no fuel in center box  1 = fuel in center box
      iiwplan  =  3  # 0 = bare wing 1 = cantilever with engine 2 = strut braced
      iiengloc =  4  # 1 = engines on wing 2 = engines on fuselage "Options.engine_location"  
      iiengwgt =  5  # 1 = basic tech eng. weight 2 = advanced tech eng. weight 
      iiBLIc   =  6  # 0 = core in clean flow 1 = core ingests KE defect   
      iifclose =  7  # 0 = fuse tapers to point 1 = tapers to edge 
      iixwmove = 8  # 0 = wing centroid fixed 1 = move wing to balance
      iifwing  = 9  # 0 = no fuel in wing (for LH2) 1 = fuel in wing
      iicalcCMVf = 10
      iiengtype  = 11  # 0 = Turboelectric engine; 1 = Turbofan engine; "prop_sys_arch"
      iiopt      = 12  # 0 = run sizing loop only; 1 = run optimization procedure "optimize"
      iiaircraftclass = 13 # 737 = 737 size aircraft; 777 = 777 size aircraft
      iinftanks = 14 # number of fuel tanks in fuselage
      iidoubledeck = 15 #double decker flag
      iicalctakeoff = 16 #flag to calculate takeoff
      iitotal    = 16
=======
      const iifuel = 1  # index specifying the fuel (see gasfun.f)    0 = JetA 1 = LH2      
      const iifwcen = 2  # 0 = no fuel in center box  1 = fuel in center box
      const iiwplan = 3  # 0 = bare wing 1 = cantilever with engine 2 = strut braced
      const iiengloc = 4  # 1 = engines on wing 2 = engines on fuselage "Options.engine_location"  
      const iiengwgt = 5  # 1 = basic tech eng. weight 2 = advanced tech eng. weight 
      const iiBLIc = 6  # 0 = core in clean flow 1 = core ingests KE defect   
      const iifclose = 7  # 0 = fuse tapers to point 1 = tapers to edge 
      const iixwmove = 8  # 0 = wing centroid fixed 1 = move wing to balance
      const iifwing = 9  # 0 = no fuel in wing (for LH2) 1 = fuel in wing
      const iicalcCMVf = 10
      const iiengtype = 11  # 0 = Turboelectric engine; 1 = Turbofan engine; "prop_sys_arch"
      const iiopt = 12  # 0 = run sizing loop only; 1 = run optimization procedure "optimize"
      const iiaircraftclass = 13 # 737 = 737 size aircraft; 777 = 777 size aircraft
      const iinftanks = 14 # number of fuel tanks in fuselage
      const iidoubledeck = 15 #double decker flag
      const iitotal = 15
>>>>>>> 7ad8df2e

#---- indices for missions to be examined 
#-      (different Ranges Payloads ...)
      const imwOpt = 1 
      const imRange = 2
      const imWpay = 3 
      const imWperpax = 4
      const imaltTO = 5
      const imT0TO = 6
      const imWTO = 7
      const imWfuel = 8
      const imPFEI = 9
      const imV1 = 10
      const imV2 = 11
      const imtTO = 12
      const imFTO = 13
      const iml1 = 14
      const imlTO = 15
      const imlBF = 16
      const imlCB = 17
      const imgamVTO = 18
      const imgamVBF = 19
      const imgamVCB = 20
      const imgamVDE1 = 21
      const imgamVDEn = 22
      const imthCB = 23
      const imxCB = 24
      const imzCB = 25
      const imxFO = 26
      const imzFO = 27
      const imdBSL = 28
      const imdBCB = 29
      const imdBFO = 30
      const imfexcdw = 31
      const imfexcdt = 32
      const imfexcdf = 33
      const imDeltaTatm = 34
      const imWfvent = 35
      const imtotal = 35

#---- indices for geometry (airframe) variables and other sizing variables
### Good Riddance ###
### Good Riddance ###
      const igRange    =   1
      const igWMTO     =   2
      const igWpay     =   3
      const igWfuel    =   4
      const igWfmax    =   5
      const igrWfmax   =   6
      const igWebare   =  7
      const igWnace    =  8
      const igWeng     =  9
      const igdxWfuel  =  10
      const igxCGfwd   =  11
      const igxCGaft   =  12
      const igfreserve =  13
      const igfeadd    =  14
      const igfpylon   =  15
      const igflgnose  =  16
      const igflgmain  =  17
      const igNlift    =  18
      const igNland    =  19
      const igVne      =  20
      const igneng     =  21
      const igGearf    =  22
      const igfTt4CL1  =  23
      const igfTt4CLn  =  24
      const igHTRf     =  25
      const igHTRlc    =  26
      const igHTRhc    =  27
      const igrSnace   =  28
      const igrVnace   =  29
      const igfSnace   =  30
      const igpcabin   =  31
      const igdeltap   =  32
      const igxeng     =  33     
      const igxlgnose  = 34
      const igdxlgmain = 35
      const igyeng     = 36
      const igcabVol   = 37
      const igrpayfwd  = 38
      const igrpayaft  = 39
      const igxNP      = 40
      const igCMVf1    = 41
      const igCLMf0    = 42
      const igdCLnda   = 43
      const igdCLhdCL  = 44
      const igdCLndCL  = 45
      const igCLhspec  = 46
      const igCLveout  = 47
      const igfCDhcen  = 48
      const igrMh      = 49
      const igrMv      = 50
      const igsigfac   = 51
      const igrhofuel  = 52
### Good Riddance ###
### Good Riddance ###
### Good Riddance ###
### Good Riddance ###
      const igfBLIw    = 53
      const igfBLIf    = 54
      const igdfan     = 55
      const igdlcomp   = 56
      const igdhcomp   = 57
      const iglnace    = 58
      const igA5       = 59
      const igA7       = 60
      const igTmetal   = 61
      const igcdefan   = 62
      const igCDgear   = 63
      const igCDspoil  = 64
      const igmuroll   = 65
      const igmubrake  = 66
      const ighobst    = 67
      const iglBFmax   = 68
      const iggtocmin  = 69
      const igdBSLmax  = 70
      const igdBCBmax  = 71
      const igmofWpay  = 72
      const igmofWMTO  = 73
      const igPofWpay  = 74
      const igPofWMTO  = 75

      # Adding indices to store TE weights and locations
      const igWtshaft  = 76
      const igWgen     = 77
      const igWinv     = 78
      const igWmot     = 79
      const igWfan     = 80
      const igWftank   = 81

      const igxtshaft  = 82
      const igxgen     = 83
      const igxinv     = 84
      const igxmot     = 85
      const igxfan     = 86
      const igxftank   = 87
      
      const igxcables  = 88
      const igWcables  = 89

      const igxcat     = 90
      const igWcat     = 91

      const igWtesys   = 92
      const igxWtesys  = 93

      const iglftank   = 94
      const igWinsftank= 95
      const igxWftank  = 96
      
      const igRftank   = 97
      const igWc3des   = 98

      const igdaftfan  = 99
      const iglnaceaft = 100

      const igneout    = 101
      const igyeout    = 102
      const igyeinn    = 103
      const iglftankin = 104 #lftank input
      const igLHVfuel  = 105
      const igWfburn   = 106

      const igWaftfan  = 107
      const igWfanGB   = 108
      const igWaftfanGB   = 109
      const igWrect    = 110
      const igWtms     = 111

      const igfanPCT   = 112

      const iggamVtarget = 113

      const igWpaymax    = 114

      const ig_YC = 115
      const ig_YH = 116
      const ig_YO = 117
      const ig_YN = 118
      const ig_MW = 119
      const ighfuel      = 120
      const igTfuel      = 121

      const igxftankaft  = 122
      const igdxeng2wbox = 123

      const igxWfuel = 124

### Good Riddance ###
### Good Riddance ###
### Good Riddance ###
### Good Riddance ###

      const igWfvent = 125
      const igdHXPreC = 126
      const igdHXInterC = 127
      const igdHXRegen = 128
      const igHXaddmassfrac = 129
      const igWHXs = 130
      const igfeng = 131
      const igtotal    = 131

# indices for turbo-electric systems - really just the electrical machines
      const ite_ratSM   = 1
      const ite_ratAg   = 2
      const ite_ratM    = 3
      const ite_ratSp   = 4
      const ite_ratW    = 5
      const ite_ratShft = 6
      const ite_z       = 7
      const ite_kServ   = 8
      const ite_ratSd   = 9
      const ite_kpf     = 10
      const ite_wSd     = 11
      const ite_Nshrt   = 12
      const ite_hRS     = 13
      const ite_Tarm    = 14
      const ite_kst     = 15
      const ite_p        = 16
      const ite_Br       = 17
      const ite_BSat     = 18
      const ite_mu0      = 19
      const ite_rhoMag   = 20
      const ite_rhoCu    = 21
      const ite_rhoFe    = 22
      const ite_rhoSteel = 23
      const ite_tauMax   = 24
      const ite_sigCu    = 25
      const ite_thetaCu  = 26
      const ite_psi      = 27
      const ite_pb0      = 28
      const ite_Bb0      = 29
      const ite_fb0      = 30
      const ite_epsb     = 31   
      const ite_epsf     = 32 
      const ite_lambda   = 33
      const ite_kw       = 34
      const ite_ks       = 35
      const ite_BAg      = 36
      const ite_rRoti    = 37
      const ite_hM       = 38
      const ite_lRot     = 39
      const ite_hAg      = 40
      const ite_areaArm  = 41
      const ite_Bsbi     = 42
      const ite_Bt       = 43
      const ite_mSBI     = 44
      const ite_mTeeth   = 45
      const ite_lArm     = 46
      const ite_NSz      = 47
      const ite_Wpmsm    = 48
      const ite_k1       = 49  # k1, k2, k3 are inverter constants for efficiency calcs
      const ite_k2       = 50
      const ite_k3       = 51
      const ite_Pinvdes  = 52  # Stores design inverter power
      const ite_SPdes    = 53  # Specific power at design
      const ite_effdes   = 54  

      const ite_total    = 54


# indices for powertrain
      const ipt_nfan    = 1
      const ipt_ngen    = 2
      const ipt_nTshaft = 3

      const ipt_pifan   = 4
      const ipt_piLPC   = 5
      const ipt_piHPC   = 6

      const ipt_ARgen       = 7
      const ipt_sigAgGen    = 8
      const ipt_ratSplitGen = 9

      const ipt_ARmot       = 10
      const ipt_sigAgMot    = 11
      const ipt_ratSplitMot = 12
      
      const ipt_Tt41     = 13

      const ipt_cpsi    = 14
      const ipt_wcat    = 15
      const ipt_lcat    = 16
      const ipt_deNOx   = 17

      const ipt_Wfan     = 18
      const ipt_Wmot     = 19
      const ipt_Winv     = 20
      const ipt_Wcables  = 21
      const ipt_Wgen     = 22
      const ipt_Wtshaft  = 23
      const ipt_Wnacelle = 24
      const ipt_Wcatalyst= 25
      const ipt_Wpttotal = 26
      
      const ipt_NdesGen  = 27
      const ipt_NdesFan  = 28
      const ipt_NdesMot  = 29
      
      const ipt_fb0      = 30
      const ipt_epsb     = 31   
      const ipt_epsf     = 32 
      const ipt_lambda   = 33
      const ipt_kw       = 34
      const ipt_ks       = 35
      const ipt_BAg      = 36
      const ipt_rRoti    = 37
      const ipt_hM       = 38
      const ipt_lRot     = 39
      const ipt_hAg      = 40
      const ipt_areaArm  = 41
      const ipt_Bsbi     = 42
      const ipt_Bt       = 43
      const ipt_mSBI     = 44
      const ipt_mTeeth   = 45
      const ipt_lArm     = 46
      const ipt_NSz      = 47
      const ipt_Wpmsm    = 48
      const ipt_k1       = 49  # k1, k2, k3 are inverter constants for efficiency calcs
      const ipt_k2       = 50
      const ipt_k3       = 51
      const ipt_Pinvdes  = 52  # Stores design inverter power

      const ipt_time_NPSS  = 53
      const ipt_calls_NPSS = 54
      const ipt_FanGR      = 55

      const ipt_Ptshaft   = 56
      const ipt_Fnsplit   = 57 # Thrust split between fuse mounted fans and wing podded fans

      const ipt_Rcable    = 58
      const ipt_Vcable    = 59
      const ipt_lcable    = 60
      const ipt_sigcon    = 61 # Conductance of conductor
      const ipt_alphacon  = 62 # Temp coeff
      const ipt_rholcable = 63 # linear density kg/m
      const ipt_rhocon    = 64
      const ipt_Jmax      = 65
      const ipt_rhoins    = 66
      const ipt_Emax      = 67
      const ipt_kpf       = 68
      
      const ipt_Pelec_mot = 69
      const ipt_Pelec_gen = 70


      const ipt_total     = 70

#---- indices for aero variables at each mission point
<<<<<<< HEAD
      iaalt     =  1
      iatime    =  2
      iaRange   =  3
      iafracW   =  4
      iaWbuoy   =  5
      iaMach    =  6
      iaReunit  =  7
      iagamV    =  9
      iaCL      = 10
      iaCD      = 11
      iaCDi     = 12
      iaDAfsurf = 13
      iaDAfwake = 14
      iaKAfTE   = 15
      iaPAfinf  = 16
      iaCDfuse  = 17
      iaCDwing  = 18
      iaCDhtail = 19
      iaCDvtail = 20
      iaCDnace  = 21
      iaCDstrut = 22
      iaCDover  = 23
      iaCfnace  = 24
      iarcls    = 25
      iarclt    = 26
      iaclpo    = 27
      iaclps    = 28
      iaclpt    = 29
      iacmpo    = 30
      iacmps    = 31
      iacmpt    = 32
      iafduo    = 33
      iafdus    = 34
      iafdut    = 35
      iaclpmax  = 36
      iaCLh     = 37
      iaCMw0    = 38
      iaCMw1    = 39
      iaCMh0    = 40
      iaCMh1    = 41
      iaCMwing  = 42
      iaCMfuse  = 43
      iaCMtail  = 44
      iaxCG     = 45
      iaxCP     = 46
      iaxNP     = 47
      iafexcdw  = 48
      iafexcdt  = 49
      iafexcdf  = 50
      iacdfw    = 51
      iacdpw    = 52
      iaspaneff = 53
      iaRerefw  = 54
      iaaRexp   = 55
      iacdft    = 56
      iacdpt    = 57
      iaRereft  = 58
      iacdfs    = 59
      iacdps    = 60
      iaRerefs  = 61
      iadCDBLIf = 62
      iadCDBLIw = 63
      iaROC     = 64
      iaROCdes  = 65
      iatotal   = 65
=======
      const iaalt     =  1
      const iatime    =  2
      const iaRange   =  3
      const iafracW   =  4
      const iaWbuoy   =  5
      const iaMach    =  6
      const iaReunit  =  7
      const iagamV    =  9
      const iaCL      = 10
      const iaCD      = 11
      const iaCDi     = 12
      const iaDAfsurf = 13
      const iaDAfwake = 14
      const iaKAfTE   = 15
      const iaPAfinf  = 16
      const iaCDfuse  = 17
      const iaCDwing  = 18
      const iaCDhtail = 19
      const iaCDvtail = 20
      const iaCDnace  = 21
      const iaCDstrut = 22
      const iaCDover  = 23
      const iaCfnace  = 24
      const iarcls    = 25
      const iarclt    = 26
      const iaclpo    = 27
      const iaclps    = 28
      const iaclpt    = 29
      const iacmpo    = 30
      const iacmps    = 31
      const iacmpt    = 32
      const iafduo    = 33
      const iafdus    = 34
      const iafdut    = 35
      const iaclpmax  = 36
      const iaCLh     = 37
      const iaCMw0    = 38
      const iaCMw1    = 39
      const iaCMh0    = 40
      const iaCMh1    = 41
      const iaCMwing  = 42
      const iaCMfuse  = 43
      const iaCMtail  = 44
      const iaxCG     = 45
      const iaxCP     = 46
      const iaxNP     = 47
      const iafexcdw  = 48
      const iafexcdt  = 49
      const iafexcdf  = 50
      const iacdfw    = 51
      const iacdpw    = 52
      const iaspaneff = 53
      const iaRerefw  = 54
      const iaaRexp   = 55
      const iacdft    = 56
      const iacdpt    = 57
      const iaRereft  = 58
      const iacdfs    = 59
      const iacdps    = 60
      const iaRerefs  = 61
      const iadCDBLIf = 62
      const iadCDBLIw = 63
      const iaROC     = 64
      const iatotal   = 64 
>>>>>>> 7ad8df2e

#---- indices for engine variables at each mission point
      const iehfuel = 1
      const ieTfuel = 2
      const ieff = 3
      const iepid = 4
      const iepib = 5
      const iepifn = 6
      const iepitn = 7
      const ieBPR = 8
      const ieepolf = 9
      const ieepollc = 10
      const ieepolhc = 11
      const ieepolht = 12
      const ieepollt = 13
      const ieetab = 14
      const iepifK = 15
      const ieepfK = 16
      const ieNf = 17
      const ieN1 = 18
      const ieN2 = 19
      const ieNbf = 20
      const ieNblc = 21
      const ieNbhc = 22
      const iembf = 23
      const iemblc = 24
      const iembhc = 25
      const iepif = 26
      const iepilc = 27
      const iepihc = 28
      const ieNbfD = 29
      const ieNblcD = 30
      const ieNbhcD = 31
      const ieNbhtD = 32
      const ieNbltD = 33
      const iembfD = 34
      const iemblcD = 35
      const iembhcD = 36
      const iembhtD = 37
      const iembltD = 38
      const iepifD = 39
      const iepilcD = 40
      const iepihcD = 41
      const iepihtD = 42
      const iepiltD = 43
      const ieM2 = 44
      const ieM25 = 45
      const ieM0 = 46
      const iep0 = 47
      const iea0 = 48
      const ierho0 = 49
      const iemu0 = 50
      const ieT0 = 51
      const ieu0 = 52
      const ieTt0 = 53
      const ieht0 = 54
      const iept0 = 55
      const iecpt0 = 56
      const ieRt0 = 57
      const ieTt18 = 58
      const ieht18 = 59
      const iept18 = 60
      const iecpt18 = 61
      const ieRt18 = 62
      const ieTt19 = 63
      const ieht19 = 64
      const iept19 = 65
      const iecpt19 = 66
      const ieRt19 = 67
      const ieTt2 = 68
      const ieht2 = 69
      const iept2 = 70
      const iecpt2 = 71
      const ieRt2 = 72
      const ieTt21 = 73
      const ieht21 = 74
      const iept21 = 75
      const iecpt21 = 76
      const ieRt21 = 77
      const ieTt25 = 78
      const ieht25 = 79 
      const iept25 = 80 
      const iecpt25 = 81 
      const ieRt25 = 82 
      const ieTt3 = 83
      const ieht3 = 84
      const iept3 = 85
      const iecpt3 = 86
      const ieRt3 = 87
      const ieTt4 = 88
      const ieht4 = 89
      const iept4 = 90
      const iecpt4 = 91
      const ieRt4 = 92
      const ieTt41 = 93
      const ieht41 = 94
      const iept41 = 95
      const iecpt41 = 96
      const ieRt41 = 97
      const ieTt45 = 98
      const ieht45 = 99
      const iept45 = 100
      const iecpt45 = 101
      const ieRt45 = 102
      const ieTt49 = 103
      const ieht49 = 104
      const iept49 = 105
      const iecpt49 = 106
      const ieRt49 = 107
      const ieTt5 = 108
      const ieht5 = 109
      const iept5 = 110
      const iecpt5 = 111
      const ieRt5 = 112
      const ieTt7 = 113
      const ieht7 = 114
      const iept7 = 115
      const iecpt7 = 116
      const ieRt7 = 117
      const ieTt9 = 118
      const iept9 = 119
      const iep2 = 120
      const ieT2 = 121
      const ieR2 = 122
      const iecp2 = 123
      const ieu2 = 124
      const ieA2 = 125
      const iep25 = 126
      const ieT25 = 127
      const ieR25 = 128
      const iecp25 = 129
      const ieu25 = 130
      const ieA25 = 131
      const iep5 = 132
      const ieT5 = 133
      const ieR5 = 134
      const iecp5 = 135
      const ieu5 = 136
      const ieA5 = 137
      const iep6 = 138
      const ieT6 = 139
      const ieR6 = 140
      const iecp6 = 141
      const ieu6 = 142
      const ieA6 = 143
      const iep7 = 144
      const ieT7 = 145
      const ieR7 = 146
      const iecp7 = 147
      const ieu7 = 148
      const ieA7 = 149
      const iep8 = 150
      const ieT8 = 151
      const ieR8 = 152
      const iecp8 = 153
      const ieu8 = 154
      const ieA8 = 155
      const ieu9 = 156
      const ieA9 = 157
      const ieepf = 158
      const ieeplc = 159
      const ieephc = 160
      const ieepht = 161
      const ieeplt = 162
      const ieetaf = 163
      const ieetalc = 164
      const ieetahc = 165
      const ieetaht = 166
      const ieetalt = 167
      const iemcore = 168
      const iemofft = 169
      const iePofft = 170
      const iePhiinl = 171
      const ieKinl = 172
      const ieepsl = 173
      const ieepsh = 174
      const ieFe = 175 
      const ieFsp = 176
      const ieTSFC = 177
      const ieA5fac = 178
      const ieA7fac = 179
      const iedTstrk = 180
      const ieStA = 181
      const ieMtexit = 182
      const ieM4a = 183
      const ieruc = 184
      const ieefilm = 185
      const ietfilm = 186
      const iefc = 187
      const ieepsc1 = 188
      const ieepsc2 = 189
      const ieepsc3 = 190
      const ieepsc4 = 191
      const ieTmet1 = 192
      const ieTmet2 = 193
      const ieTmet3 = 194
      const ieTmet4 = 195

      const iedeNOx = 196
      const iemdotf = 197

      const iePLH2 = 198
      const ieyg = 199

      const ieemot = 200
      const ieeinv = 201
      const ieecable = 202
      const ieegen = 203
      const ieethermal = 204

      const iePinmot = 205
      const iePininv = 206
      const iePincable = 207
      const iePingen = 208
      const iePinthermal = 209

      const ieEINOx1 = 210
      const ieEINOx2 = 211
      const ieFAR = 212
      const ieOPR = 213
      const ieWc3 = 214
      
      # Heat rejection:
      const ieHrejmot = 215
      const ieHrejinv = 216
      const ieHrejcab = 217
      const ieHrejgen = 218
      const ieHrejtot = 219

      const ieHexcess = 220
#Guesses for NPSS offdes:
      const iegsFnsplit = 221
      const iegsMotShP = 222
      const iegsmdotf = 223
      const iegsWin = 224
      const iegsRlineF = 225
      const iegsBPR = 226
      const iegsRlinelc = 227
      const iegsRlinehc = 228
      const iegsPRhtrb = 229
      const iegsPRltrb = 230
      const iegsNmechH = 231
      const iegsGBtrq = 232
      const iegsNmechL = 233
      const iegsNmechF = 234
      const iegsPodWin = 235

      const iegsPodRlineF = 236
      const iegsPodGBtrq = 237
      const iegsPodMotNmech = 238
      const iegsPodFanNmech = 239

#Heat exchanger variables
      const ieDi = 240
      const ieTft = 241
      const iefrecirc = 242
      const ierecircT = 243
      const iehvap = 244
      const iePreCorder = 245
      const iePreCepsilon = 246
      const iePreCMp = 247
      const iePreCDeltah = 248
      const iePreCDeltap = 249
      const ieInterCorder = 250
      const ieInterCepsilon = 251 
      const ieInterCMp = 252
      const ieInterCDeltah = 253
      const ieInterCDeltap = 254
      const ieRegenorder = 255
      const ieRegenepsilon = 256 
      const ieRegenMp = 257
      const ieRegenDeltah = 258
      const ieRegenDeltap = 259
      const ieTurbCorder = 260
      const ieTurbCepsilon = 261 
      const ieTurbCMp = 262
      const ieTurbCDeltah = 263
      const ieTurbCDeltap = 264
      const ieRadiatorepsilon = 265
      const ieRadiatorMp = 266
      const ieRadiatorDeltah = 267
      const ieRadiatorDeltap = 268
      const iehvapcombustor = 269
      const ieHXminTwall = 270
      const iemfuel = 271

      const ietotal = 271

#---- max number of blade rows allowed by ieepsc* and ieTmet* indices above
# integer ncrowx
ncrowx = ieTmet1 - ieepsc1

#---- indices for indexing mission points
      const ipstatic = 1
      const iprotate = 2
      const iptakeoff = 3
      const ipcutback = 4
      const ipclimb1 = 5
      const ipclimb2 = 6
      const ipclimb3 = 7
      const ipclimb4 = 8
      const ipclimb5 = 9
      const ipcruise1 = 10
      const ipcruise2 = 11
      const ipdescent1 = 12
      const ipdescent2 = 13
      const ipdescent3 = 14
      const ipdescent4 = 15
      const ipdescent5 = 16
      const iptest = 17
      const iptotal = 17 
      
      const ipclimbn   = ipclimb5      # last climb   point
      const ipcruisen  = ipcruise2     # last cruise  point
      const ipdescentn = ipdescent5    # last descent point

#---- indices for indexing optimization parameters (to be sequenced over)
      isRange  =  1
      isMach   =  2
      isNmax   =  3
      issigfac =  4
      isCL     =  5
      isAR     =  6
      issweep  =  7
      isetas   =  8
      isT4CR   =  9
      isT4TO   = 10
      isTmetal = 11
      isOPR    = 12
      isFPR    = 13
      islBFmax = 14
      isbmax   = 15
      isalt    = 16
      istotal  = 16  

#---- indices for indexing optimization variables      
      ioCL    =  1
      ioAR    =  2
      iosweep =  3
      iohboxo =  4
      iohboxs =  5
      iolams  =  6
      iolamt  =  7
      iorcls  =  8
      iorclt  =  9
      ioFPR   = 10
      ioBPR   = 11
      ioalt   = 12
      ioT4CR  = 13
      ioT4TO  = 14
      ioOPR   = 15
      iototal = 15;<|MERGE_RESOLUTION|>--- conflicted
+++ resolved
@@ -1,24 +1,5 @@
 
 #---- indices for integer variables and flags
-<<<<<<< HEAD
-      iifuel   =  1  # index specifying the fuel (see gasfun.f)    0 = JetA 1 = LH2      
-      iifwcen  =  2  # 0 = no fuel in center box  1 = fuel in center box
-      iiwplan  =  3  # 0 = bare wing 1 = cantilever with engine 2 = strut braced
-      iiengloc =  4  # 1 = engines on wing 2 = engines on fuselage "Options.engine_location"  
-      iiengwgt =  5  # 1 = basic tech eng. weight 2 = advanced tech eng. weight 
-      iiBLIc   =  6  # 0 = core in clean flow 1 = core ingests KE defect   
-      iifclose =  7  # 0 = fuse tapers to point 1 = tapers to edge 
-      iixwmove = 8  # 0 = wing centroid fixed 1 = move wing to balance
-      iifwing  = 9  # 0 = no fuel in wing (for LH2) 1 = fuel in wing
-      iicalcCMVf = 10
-      iiengtype  = 11  # 0 = Turboelectric engine; 1 = Turbofan engine; "prop_sys_arch"
-      iiopt      = 12  # 0 = run sizing loop only; 1 = run optimization procedure "optimize"
-      iiaircraftclass = 13 # 737 = 737 size aircraft; 777 = 777 size aircraft
-      iinftanks = 14 # number of fuel tanks in fuselage
-      iidoubledeck = 15 #double decker flag
-      iicalctakeoff = 16 #flag to calculate takeoff
-      iitotal    = 16
-=======
       const iifuel = 1  # index specifying the fuel (see gasfun.f)    0 = JetA 1 = LH2      
       const iifwcen = 2  # 0 = no fuel in center box  1 = fuel in center box
       const iiwplan = 3  # 0 = bare wing 1 = cantilever with engine 2 = strut braced
@@ -34,8 +15,8 @@
       const iiaircraftclass = 13 # 737 = 737 size aircraft; 777 = 777 size aircraft
       const iinftanks = 14 # number of fuel tanks in fuselage
       const iidoubledeck = 15 #double decker flag
-      const iitotal = 15
->>>>>>> 7ad8df2e
+      const iicalctakeoff = 16 #flag to calculate takeoff
+      const iitotal = 16
 
 #---- indices for missions to be examined 
 #-      (different Ranges Payloads ...)
@@ -386,7 +367,6 @@
       const ipt_total     = 70
 
 #---- indices for aero variables at each mission point
-<<<<<<< HEAD
       iaalt     =  1
       iatime    =  2
       iaRange   =  3
@@ -450,74 +430,7 @@
       iadCDBLIf = 62
       iadCDBLIw = 63
       iaROC     = 64
-      iaROCdes  = 65
-      iatotal   = 65
-=======
-      const iaalt     =  1
-      const iatime    =  2
-      const iaRange   =  3
-      const iafracW   =  4
-      const iaWbuoy   =  5
-      const iaMach    =  6
-      const iaReunit  =  7
-      const iagamV    =  9
-      const iaCL      = 10
-      const iaCD      = 11
-      const iaCDi     = 12
-      const iaDAfsurf = 13
-      const iaDAfwake = 14
-      const iaKAfTE   = 15
-      const iaPAfinf  = 16
-      const iaCDfuse  = 17
-      const iaCDwing  = 18
-      const iaCDhtail = 19
-      const iaCDvtail = 20
-      const iaCDnace  = 21
-      const iaCDstrut = 22
-      const iaCDover  = 23
-      const iaCfnace  = 24
-      const iarcls    = 25
-      const iarclt    = 26
-      const iaclpo    = 27
-      const iaclps    = 28
-      const iaclpt    = 29
-      const iacmpo    = 30
-      const iacmps    = 31
-      const iacmpt    = 32
-      const iafduo    = 33
-      const iafdus    = 34
-      const iafdut    = 35
-      const iaclpmax  = 36
-      const iaCLh     = 37
-      const iaCMw0    = 38
-      const iaCMw1    = 39
-      const iaCMh0    = 40
-      const iaCMh1    = 41
-      const iaCMwing  = 42
-      const iaCMfuse  = 43
-      const iaCMtail  = 44
-      const iaxCG     = 45
-      const iaxCP     = 46
-      const iaxNP     = 47
-      const iafexcdw  = 48
-      const iafexcdt  = 49
-      const iafexcdf  = 50
-      const iacdfw    = 51
-      const iacdpw    = 52
-      const iaspaneff = 53
-      const iaRerefw  = 54
-      const iaaRexp   = 55
-      const iacdft    = 56
-      const iacdpt    = 57
-      const iaRereft  = 58
-      const iacdfs    = 59
-      const iacdps    = 60
-      const iaRerefs  = 61
-      const iadCDBLIf = 62
-      const iadCDBLIw = 63
-      const iaROC     = 64
-      const iatotal   = 64 
->>>>>>> 7ad8df2e
+      iatotal   = 64 
 
 #---- indices for engine variables at each mission point
       const iehfuel = 1
