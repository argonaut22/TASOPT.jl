--- conflicted
+++ resolved
@@ -12,15 +12,6 @@
 """
 @kwdef mutable struct SingleBubble <: AbstractCrossSection
     """Fuselage Radius [m]"""
-<<<<<<< HEAD
-    radius::Float64 = 0 
-    """Downward shift of lower bubbles (dRfuse) [m]"""
-    bubble_lower_downward_shift::Float64 = 0
-    """Y offset of bubble center [m]"""
-    bubble_center_y_offset::Float64 = 0
-    """Number of webs (for double bubble designs)"""
-    n_webs::Float64 = 0
-=======
     radius::Float64 = 1.0
     """Downward shift of lower bubbles (dRfuse) [m] """
     bubble_lower_downward_shift::Float64 = 0.0
@@ -92,7 +83,6 @@
 @kwdef mutable struct FuselageLayout <: AbstractLayout
     """Cross section definition"""
     cross_section::AbstractCrossSection = SingleBubble()
->>>>>>> 9eb84124
     """Thickness of webs """
     thickness_webs::Float64 = 0
     """X position of nose [m]"""
@@ -110,11 +100,7 @@
     """X position of fuselage end [m]"""
     x_end::Float64 = 0
     """Tailcone taper (lambdac) [m]"""
-<<<<<<< HEAD
-    tailcone_taper_ratio::Float64 = 0
-=======
     taper_tailcone::Float64 = 0# lambdac
->>>>>>> 9eb84124
     """Floor depth (depth of floor beams) [m]"""
     floor_depth::Float64 = 0
     """Nose Radius [m]"""
@@ -174,7 +160,6 @@
     """Wing center box width [m]"""
     box_halfspan::Float64 = 0 
     """Wing planform area (including fuselage carryover) [m^2]"""
-<<<<<<< HEAD
     S::Float64 = 0 
     """Wing Box wing x to chord"""
     box_width_chord::Float64 = 0 
@@ -229,7 +214,4 @@
     z::Float64 = 0
     """Tail X position"""
     x::Float64 = 0
-=======
-    S::Float64 = 0
->>>>>>> 9eb84124
 end