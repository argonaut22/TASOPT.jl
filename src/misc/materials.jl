--- conflicted
+++ resolved
@@ -6,15 +6,10 @@
 
 using TOML, DocStringExtensions
 
-<<<<<<< HEAD
 export StructuralAlloy, Conductor, Insulator
 
 __abs_path_prefix__ = dirname(@__DIR__)
 MaterialProperties = TOML.parsefile(joinpath(__abs_path_prefix__,"material_data/MaterialProperties.toml"))
-=======
-filepath = joinpath(__TASOPTroot__,"material_data/MaterialProperties.toml")
-MaterialProperties = TOML.parsefile(filepath)
->>>>>>> 90a11ce6
 
 """
 $TYPEDEF
@@ -81,11 +76,7 @@
         catch 
             error("Insufficient data in database for $material to build a StructuralAlloy")
         else
-<<<<<<< HEAD
-            StructuralAlloy(material, ρ, E, G, ν, σmax, τmax, YTS, UTS, USS)
-=======
-            StructuralAlloy(ρ, E, G, ν, σmax, τmax, YTS, UTS, USS, k)
->>>>>>> 90a11ce6
+            StructuralAlloy(material, ρ, E, G, ν, σmax, τmax, YTS, UTS, USS, k)
         end
     end
 
