"""
    aircraft

A type representing a TASOPT aircraft model including, geometric,
aerodynamic, propulsion system parameters.
It is designed to hold information related to the aircraft's name, description,
as well as different sets of parameters used for analysis and optimization.

Overloads Base.summary to print a summary of the `aircraft` model.

# Fields:
- `name::String` : Aircraft name (eg: "Boeing 777")      
- `description::String` : A brief description of the aircraft
- `pari::AbstractVector{Int64}` : integer flag parameters               
- `parg::AbstractArray{Float64}` : Geometry parameters                   
- `parm::AbstractArray{Float64}` : Mission parameters                    
- `para::AbstractArray{Float64}` : Aero parameters                       
- `pare::AbstractArray{Float64}` : Engine parameters 
- `sized::AbstractVector{1,Bool}`: flag if aircraft is sized (default is `[false]`)

For devs: the indices for accessing specific data are defined in `/src/misc/index.inc`. Refer to the sample input file (`/src/IO/default_input.toml` and `read_input.jl`) for usage.
"""
Base.@kwdef mutable struct aircraft #inner constructor
    name::String = "Untitled Aircraft"
    description::String = "Indescribable"

    pari::AbstractVector{Int64}
    parg::AbstractVector{Float64}
    parm::AbstractArray{Float64}
    para::AbstractArray{Float64}
    pare::AbstractArray{Float64}
    
    sized::AbstractVector{Bool} = [false]

    fuse_tank::fuselage_tank = fuselage_tank()
    fuselage::Fuselage = Fuselage()
    wing::Wing = Wing()
    htail::Tail = Tail()
    vtail::Tail = Tail()
<<<<<<< HEAD
    engine::Engine = Engine()
=======

    #TODO: update DOCSTRING for ANY NEW fields/sub-structures
>>>>>>> b232e32c
end

# #TODO: sort out a robust meta-structure such that new individual constructors aren't required
# #outer constructor for if `sized` and fuse_tank not given
# function aircraft(name::String, description::String, pari::AbstractVector{Int64}, parg::AbstractVector{Float64},
#         parm::AbstractArray{Float64}, para::AbstractArray{Float64}, pare::AbstractArray{Float64}) 
#         return aircraft(name, description, pari, parg, parm, para, pare, [false])
# end
# #constructor for if fuse_tank not given
function aircraft(name::String, description::String, pari::AbstractVector{Int64}, parg::AbstractVector{Float64},
        parm::AbstractArray{Float64}, para::AbstractArray{Float64}, pare::AbstractArray{Float64}, 
        sized::AbstractVector{Bool}) 
        return aircraft(name, description, pari, parg, parm, para, pare, sized, fuselage_tank(), Fuselage(), Wing(), Tail(), Tail())
end


function Base.getproperty(ac::aircraft, sym::Symbol)
    if sym === :parad #Design para
        return view(getfield(ac, :para), :, : , 1) 
    elseif sym === :pared #Design pare
        return view(getfield(ac, :pare), :, : , 1) 
    elseif sym === :parmd #Design parm
        return view(getfield(ac, :parm), :, 1) 
    else
        return getfield(ac, sym)
    end
end  # function getproperty

function Base.summary(ac::aircraft)
    println("\n----- TASOPT model summary -----")
    println(ac.name)
    println(ac.description)
    geometry(ac)
    weight_buildup(ac)
    aero(ac)
end
function Base.show(io::IO, ac::aircraft)
    print(io, 
    """Name: $(ac.name);
    Wpay = $(round(ac.parm[imWpay]/1e3, sigdigits = 3)) kN
    Des. Range  = $(round(ac.parm[imRange]/1e3, sigdigits = 3)) km
    Cruise Mach = $(round(ac.para[iaMach, ipcruise1, 1], sigdigits=3))""")
end

"""
    unpack_ac(ac, imission; ip = 0)
Helper function to unpack all aircraft parameters.

!!! details "🔃 Inputs and Outputs"
    **Inputs:**
    - `ac::aircraft` : aircraft object to unpack   
    - `imission::Int64`: mission index
    - `ip::Int64`: mission point index (optional)
    **Outputs:**
    - `pari::AbstractVector{Int64}` : integer flag parameters               
    - `parg::AbstractArray{Float64}` : Geometry parameters 
    - `parm::AbstractArray{Float64}` : Mission parameters                    
    - `para::AbstractArray{Float64}` : Aero parameters                       
    - `pare::AbstractArray{Float64}` : Engine parameters      
    - `fuse::Fuselage` : fuselage parameters             
    - `fuse_tank::fuselage_tank` : fuel tank in fuselage parameters
    - `wing::Wing` : wing object
    - `htail::Tail` : horizontal stabilizer object
    - `vtail::Tail` : vertical stabilizer object
    - `engine::Engine`: engine object
"""
function unpack_ac(ac, imission; ip = 0)
    pari = ac.pari
    parg = ac.parg
    parm = view(ac.parm, :, imission) 
    fuse_tank = ac.fuse_tank
    fuse = ac.fuselage 
    wing = ac.wing
    htail = ac.htail
    vtail = ac.vtail
    engine = ac.engine

    if ip == 0 #If no point is given
        para = view(ac.para, :, :, imission)
        pare = view(ac.pare, :, :, imission)
    else #ip is given
        para = view(ac.para, :, ip, imission)
        pare = view(ac.pare, :, ip, imission)
    end

    return pari, parg, parm, para, pare, fuse, fuse_tank, wing, htail, vtail, engine
end

"""
    unpack_ac_components(ac)
Helper function to unpack aircraft physical components.

!!! details "🔃 Inputs and Outputs"
    **Inputs:**
    - `ac::aircraft` : aircraft object to unpack   
    **Outputs:**
    - `pari::AbstractVector{Int64}` : integer flag parameters               
    - `parg::AbstractArray{Float64}` : Geometry parameters      
    - `fuse::Fuselage` : fuselage parameters             
    - `fuse_tank::fuselage_tank` : fuel tank in fuselage parameters
    - `wing::Wing` : wing object
    - `htail::Tail` : horizontal stabilizer object
    - `vtail::Tail` : vertical stabilizer object
"""
function unpack_ac_components(ac)
    pari = ac.pari
    parg = ac.parg
    fuse_tank = ac.fuse_tank
    fuse = ac.fuselage 
    wing = ac.wing
    htail = ac.htail
    vtail = ac.vtail

    return pari, parg, fuse, fuse_tank, wing, htail, vtail
end<|MERGE_RESOLUTION|>--- conflicted
+++ resolved
@@ -37,12 +37,9 @@
     wing::Wing = Wing()
     htail::Tail = Tail()
     vtail::Tail = Tail()
-<<<<<<< HEAD
     engine::Engine = Engine()
-=======
 
     #TODO: update DOCSTRING for ANY NEW fields/sub-structures
->>>>>>> b232e32c
 end
 
 # #TODO: sort out a robust meta-structure such that new individual constructors aren't required
