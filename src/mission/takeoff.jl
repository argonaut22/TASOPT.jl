"""
    takeoff(ac)

Calculates takeoff parameters and balanced field length.
The aircraft must be defined in parg array. The ipstatic and iprotate points are assumed to exist.

"""
function takeoff!(ac; printTO = true)
    pari  = ac.pari
    parg  = ac.parg
    parm  = ac.parmd
    para  = ac.parad
    pare  = ac.pared  
    wing  = ac.wing
    htail = ac.htail
    vtail = ac.vtail
    imission = 1

    #---- Newton convergence tolerance
    toler = 1.0e-7

    #---- zero-fuel weight for this mission
    Wzero = parg[igWMTO] -
            parg[igWfuel] -
            parg[igWpay] +
            parm[imWpay]

    #---- mission TO fuel weight
    WfTO = parm[imWTO] - Wzero

    #---- unpack parameters passed in via global data arrays parg,pare
    W = parm[imWTO]    # total takeoff weight
    S = wing.layout.S   # reference (wing) area
    sweep = wing.layout.sweep # sweep angle, degrees
    dfan = parg[igdfan]   # fan diameter , for engine-out CD_eng estimate
    HTRf = parg[igHTRf]   # hub/tip ratio, for engine-out CD_eng estimate
    neng = parg[igneng]   # number of engines
    muroll = parg[igmuroll]   # rolling resistance coefficient
    mubrake = parg[igmubrake]  # max braking resistance coefficient
    hobst = parg[ighobst]    # obstacle height (FAA spec, ~10m I think)

    Vstall = pare[ieu0, iprotate]
    V2 = pare[ieu0, iptakeoff]

    cosL = cosd(sweep)
    Afan = 0.25 * pi * dfan^2 * (1.0 - HTRf^2)
    CDgear = parg[igCDgear]
    CDeng = parg[igcdefan] * (0.25 * pi * dfan^2) / S
    CDspoiler = parg[igCDspoil]
    CDivert = 0.002

    Fmax = pare[ieFe, ipstatic]
    pare[ieFe, iptakeoff] = Fmax
    Fref = pare[ieFe, iprotate]

    #---- single-engine thrust-curve constants for takeoff roll calculations
    F01 = (Fmax + Fref) / 2.0
    KV1 = (Fmax - Fref) / Vstall^2

    #---- set max takeoff thrust for output
    FTO = Fmax * neng

    #---- normal takeoff
    ip = iprotate
    rho0 = pare[ierho0, ip]
    CLroll = 0.0
    para[iaCL, ip] = CLroll
    para[iaCLh, ip] = 0.0

    #cc      write(*,*) '^ 3a', Fmax, Fref

    #---- total CD during roll
    computes_surfcd = false
    # iairf = 1
<<<<<<< HEAD
    cdsum!(parg, view(para, :, ip), view(pare, :, ip),  wing, htail, vtail, computes_surfcd)
=======
    cdsum!(ac, imission, ip, icdfun)
>>>>>>> 317c8a49
    CDroll = para[iaCD, ip] + parg[igCDgear]

    #---- thrust constants for all engines operating
    KV = KV1 * neng
    F0 = F01 * neng

    #---- calculate takeoff length and takeoff time
    kA = (KV + rho0 * S * CDroll) / (W / gee)
    VAlimsq = 2.0 * (F0 - W * muroll) / (KV + rho0 * S * CDroll)

    #      write(*,*) 'F0 W muroll KV', F0, W, muroll, KV
    #      write(*,*) 'VAlimsq', VAlimsq

    VAlim = sqrt(VAlimsq)
    if (VAlim <= V2)
        println("Normal takeoff impossible. VAlim < V2:", VAlim, V2)
        lTO = 10.0 / kA
        tTO = 2.0 * lTO / V2
    else
        Vrat = V2 / VAlim
        lTO = -log(1.0 - Vrat^2) / kA
        tTO = log((1.0 + Vrat) / (1.0 - Vrat)) / (kA * VAlim)
    end

    #---- initial normal climbout sin[angle], gear up
    CDclimb = para[iaCD, ipclimb1]
    F2 = F0 - KV * 0.5 * V2^2
    singTO = (F2 - 0.5 * V2^2 * rho0 * S * CDclimb) / W
    singTO = max(0.01, min(0.99, singTO))

    #---- balanced field length

    #---- total CD during ground roll with one engine out
    CDb = CDroll + CDeng + CDivert

    #---- total CD during braking
    CDc = CDroll + CDeng * neng + CDspoiler

    #---- thrust constants with one engine out
    KV = KV1 * (neng - 1.0)
    F0 = F01 * (neng - 1.0)

    #---- velocity segment constants
    kB = (KV + rho0 * S * CDb) / (W / gee)
    kC = (rho0 * S * CDc) / (W / gee)

    VBlimsq = 2.0 * (F0 - W * muroll) / (KV + rho0 * S * CDb)
    VClimsq = 2.0 * (-W * mubrake) / (rho0 * S * CDc)

    VBlim = sqrt(VBlimsq)

    if (VBlim <= V2)
        println("Engine-out takeoff impossible. VBlim < V2:", VBlim, V2)
        l1 = 0.7 * lTO
        lBF = 10.0 * lTO
        V1 = Vstall
        V2 = Vstall
        singBF = 0.0

        #---- calculate fuel burn during takeoff run
        ip1 = ipstatic
        ip2 = iprotate
        mdotf1 = pare[iemcore, ip1] * pare[ieff, ip1] * neng
        mdotf2 = pare[iemcore, ip2] * pare[ieff, ip2] * neng
        WfTO = 0.5 * (mdotf1 + mdotf2) * tTO * gee
        para[iafracW, ipstatic] = para[iafracW, iptakeoff] +
                                  WfTO / parg[igWMTO]
        para[iatime, ipstatic] = para[iatime, iptakeoff] - tTO
        para[iaRange, ipstatic] = para[iaRange, iptakeoff] - lTO

        #---- store output quantities for returning
        parm[imV1] = V1
        parm[imV2] = V2
        parm[imlTO] = lTO
        parm[iml1] = l1
        parm[imlBF] = lBF
        parm[imtTO] = tTO
        parm[imFTO] = FTO
        parm[imgamVTO] = asin[singTO]
        parm[imgamVBF] = asin[singBF]

        return
    end

    #---- initial guesses for Newton iteration
    l1 = 0.8 * lTO
    lBF = 1.3 * lTO
    V2sq = V2^2

    if printTO
        @printf("\nTakeoff:\n%2s %10s %10s %10s %10s\n", 
        "#", "lTO", "l1", "lBF", "dmax")
    end
    
    #---- Newton iteration loop
    for iter = 1:15
        exA = exp(kA * (-l1))
        exB = exp(kB * (lBF - l1))
        exC = exp(kC * (lBF - l1))
        exA_l1 = -kA * exA
        exB_l1 = -kB * exB
        exC_l1 = -kC * exC
        exA_lBF = 0.0
        exB_lBF = kB * exB
        exC_lBF = kC * exC

        r1 = VAlimsq * (1.0 - exA) + (VBlimsq - V2sq) * exB - VBlimsq
        a11 = VAlimsq * (-exA_l1) + (VBlimsq - V2sq) * exB_l1
        a12 = VAlimsq * (-exA_lBF) + (VBlimsq - V2sq) * exB_lBF

        r2 = VAlimsq * (1.0 - exA) - VClimsq * (1.0 - exC)
        a21 = VAlimsq * (-exA_l1) - VClimsq * (-exC_l1)
        a22 = VAlimsq * (-exA_lBF) - VClimsq * (-exC_lBF)

        det = a11 * a22 - a12 * a21
        dl1 = -(r1 * a22 - a12 * r2) / det
        dlBF = -(a11 * r2 - r1 * a21) / det

        dmax = max(abs(dl1), abs(dlBF))

        #  print convergence history for debugging
        if printTO
            @printf("%2d %10.3f %10.3f %10.3f %10.3f\n", 
            iter, lTO * 3.28, l1 * 3.28, lBF * 3.28, dmax * 3.28)
        end

        l1 = l1 + dl1
        lBF = lBF + dlBF

        if (dmax < toler * lTO)

            V1 = VAlim * sqrt(1.0 - exp(-kA * l1))

            #---- engine-out climbout, gear down
            F2 = F0 - KV * 0.5 * V2^2
            CD = CDclimb + CDgear + CDeng
            #cc   singBF = (F2 - 0.5*V2^2 * rho0*S*CDb) / W
            singBF = (F2 - 0.5 * V2^2 * rho0 * S * CD) / W
            singBF = max(0.01, min(0.99, singBF))

            #---- calculate fuel burn during takeoff run
            ip1 = ipstatic
            ip2 = iprotate
            mdotf1 = pare[iemcore, ip1] * pare[ieff, ip1] * neng
            mdotf2 = pare[iemcore, ip2] * pare[ieff, ip2] * neng
            WfTO = 0.5 * (mdotf1 + mdotf2) * tTO * gee
            para[iafracW, ipstatic] = para[iafracW, iptakeoff] +
                                      WfTO / parg[igWMTO]
            para[iatime, ipstatic] = para[iatime, iptakeoff] - tTO
            para[iaRange, ipstatic] = para[iaRange, iptakeoff] - lTO

            #---- store output quantities for returning
            parm[imV1] = V1
            parm[imV2] = V2
            parm[imlTO] = lTO
            parm[iml1] = l1
            parm[imlBF] = lBF
            parm[imtTO] = tTO
            parm[imFTO] = FTO
            parm[imgamVTO] = asin(singTO)
            parm[imgamVBF] = asin(singBF)

            return
        end
    end
    println("TAKEOFF: BFL convergence failed.  dl1,dlBF=", dl1, dlBF)
    println("         Continuing anyway...")

end
<|MERGE_RESOLUTION|>--- conflicted
+++ resolved
@@ -72,11 +72,7 @@
     #---- total CD during roll
     computes_surfcd = false
     # iairf = 1
-<<<<<<< HEAD
-    cdsum!(parg, view(para, :, ip), view(pare, :, ip),  wing, htail, vtail, computes_surfcd)
-=======
-    cdsum!(ac, imission, ip, icdfun)
->>>>>>> 317c8a49
+    cdsum!(ac, imission, ip, computes_surfcd)
     CDroll = para[iaCD, ip] + parg[igCDgear]
 
     #---- thrust constants for all engines operating
