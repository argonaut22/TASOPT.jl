--- conflicted
+++ resolved
@@ -693,81 +693,7 @@
         # ----------------------
         #     Fuselage Fuel Tank weight
         # ----------------------
-<<<<<<< HEAD
         if !(options.has_wing_fuel) #If fuel is stored in the fuselage
-            #Unpack parameters
-            time_flight = para[iatime, ipdescent1]
-            tank_placement = fuse_tank.placement
-            rhofuel = fuse_tank.rhofuel
-
-            #Convective cooling
-            if tank_placement == "rear"
-                xftank_heat = parg[igxftankaft]
-            else
-                xftank_heat = parg[igxftank]
-            end
-            M_inf = para[iaMach, ipcruise1]
-            z_alt = para[iaalt, ipcruise1]
-            
-            #Fuel tank design
-            fuse_tank.Wfuelintank = parg[igWfuel] / nftanks #Each fuel tank carries 1/nftanks of the fuel
-            
-            mdot_boiloff, Vfuel, Rtank, Winsul_sum, ltank, Wtank = tanksize!(fuse, fuse_tank, z_alt, M_inf, xftank_heat,
-            time_flight, ifuel)
-
-            parg[igWfmax] = Vfuel * rhofuel * gee * nftanks #If more than one tank, max fuel capacity is nftanks times that of one tank
-            parg[igWftank] = nftanks * Wtank #total weight of fuel tanks (including insulation)
-            parg[iglftank] = ltank
-            parg[igRftank] = Rtank
-            parg[igWinsftank] = nftanks * Winsul_sum #total weight of insulation in fuel tanks
-
-            #Tank placement and weight moment
-            lcabin = fuse.layout.l_cabin_cylinder
-            if tank_placement == "front"
-                frac_front = 1
-                frac_aft = 0
-                xftank = fuse.layout.x_start_cylinder + 1.0*ft_to_m + ltank/2.0
-                xftankaft = 0.0
-            elseif tank_placement == "rear"
-                frac_front = 0
-                frac_aft = 1
-                xftank = 0.0
-                xftankaft = fuse.layout.x_start_cylinder + lcabin + 1.0*ft_to_m + ltank/2.0
-            elseif tank_placement == "both"
-                frac_front = 1
-                frac_aft = 1
-                xftank = fuse.layout.x_start_cylinder + 1.0*ft_to_m + ltank/2.0
-                xftankaft = fuse.layout.x_start_cylinder + 1.0*ft_to_m + ltank + 1.0*ft_to_m + lcabin + 1.0*ft_to_m + ltank/2.0
-            end
-            
-            parg[igxftank] = xftank
-            parg[igxftankaft] = xftankaft
-            parg[igxWftank] = Wtank * (frac_front * xftank + frac_aft * xftankaft) 
-            xfuel = (frac_front * xftank + frac_aft * xftankaft) / (frac_front + frac_aft)
-            parg[igxWfuel] = parg[igWfuel] * xfuel
-
-            # Update fuselage according to tank requirements
-            update_fuse!(fuse, wing, htail, vtail, parg, fuse_tank.tank_count) #update fuselage length to accommodate tank
-            fusebl!(fuse, parm, para, ipcruise1) #Recalculate fuselage bl properties
-
-            #Update fuselage BL properties
-            # Kinetic energy area at T.E.
-            KAfTE = para[iaKAfTE, ipcruise1]
-            # Surface dissapation area 
-            DAfsurf = para[iaDAfsurf, ipcruise1]
-            # Wake dissapation area
-            DAfwake = para[iaDAfwake, ipcruise1]
-            # Momentum area at ∞
-            PAfinf = para[iaPAfinf, ipcruise1]
-
-            # Assume K.E., Disspation and momentum areas are const. for all mission points:
-            para[iaKAfTE, :] .= KAfTE
-            para[iaDAfsurf, :] .= DAfsurf
-            para[iaDAfwake, :] .= DAfwake
-            para[iaPAfinf, :] .= PAfinf
-
-=======
-        if (pari[iifwing] == 0) #If fuel is stored in the fuselage
             
             #Size fuel tank and calculate weight
             tanksize!(ac)
@@ -775,7 +701,6 @@
             # Update fuselage according to tank requirements
             update_fuse!(ac) #update fuselage length to accommodate tank; boundary layer also recalculated
             
->>>>>>> 7ad8df2e
             #Use homogeneous tank model to calculate required venting
             _, ps, _, _, _, _, _, Mvents, _, _ = CryoTank.analyze_TASOPT_tank(ac, fuse_tank.t_hold_orig, fuse_tank.t_hold_dest)
             parm[imWfvent] = Mvents[end] * gee #Store total fuel weight that is vented
