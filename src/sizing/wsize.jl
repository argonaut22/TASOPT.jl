using Printf
"""
    wsize(ac; itermax=35,
    wrlx1=0.5, wrlx2=0.9, wrlx3=0.5, initwgt=false, initializes_engine=true, 
    iairf=1, Ldebug=false, printiter=true, saveODperf=false)

Main weight sizing function. Calls on various sub-functions to calculate weight of fuselage, wings, tails, etc.,
and iterates until the MTOW converges to within a specified tolerance.

!!! details "🔃 Inputs and Outputs"
    **Inputs:**
    - Array of flags that control design choices - fuel types, where to store fuel, etc.
    - Geometric and structural parameters - dimensions primarily
    - Aerodynamic parameters - CL, CD, KE dissipation, etc.
    - Mission-specific parameters - alt, mach, P, T etc.
    - Engine-specific parameters 

    **Outputs:**
    - No explicit outputs. Computed quantities are saved to `par` arrays of `aircraft` model.
"""
function wsize(ac; itermax=35,
    wrlx1=0.5, wrlx2=0.9, wrlx3=0.5, initwgt=false, initializes_engine=true, 
    iairf=1, Ldebug=false, printiter=true, saveODperf=false)

    # Unpack data storage arrays and components
    imission = 1 #Design mission
    parg, parm, para, pare, options, fuse, fuse_tank, wing, htail, vtail, engine, landing_gear  = unpack_ac(ac, imission)

    # Initialize variables
    time_propsys = 0.0
    inite1 = 0
    ichoke5 = zeros(iptotal)
    ichoke7 = zeros(iptotal)
    Tmrow = zeros(ncrowx)
    epsrow = zeros(ncrowx)
    epsrow_Tt3 = zeros(ncrowx)
    epsrow_Tt4 = zeros(ncrowx)
    epsrow_Trr = zeros(ncrowx)

    # Weight convergence settings
    tolerW = 1.0e-8
    errw = 1.0
    fsum = 0.0
    ifirst = true

    # Extract flags
    ifuel = options.ifuel

    # Unpack powertrain elements
    ngen, nTshaft = parpt[ipt_ngen], parpt[ipt_nTshaft]

    # Calculate sea level temperature for takeoff conditions
    altTO = parm[imaltTO]
    T_std, _, _, _, _ = atmos(altTO / 1e3)
    ΔTatmos = parm[imT0TO] - T_std
    parm[imDeltaTatm] = ΔTatmos

    # Set atmospheric conditions for different flight phases
    set_ambient_conditions!(ac, ipcruise1)
    set_ambient_conditions!(ac, iprotate, 0.25)
    set_ambient_conditions!(ac, ipclimbn)

    # Calculate fuselage boundary layer development
    time_fusebl = @elapsed fusebl!(fuse, parm, para, ipcruise1)

    # Extract and set constant values for all mission points
    KAfTE, DAfsurf, DAfwake, PAfinf = 
        para[iaKAfTE, ipcruise1], para[iaDAfsurf, ipcruise1], 
        para[iaDAfwake, ipcruise1], para[iaPAfinf, ipcruise1]
    
    # Set constant values for all mission points
    para[iaKAfTE, :] .= KAfTE
    para[iaDAfsurf, :] .= DAfsurf
    para[iaDAfwake, :] .= DAfwake
    para[iaPAfinf, :] .= PAfinf

    #Calculate fuel lower heating value for PFEI
    parg[igLHVfuel] = fuelLHV(ifuel)

    # Unpack and set design mission parameters
    Rangetot = parm[imRange]
    Wpay = parm[imWpay]

    Wpaymax = parg[igWpaymax] # Max payload in offdesign mission (used to size structures)
    # if Wpay or Wpaymax is unset
    if (Wpaymax == 0)
        println("Max payload weight was not set, setting Wpaymax = Wpay")
        Wpaymax = parg[igWpaymax] = max(Wpay, Wpaymax)
    end

    parg[igRange] = Rangetot
    parg[igWpay] = Wpay

    # Extract weight fractions and factors
    feadd = parg[igfeadd]
    fwadd = wing_additional_weight(wing)
    fpylon = parg[igfpylon]
    flgnose = landing_gear.nose_gear.overall_mass_fraction
    flgmain = landing_gear.main_gear.overall_mass_fraction
    freserve = parg[igfreserve]
    fLo =  wing.fuse_lift_carryover
    fLt =  wing.tip_lift_loss

    # Extract layout parameters
    xhbox = htail.layout.box_x
    xvbox = vtail.layout.box_x
    xeng = parg[igxeng]

    # Fuselage-bending inertial relief factors
    rMh = parg[igrMh]
    rMv = parg[igrMv]

    # Tail surface taper ratios and strut parameters
    λhs = λvs = 1.0
    tohstrut = 0.05


    # Load factors and dynamic pressure
    Nlift = parg[igNlift]
    Nland = parg[igNland]
    Vne = parg[igVne]
    qne = 0.5 * ρSL * Vne^2

    # Engine parameters
    neng = parg[igneng]
    yeng = parg[igyeng]
    HTRf = parg[igHTRf]
    rSnace = parg[igrSnace]

    # Fuel tank parameters
    nftanks = fuse_tank.tank_count
    xfuel = ltank = 0.0

    if options.has_wing_fuel
        xftank = xftankaft = 0.0
    else
        xftank = fuse.layout.x_start_cylinder + 1.0*ft_to_m
        xftankaft = fuse.layout.x_end_cylinder

        # Calculate fuel properties
        β0 = 1 - fuse_tank.ullage_frac
        fuel_mix = SaturatedMixture(fuse_tank.fueltype, fuse_tank.pvent, β0)
        Tfuel = fuel_mix.liquid.T
        ρliq = fuel_mix.liquid.ρ
        ρgas = fuel_mix.gas.ρ
        hvap = fuel_mix.hvap

        # Set fuel properties
        pare[ieTft, :] .= Tfuel
        pare[ieTfuel, :] .= Tfuel
        parg[igrhofuel] = fuel_mix.ρ
        fuse_tank.rhofuel = ρliq
        fuse_tank.Tfuel = Tfuel
        fuse_tank.hvap = hvap
        fuse_tank.rhofuelgas = ρgas
    end
    
    # Update fuel tank positions
    parg[igxftank] = xftank
    parg[igxftankaft] = xftankaft

    # Reset engine values for heat exchangers
    resetHXs(pare)
   
    # -------------------------------------------------------    
    ## Initial guess section [Section 3.2 of TASOPT docs]
    # -------------------------------------------------------
    # Allow first iteration
    if (initwgt == 0)

        # Initial weight estimates
        Whtail = 0.05 * Wpay / parg[igsigfac]
        Wvtail = Whtail
        Wwing = 0.5 * Wpay / parg[igsigfac]
        Wstrut = 0.0
        Wftank = 0.0
        Weng = 0.0 * Wpay
        feng = 0.0

        dxWhtail = 0.0
        dxWvtail = 0.0

        # Wing panel weights and moments
        ip = ipcruise1
        W = 5.0 * Wpay
        S = W / (0.5 * pare[ierho0, ip] * pare[ieu0, ip]^2 * para[iaCL, ip])
        b = sqrt(S * wing.layout.AR)
        bs = b * wing.layout.ηs
        Winn = 0.15 * Wpay / parg[igsigfac]
        Wout = 0.05 * Wpay / parg[igsigfac]
        dyWinn = Winn * 0.30 * (0.5 * (bs - wing.layout.root_span))
        dyWout = Wout * 0.25 * (0.5 * (b - bs))

        # Assign weights to components
        htail.weight = Whtail
        vtail.weight = Wvtail
        wing.weight = Wwing
        wing.strut.weight = Wstrut
        parg[igWeng] = Weng
        wing.inboard.weight = Winn
        wing.outboard.weight = Wout
        parg[igWftank] = Wftank
        htail.dxW = dxWhtail
        vtail.dxW = dxWvtail
        wing.inboard.dyW = dyWinn
        wing.outboard.dyW = dyWout

        # Wing centroid x-offset from wingbox
        calculate_centroid_offset!(wing, b=b, bs=bs)

        # Tail area centroid locations
        htail.layout.x, vtail.layout.x = xhbox, xvbox

        # Center wingbox chord extent for fuselage weight calculations
        cbox = 0.0

        # Nacelle, fan duct, core, cowl lengths
        parg[iglnace] = 0.5 * S / b

        # Nacelle Awet/S
        fSnace = 0.2
        parg[igfSnace] = fSnace

        # Initial fuel fraction estimate from Breguet Range Equation
        LoD = 18.0
        TSFC = 1.0 / 7000.0
        V = pare[ieu0, ipcruise1]
        ffburn = min((1.0 - exp(-Rangetot * TSFC / (V * LoD))), 0.8 / (1.0 + freserve))

        # Mission-point fuel fractions
        ffuelb = ffburn * (1.0 + freserve)  # Start of climb
        ffuelc = ffburn * (0.90 + freserve)  # Start of cruise
        ffueld = ffburn * (0.02 + freserve)  # Start of descent
        ffuele = ffburn * (0.0 + freserve)   # End of descent (landing)

        ffuel = ffuelb  # Max fuel fraction at start of climb

        # Set initial climb γ = 0 to force initial guesses
        para[iagamV, :] .= 0.0

        # Set initial weight fractions for mission points
        para[iafracW, ipstatic:ipcutback] .= 1.0

        # Interpolate weight fractions for climb, cruise, and descent
        interp_Wfrac!(para, ipclimb1, ipclimbn, ffuelb, ffuelc, iafracW, ffuel)
        interp_Wfrac!(para, ipcruise1, ipcruisen, ffuelc, ffueld, iafracW, ffuel)
        interp_Wfrac!(para, ipdescent1, ipdescentn, ffueld, ffuele, iafracW, ffuel)

        # Initial tail info for sizing of fuselage bending and torsion added material
        Sh = (2.0 * Wpaymax) / (qne * htail.CL_max)
        Sv = (2.0 * Wpaymax) / (qne * vtail.CL_max)
        bv = sqrt(Sv * vtail.layout.AR)

        htail.layout.S = Sh
        vtail.layout.S = Sv

        # Initialize wing and tail pitching moments
        para[iaCMw0:iaCMh1, :] .= 0.0
        para[iaCLh, :] .= 0.0

        # Initial cruise-climb angle for end-of-cruise altitude estimate
        gamVcr = 0.0002
        para[iaCD, ipcruise1] = para[iaCL, ipcruise1] / LoD
        para[iagamV, ipcruise1] = gamVcr

        # Pressure and altitude at start and end of cruise
        Mach = para[iaMach, ipcruise1]
        p0c = pare[iep0, ipcruise1]
        altc = para[iaalt, ipcruise1]
        p0d = p0c * (1.0 - ffuel + ffueld) / (1.0 - ffuel + ffuelc)
        pare[iep0, ipcruisen] = p0d

        # Initial guess for OEI thrust
        pare[ieFe, iprotate] = 2.0 * Wpay
        pare[ieu0, iprotate] = 70.0
        Afan = 3.0e-5 * Wpay / neng
        parg[igdfan] = sqrt(Afan * 4.0 / π)

        # Fan face Mach numbers for nacelle CD calculations
        M2des = 0.6
        pare[ieM2, ipstatic:ipcruisen] .= M2des
        pare[ieM2, ipdescent1:ipdescentn] .= 0.8 * M2des

        # Calculate initial guesses for cooling mass flow ratios
        ip = iprotate
        cpc, cp4 = 1080.0, 1340.0
        Rgc, Rg4 = 288.0, 288.0
        M0to = pare[ieu0, ip] / pare[iea0, ip]
        T0to = pare[ieT0, ip]
        epolhc = pare[ieepolhc, ip]
        OPRto = pare[iepilc, ipcruise1] * pare[iepihc, ipcruise1]
        Tt4to = pare[ieTt4, ip]
        dTstrk = pare[iedTstrk, ip]
        Mtexit = pare[ieMtexit, ip]
        efilm = pare[ieefilm, ip]
        tfilm = pare[ietfilm, ip]
        StA = pare[ieStA, ip]
        Tmrow .= parg[igTmetal]

        Tt2to = T0to * (1.0 + 0.5 * (gamSL - 1.0) * M0to^2)
        Tt3to = Tt2to * OPRto^(Rgc / (epolhc * cpc))
        Trrat = 1.0 / (1.0 + 0.5 * Rg4 / (cp4 - Rg4) * Mtexit^2)

        ncrow, epsrow, epsrow_Tt3, epsrow_Tt4, epsrow_Trr = mcool(ncrowx, Tmrow,
            Tt3to, Tt4to, dTstrk, Trrat, efilm, tfilm, StA)

        epstot = sum(epsrow[1:ncrow])
        fo = pare[iemofft, ip] / pare[iemcore, ip]
        fc = (1.0 - fo) * epstot

        for jp in 1:iptotal
            pare[iefc, jp] = fc
            pare[ieepsc1:ieepsc1+ncrowx-1, jp] .= epsrow
            pare[ieTmet1:ieTmet1+ncrowx-1, jp] .= Tmrow
        end

    else #Second iteration onwards use previously calculated values

        # Extract layout parameters
        bv = vtail.layout.span
        coh, cov = htail.layout.root_chord, vtail.layout.root_chord
        cbox = wing.layout.root_chord * wing.inboard.cross_section.width_to_chord
        xwing, xhtail, xvtail = wing.layout.x, htail.layout.x, vtail.layout.x
        xhbox, xvbox = htail.layout.box_x, vtail.layout.box_x
        dxwing = xwing - wing.layout.box_x

        # Extract weights
        Whtail, Wvtail = htail.weight, vtail.weight
        Wwing, Wstrut = wing.weight, wing.strut.weight
        Weng = parg[igWeng]
        Winn, Wout = wing.inboard.weight, wing.outboard.weight
        Wftank = parg[igWftank]
        Wtesys = parg[igWtesys]

        # Extract weight moments
        dxWhtail, dxWvtail = htail.dxW, vtail.dxW
        dyWinn, dyWout = wing.inboard.dyW, wing.outboard.dyW

        # Calculate weight fractions
        WMTO = parg[igWMTO]
        feng = Weng / WMTO
        ffuel = parg[igWfuel] / WMTO

        # Extract other parameters
        fSnace = parg[igfSnace]
        Sh, Sv = htail.layout.S, vtail.layout.S

    end

    # Initialize previous weight iterations and convergence flag
    # Initialize previous weight iterations
    WMTO1, WMTO2, WMTO3 = zeros(Float64, 3) #1st-previous to 3rd previous iteration weight for convergence criterion
    Lconv = false

    # Initialize wing layout parameters for first iteration
    wing.layout.span= wing.layout.S = 0.0

    # Initialize choke flags for all mission points
    ichoke5 = ichoke7 = zeros(Int, iptotal)


    # -------------------------------------------------------    
    #                   Weight loop
    # -------------------------------------------------------    

    @inbounds for iterw = 1:itermax
        if iterw == itermax
            @warn "Reached max iterations in weight sizing loop!"
        end

        # Set relaxation factor
        rlx = if iterw <= (initwgt == 0 ? 5 : 2)
            wrlx1  # Under-relax first few iterations
        elseif iterw >= 0.75 * itermax
            wrlx3  # Under-relax final iterations
        else
            wrlx2  # Default relaxation
        end

        # Max tail lifts at maneuver qne
        Lhmax = qne * Sh * htail.CL_max
        Lvmax = qne * Sv * vtail.CL_max / vtail.ntails

        # Max Δp (fuselage pressure) at end of cruise-climb
        wcd = para[iafracW, ipcruisen] / para[iafracW, ipcruise1]
        Δp = parg[igpcabin] - pare[iep0, ipcruise1] * wcd
        parg[igdeltap] = Δp

       # Engine weight mounted on tailcone, if any
        if compare_strings(options.opt_engine_location, "wing") # Eng on "wing" or aft "fuselage"
            Wengtail = 0.0
            Waftfuel = 0.0
        elseif compare_strings(options.opt_engine_location, "fuselage")
            Wengtail = parg[igWeng]
        else
            error("Engine location provided is \"$options.opt_engine_location\". Engine position can only be:
                        > \"wing\" - engines under wing
                        > \"fuselage\" - engines on aft fuselage")
        end

        # Extract relevant weights and positions
        Whtail, Wvtail = htail.weight, vtail.weight
        xhtail, xvtail, xwing = htail.layout.x, vtail.layout.x, wing.layout.x
        xeng = parg[igxeng]
        Wtesys = parg[igWtesys]
        nftanks = fuse_tank.tank_count
        
        if !(options.has_wing_fuel) #fuselage fuel store
            tank_placement = fuse_tank.placement
            Wftank_single = parg[igWftank] / nftanks #Weight of a single tank
            ltank = parg[iglftank] #length of a fuel tank

            #Calculate the weight of the fuel near the tail depending on the tank location
            if tank_placement == "rear"
                Waftfuel = parg[igWfuel]
                xftank_fuse = parg[igxftankaft] #assumed location of tank for fuselage sizing
            elseif tank_placement == "both"
                Waftfuel = parg[igWfuel] / 2.0
                xftank_fuse = parg[igxftankaft]

            elseif tank_placement == "front" #The case when the fuel is at the front is treated specially
                #The code assumes that the fuel is located at the back for the purpose of sizing of the symmetric fuselage
                Waftfuel = parg[igWfuel]
                xftank_fuse = fuse.layout.x_end - parg[igxftank]
            end
        else
            tank_placement = ""
            xftank_fuse = 0.0
            Wftank_single = 0.0
        end
        #Note that fuselage is sized for a maximum payload weight in off-design missions
        parg[igcabVol] = fusew!(fuse, Nland, Wpaymax, Wengtail, 
             nftanks,
            Waftfuel,  Wftank_single, ltank, xftank_fuse, tank_placement,
             Δp,
            Whtail, Wvtail, rMh, rMv, Lhmax, Lvmax,
            bv, vtail.outboard.λ, vtail.ntails,
            xhtail, xvtail,
            xwing, wing.layout.box_x, cbox,
            xeng)

        # Use cabin volume to get actual buoyancy weight
        ρcab = max(parg[igpcabin], pare[iep0, ipcruise1]) / (RSL * TSL)
        WbuoyCR = (ρcab - pare[ierho0, ipcruise1]) * gee * parg[igcabVol]

        if (iterw == 1 && initwgt == 0)

            feng = 0.08
            fsum = feng + ffuel + fuse.HPE_sys.W + flgnose + flgmain
            WMTO = (Wpay + fuse.weight + Wwing + Wstrut + Whtail + Wvtail) / (1.0 - fsum)

            Weng, Wfuel = WMTO .* [feng, ffuel]
            parg[igWMTO] = WMTO
            parg[igWeng] = Weng
            parg[igWfuel] = Wfuel
            if printiter
                println("Wfuel initial = ", (ffuel * WMTO))
            end

        else
            # Call a better Wupdate function
            Wupdate0!(ac, rlx, fsum)
            if (fsum >= 1.0)
                println("Something is wrong!! fsum ≥ 1.0")
                break
            end

            parm[imWTO] = parg[igWMTO]
            parm[imWfuel] = parg[igWfuel]

        end
        # this calculated WMTO is the design-mission WTO
        parm[imWTO] = parg[igWMTO]
        # Convergence tests
        WMTO = parg[igWMTO]
        errw1 = (WMTO - WMTO1) / WMTO
        errw2 = (WMTO - WMTO2) / WMTO
        errw3 = (WMTO - WMTO3) / WMTO

        errw = max(abs(errw1), abs(errw2), abs(errw3))

        # Print weight/ convergnce started
        if (printiter && iterw == 1)
            @printf("%5s %15s %15s %14s %14s %14s %14s %14s %14s %14s %14s %14s %14s \n",
                "iterw", "errW", "errW1", "WMTO", "Wpay", "Wfuel", "Weng", "Wfuse", "Wwing", "span", "area", "HTarea", "xwbox")
        end
        if printiter
            @printf("%5d %+13.8e %+13.8e %13.8e %13.8e %13.8e %13.8e %13.8e %13.8e %13.8e %13.8e %13.8e %13.8e\n",
                iterw, errw, errw1, parm[imWTO], parg[igWpaymax], parg[igWfuel], parg[igWeng],
                fuse.weight, wing.weight, wing.layout.span, wing.layout.S,
                htail.layout.S, wing.layout.box_x)
        end
        if (errw <= tolerW)
            Lconv = true
            break
        end

        #--------------------------------
        ##  Wing sizing section
        #--------------------------------
        WMTO = parg[igWMTO]

        # Size wing area and chords at start-of-cruise
        ip = ipcruise1
        We = WMTO * para[iafracW, ip]
        CL = para[iaCL, ip]
        ρ0 = pare[ierho0, ip]
        u0 = pare[ieu0, ip]
        qinf = 0.5 * ρ0 * u0^2
        BW = We + WbuoyCR # Weight including buoyancy

        # Size the wing area and chords
        set_wing_geometry!(BW, CL, qinf, wing)

        # Update wing box chord for fuseW in next iteration
        cbox = wing.layout.root_chord * wing.inboard.cross_section.width_to_chord

        # Calculate wing centroid and mean aerodynamic chord
        calculate_centroid_offset!(wing,calc_cma=true)
        xwing = wing.layout.x
        
        # Update wing pitching moment constants
        update_wing_pitching_moments!(para, ipstatic:ipclimb1, wing, iacmpo, iacmps, iacmpt, iarclt, iarcls, iaCMw0, iaCMw1)
        update_wing_pitching_moments!(para, ipclimb1+1:ipdescentn-1, wing, iacmpo, iacmps, iacmpt, iarclt, iarcls, iaCMw0, iaCMw1)
        update_wing_pitching_moments!(para, ipdescentn:ipdescentn, wing, iacmpo, iacmps, iacmpt, iarclt, iarcls, iaCMw0, iaCMw1)

        # Calculate wing center load
        ip = ipcruise1
        γt, γs = wing.outboard.λ * para[iarclt, ip], wing.inboard.λ * para[iarcls, ip]
        Lhtail = WMTO * htail.CL_CLmax * htail.layout.S / wing.layout.S

        po = wingpo(wing, para[iarclt, ip], para[iarcls, ip], Nlift, BW, Lhtail)

        # Calculate wing engine weight
        if compare_strings(options.opt_engine_location,"wing")
            if compare_strings(options.opt_prop_sys_arch,"te")
                @error "Support for turboelectric architectures is not currently supported. Their reintroduction with `struct`s is on the roadmap."
            elseif compare_strings(options.opt_prop_sys_arch,"tf")
                Weng1 = parg[igWeng] / parg[igneng]
            end
        else
            Weng1 = 0.0
        end

        # Set up parameters for get_wing_weights function
        Winn, Wout = wing.inboard.weight, wing.outboard.weight
        dyWinn, dyWout = wing.inboard.dyW, wing.outboard.dyW
        rhofuel = !(options.has_wing_fuel) ? 0.0 : parg[igrhofuel]

        # Call get_wing_weights function
        Wwing,Wsinn,Wsout,
        dyWsinn,dyWsout,
        Wfcen,Wfinn,Wfout,
        dxWfinn,dxWfout,
        dyWfinn,dyWfout,lstrutp = get_wing_weights!(wing, po, γt, γs,
                                            Nlift, Weng1, 0, 0.0, 1, wing.layout.ηs,
                                            parg[igsigfac], rhofuel)

        # Calculate fuel weight if stored in wings
        Wfmax, dxWfmax, rfmax = 0.0, 0.0, 0.0
        if (options.has_wing_fuel)
            Wfmax = 2.0 * ((options.has_centerbox_fuel ? Wfcen : 0.0) + Wfinn + Wfout)
            dxWfmax = 2.0 * (dxWfinn + dxWfout)
            Wfuelmp = Wpay - Wpaymax + parg[igWfuel]
            rfmax = Wfuelmp / Wfmax
        end

        # Update wing properties
        wing.weight = Wwing * rlx + wing.weight * (1.0 - rlx)
        parg[igWfmax] = Wfmax
        # wing.dxW = dxWwing
        parg[igdxWfuel] = dxWfmax * rfmax

        wing.outboard.webs.weight = wing.inboard.webs.weight
        wing.outboard.caps.weight = wing.inboard.caps.weight

        # Calculate strut properties
        if wing.has_strut
            cstrut = sqrt(0.5 * wing.strut.axial_force / (tohstrut * wing.strut.thickness_to_chord))
            wing.strut.chord = cstrut
            wing.strut.S = 2.0 * cstrut * lstrutp
        end

        # Update wing panel weights
        wing.inboard.weight = Wsinn * (1.0 + fwadd) + rfmax * Wfinn
        wing.outboard.weight = Wsout * (1.0 + fwadd) + rfmax * Wfout
        wing.inboard.dyW = dyWsinn * (1.0 + fwadd) + rfmax * dyWfinn
        wing.outboard.dyW = dyWsout * (1.0 + fwadd) + rfmax * dyWfout

        #TODO: No reason why above lines shouldnt be inside get_wing_weights
        # -------------------------------
        #      Tail sizing section
        # -------------------------------

        # Set tail CL derivative
        dϵdα = htail.downwash_factor
        tanL = tand(wing.layout.sweep)
        tanLh = tand(htail.layout.sweep)

        ip = ipcruise1
        Mach = para[iaMach, ip]
        β = sqrt(1.0 - Mach^2) # Prandtl-Glauert factor

        # Calculate tail lift-curve slope
        dCLhdCL = (β + 2.0 / wing.layout.AR) / (β + 2.0 / htail.layout.AR) * 
                  sqrt(β^2 + tanL^2) / sqrt(β^2 + tanLh^2) * (1.0 - dϵdα)
        parg[igdCLhdCL] = dCLhdCL

        # Set Nacelle CL derivative fraction
        dCLnda = parg[igdCLnda]
        dCLndCL = dCLnda * (β + 2.0 / wing.layout.AR) * sqrt(β^2 + tanL^2) / 
                  (2.0 * π * (1.0 + 0.5 * wing.inboard.cross_section.thickness_to_chord))
        parg[igdCLndCL] = dCLndCL

        # Fuselage pitching moment calculation omitted for now
        # TODO: Add switch to either calculate fuse pitching moment online or use offline specified values

        # Size HT
        if (iterw <= 2 && initwgt == 0)
            lhtail = xhtail - xwing
            Vh = htail.volume
            Sh = Vh * wing.layout.S * wing.mean_aero_chord / lhtail
            htail.layout.S = Sh
        else
            size_htail(ac, view(para, :, ipdescentn), view(para, :, ipcruise1), view(para, :, ipcruise1))
            wing.layout.box_x, xwing = wing.layout.box_x, wing.layout.x
            lhtail = xhtail - xwing
            Sh = htail.layout.S
            htail.volume = Sh * lhtail / (wing.layout.S * wing.mean_aero_chord)
        end

        # Vertical tail sizing 
        ip = iprotate
        qstall = 0.5 * pare[ierho0, ip] * (pare[ieu0, ip] / 1.2)^2
        dfan = parg[igdfan]
        CDAe = parg[igcdefan] * 0.25π * dfan^2
        De = qstall * CDAe
        Fe = pare[ieFe, ip]

        # Calculate max eng out moment
        Me = (Fe + De) * yeng

        #Size vertical tail ("size_vtail()")
        if compare_strings(vtail.opt_sizing,"fixed_Vv")
            lvtail = xvtail - xwing
            Vv = vtail.volume
            Sv = Vv * wing.layout.S * wing.layout.span/ lvtail
            vtail.layout.S = Sv
            parg[igCLveout] = Me / (qstall * Sv * lvtail)
        elseif compare_strings(vtail.opt_sizing,"OEI")
            lvtail = xvtail - xwing
            CLveout = parg[igCLveout]
            Sv = Me / (qstall * CLveout * lvtail)
            vtail.layout.S = Sv
            vtail.volume = Sv * lvtail / (wing.layout.S * wing.layout.span)
        end

        # Set HT max loading magnitude
        poh,htail.layout.span = tailpo!(htail,Sh, qne)
        htail.layout.ηs = htail.layout.ηo
        
        # Set VT max loading magnitude, based on single tail + its bottom image
        pov,bv2 = tailpo!(vtail,2.0 * Sv / vtail.ntails, qne; t_fac=2.0)
        bv = bv2 / 2
        vtail.layout.span = bv2
        vtail.layout.ηs = vtail.layout.ηo

        # HT weight
        htail.weight, _ = get_wing_weights!(htail, poh, htail.outboard.λ, htail.inboard.λ,
            0.0, 0.0, 0, 0.0, 0, 0.0,
            parg[igsigfac], rhofuel)
        
        # HT centroid x-offset
        calculate_centroid_offset!(htail, htail.layout.span, λhs)
        # HT pitching moment coeff
        fLoh, fLth = 0.0, fLt
        CMh0, CMh1 = surfcm(htail.layout.span, htail.layout.root_span, htail.layout.root_span, htail.layout.sweep, wing.layout.spar_box_x_c, htail.outboard.λ, 1.0, htail.outboard.λ, 1.0,
            htail.layout.AR, fLoh, fLth, 0.0, 0.0, 0.0)
        para[iaCMh0, :] .= CMh0
        para[iaCMh1, :] .= CMh1

        # VT weight
        vtail.weight, _ = get_wing_weights!(vtail, pov, vtail.outboard.λ, vtail.inboard.λ,
            0.0, 0.0, 0, 0.0, 0, 0.0,
            parg[igsigfac], rhofuel; n_wings=vtail.ntails)
        # Set VT span
        vtail.layout.span = vtail.layout.span/2.0
        
        # VT centroid x-offset
        calculate_centroid_offset!(vtail, bv2, λhs)
        
        # ----------------------
        #     Fuselage Fuel Tank weight
        # ----------------------
        if !(options.has_wing_fuel) #If fuel is stored in the fuselage
            
            #Size fuel tank and calculate weight
            tanksize!(ac)

            # Update fuselage according to tank requirements
            update_fuse!(ac) #update fuselage length to accommodate tank; boundary layer also recalculated
            
            #Use homogeneous tank model to calculate required venting
            _, ps, _, _, _, _, _, Mvents, _, _ = CryoTank.analyze_TASOPT_tank(ac, fuse_tank.t_hold_orig, fuse_tank.t_hold_dest)
            parm[imWfvent] = Mvents[end] * gee #Store total fuel weight that is vented
            parg[igWfvent] = parm[imWfvent] #Store vented weight as parg parameter too
            fuse_tank.pmin = minimum(ps) #Store minimum tank pressure across mission

            if iterw > 2 #Calculate takeoff engine state and time
                #This is needed to know the TO duration to integrate the tank state
                # set static thrust for takeoff routine
                ip = ipstatic
                case = "off_design"
                engine.enginecalc!(ac, case, imission, ip, initializes_engine)

                # set rotation thrust for takeoff routine
                # (already available from cooling calculations)
                ip = iprotate
                case = "off_design"
                engine.enginecalc!(ac, case, imission, ip, initializes_engine)

                takeoff!(ac; printTO = false)
            end
        end

        # -----------------------------
        # Heat exchanger design and operation
        # ------------------------------
        ipdes = ipcruise1 #Design point: start of cruise

        if iterw > 2 #Only include heat exchangers after second iteration
            engine.heat_exchangers = hxdesign!(pare, options.ifuel, ipdes, engine.heat_exchangers, rlx = 0.5) #design and off-design HX performance

            #Find and store maximum HX outer diameter to check fit in engine 
            for HX in engine.heat_exchangers
                if HX.type == "PreC"
                    parg[igdHXPreC] = HX.HXgeom.D_o
                elseif HX.type == "InterC"
                    parg[igdHXInterC] = HX.HXgeom.D_o
                elseif HX.type == "Regen"
                    parg[igdHXRegen] = HX.HXgeom.D_o
                end
            end
            #Note that engine state at takeoff should be calculated every iteration for correct balance-field. 
            #With fuel storage in tanks, this is done in the block above.
        end

        # -----------------------------
        # Landing gear sizing
        # ------------------------------
        size_landing_gear!(ac)

        # -----------------------------
        # Drag and engine calculations
        # ------------------------------
        # Total Drag

        WMTO = parg[igWMTO]
        #calculate for start-of-cruise point
        # ip = ipclimbn
        ip = ipcruise1

        #Calculate fuel weight moment for balance
        if (options.has_wing_fuel) #If fuel is stored in the wings
            xfuel = wing.layout.box_x + parg[igdxWfuel] / parg[igWfuel]
            parg[igxWfuel] = parg[igWfuel] * wing.layout.box_x + parg[igdxWfuel] #Store fuel weight moment
        end

        # Pitch trim by adjusting Clh or by moving wing
        Wzero = WMTO - parg[igWfuel] #Zero fuel weight
        Wf = para[iafracW, ip] * WMTO - Wzero
        rfuel = Wf / parg[igWfuel]
        rpay = 1.0
        ξpay = 0.0
        opt_trim_var = "CL_htail"
        balance(ac, imission, ip, rfuel, rpay, ξpay, opt_trim_var)

        # Set N.P. at cruise
        parg[igxNP] = para[iaxNP, ip]

        para[iaalt, ipclimbn] = para[iaalt, ipcruise1]

        # Drag buildup cdsum()
        computes_surfcd = true
        cdsum!(ac, imission, ip, computes_surfcd)

        # L/D and Design point thrust
        # println("CD = ", para[iaCD,ip])
        LoD = para[iaCL, ip] / para[iaCD, ip]
        gamV = para[iagamV, ip]
        We = para[iafracW, ip] * WMTO
        BW = We + WbuoyCR
        Fdes = BW * (1 / LoD + gamV)

        pare[ieFe, ip] = Fdes / neng

        # Size engine for TOC
        case = "design" #Design the engine for this mission point
        engine.enginecalc!(ac, case, imission, ip, initializes_engine, iterw)

        #Calculate engine mass properties
        engine.engineweight!(ac)

        mission!(ac, imission, Ldebug)

        # this calculated fuel is the design-mission fuel 
        parg[igWfuel] = parm[imWfuel]
        
        # Store all OPRs for diagnostics
        pare[ieOPR, :] .= pare[iepilc, :] .* pare[iepihc, :]
        # size cooling mass flow at takeoff rotation condition (at Vstall)
        ip = iprotate

        # must define CDwing for this point in case there's wing BLI
        cdfw = para[iacdfw, ip] * para[iafexcdw, ip]
        cdpw = para[iacdpw, ip] * para[iafexcdw, ip]
        cosL = cosd(wing.layout.sweep)
        para[iaCDwing, ip] = cdfw + cdpw * cosL^3

        case = "cooling_sizing"
        engine.enginecalc!(ac, case, imission, ip, initializes_engine, iterw)

        # Recalculate weight wupdate()
        ip = ipcruise1
        Wupdate!(ac, rlx, fsum)

        parm[imWTO] = parg[igWMTO]
        parm[imWfuel] = parg[igWfuel]

        # Set previous iteration weights 
        WMTO3 = WMTO2
        WMTO2 = WMTO1
        WMTO1 = parg[igWMTO]

        ifirst = false

        # Get mission fuel burn (check if fuel capacity is sufficent)

        # Recalculate weight wupdate()
        ip = ipcruise1
        Wupdate!(ac, rlx, fsum)

        parm[imWTO] = parg[igWMTO]
        parm[imWfuel] = parg[igWfuel]
        # printstyled("Wfuel = $(parg[igWfuel]) \n", color=:blue)

        # Set previous iteration weights 
        WMTO3 = WMTO2
        WMTO2 = WMTO1
        WMTO1 = parg[igWMTO]

        # BFL calculations/ Noise? / Engine perf 

    end

    # normal takeoff and balanced-field takeoff calculations
    # set static thrust for takeoff routine
    ip = ipstatic
    case = "off_design"
    engine.enginecalc!(ac, case, imission, ip, initializes_engine)

    # set rotation thrust for takeoff routine
    # (already available from cooling calculations)
    ip = iprotate
    case = "off_design"
    engine.enginecalc!(ac, case, imission, ip, initializes_engine)

    # calculate takeoff and balanced-field lengths
    takeoff!(ac, printTO = printiter)

    # calculate CG limits from worst-case payload fractions and packings
    rfuel0, rfuel1, rpay0, rpay1, xCG0, xCG1 = cglpay(ac)
    parg[igxCGfwd] = xCG0
    parg[igxCGaft] = xCG1
    parg[igrpayfwd] = rpay0
    parg[igrpayaft] = rpay1

    # set neutral point at cruise
    ip = ipcruise1
    Wzero = WMTO - parg[igWfuel]
    Wf = para[iafracW, ip] * WMTO - Wzero
    rfuel = Wf / parg[igWfuel]
    rpay = 1.0
    ξpay = 0.0
<<<<<<< HEAD
    itrim = 0
    balance(ac, imission, ip, rfuel, rpay, ξpay, itrim)

    #Check if all engine points have converged
    if check_engine_convergence_failure(pare)
        @warn "Some engine points did not converge"
    end
=======
    opt_trim_var = "none"
    balance(ac, imission, ip, rfuel, rpay, ξpay, opt_trim_var)
    
>>>>>>> fd01f2a0
end

#TODO: Wupdate0 and Wupdate docstrings need updating
"""
Wupdate0 updates the weight of the aircraft
"""
function Wupdate0!(ac, rlx, fsum)
    parg, options, fuse, fuse_tank, wing, htail, vtail, engine, landing_gear = unpack_ac_components(ac)

    WMTO = parg[igWMTO]
    
    ftotadd = fuse.HPE_sys.W #TODO this should be stored as a weight fraction, not a weight
    fsum = 0.0

    Wsum = parg[igWpay] +
           fuse.weight +
           wing.weight +
           wing.strut.weight +
           htail.weight +
           vtail.weight +
           parg[igWeng] +
           parg[igWfuel] +
           parg[igWtesys] +
           parg[igWftank] +
           landing_gear.nose_gear.weight.W + 
           landing_gear.main_gear.weight.W

    WMTO = rlx * Wsum / (1.0 - ftotadd) + (1.0 - rlx) * WMTO
    parg[igWMTO] = WMTO

end


"""
Wupdate
"""
function Wupdate!(ac, rlx, fsum)
    parg, options, fuse, fuse_tank, wing, htail, vtail, engine, landing_gear = unpack_ac_components(ac)

    WMTO = parg[igWMTO]

    fwing = wing.weight / WMTO
    fstrut = wing.strut.weight / WMTO
    fhtail = htail.weight / WMTO
    fvtail = vtail.weight / WMTO
    feng = parg[igWeng] / WMTO
    ffuel = parg[igWfuel] / WMTO
    flgnose = landing_gear.nose_gear.weight.W / WMTO
    flgmain = landing_gear.main_gear.weight.W / WMTO

    ftesys = parg[igWtesys] / WMTO

    Wtesys = parg[igWtesys]
    Wftank = parg[igWftank]
    Wpay = parg[igWpay]
    Wfuse = fuse.weight

    ftank = parg[igWftank] / WMTO

    fsum = fwing + fstrut + fhtail + fvtail + feng + ffuel + fuse.HPE_sys.W +
           flgnose + flgmain + ftank + ftesys

    if (fsum ≥ 1.0)
        println("SOMETHING IS WRONG fsum ≥ 1")
    end

    # WMTO = rlx*(Wpay + Wfuse + Wtesys + Wftank)/(1.0-fsum) + (1.0-rlx)*WMTO
    WMTO = rlx * (Wpay + fuse.weight) / (1.0 - fsum) + (1.0 - rlx) * WMTO

    parg[igWMTO] = WMTO
    wing.weight = WMTO * fwing
    wing.strut.weight = WMTO * fstrut
    htail.weight = WMTO * fhtail
    vtail.weight = WMTO * fvtail
    parg[igWeng] = WMTO * feng
    parg[igWfuel] = WMTO * ffuel
   
    parg[igWftank] = WMTO * ftank 

    parg[igWtesys] = WMTO * ftesys
end

"""
    set_ambient_conditions!(ac, ip, Mach=NaN; im = 1)

Sets ambient condition at the given mission point `ip` and mission `im` (default is 1).
"""
function set_ambient_conditions!(ac, ip, Mach=NaN; im = 1)
    ΔTatmos = ac.parm[imDeltaTatm]
    altkm = ac.para[iaalt, ip, im]/1000.0
    T0, p0, ρ0, a0, μ0 = atmos(altkm, ΔTatmos)
    if Mach === NaN
        Mach = ac.para[iaMach, ip, im]
    end
    ac.pare[iep0, ip, im] = p0
    ac.pare[ieT0, ip, im] = T0
    ac.pare[iea0, ip, im] = a0
    ac.pare[ierho0, ip, im] = ρ0
    ac.pare[iemu0, ip, im] = μ0
    ac.pare[ieM0, ip, im] = Mach
    ac.pare[ieu0, ip, im] = Mach * a0
    ac.para[iaReunit, ip, im] = Mach * a0 * ρ0 / μ0

end  # function set_ambient_conditions

"""
    interp_Wfrac!(para, ip_start, ip_end, ffuel1, ffuel2, iafracW, ffuel)

Interpolates iafracW from two mission points
"""
function interp_Wfrac!(para, ip_start, ip_end, ffuel1, ffuel2, iafracW, ffuel)
    @inbounds for ip in ip_start:ip_end
        frac = float(ip - ip_start) / float(ip_end - ip_start)
        ffp = ffuel1 * (1.0 - frac) + ffuel2 * frac
        para[iafracW, ip] = 1.0 - ffuel + ffp
    end
end

"""
update_wing_pitching_moments!(para, ip_range, wing, fLo, fLt, iacmpo, iacmps, iacmpt, iarclt, iarcls, iaCMw0, iaCMw1)

Updates wing pitching moments and calls surfcm for mission points
"""
function update_wing_pitching_moments!(para, ip_range, wing, iacmpo, iacmps, iacmpt, iarclt, iarcls, iaCMw0, iaCMw1)
    ip = ip_range[1]
    cmpo, cmps, cmpt = para[iacmpo, ip], para[iacmps, ip], para[iacmpt, ip]
    γt = wing.outboard.λ * para[iarclt, ip]
    γs = wing.inboard.λ * para[iarcls, ip]
    
    CMw0, CMw1 = surfcm(
        wing.layout.span, wing.layout.break_span, wing.layout.root_span, 
        wing.layout.sweep, wing.layout.spar_box_x_c, wing.outboard.λ, wing.inboard.λ, 
        γt, γs, wing.layout.AR, wing.fuse_lift_carryover, wing.tip_lift_loss, cmpo, cmps, cmpt
    )
    for ip in ip_range
        para[iaCMw0, ip] = CMw0
        para[iaCMw1, ip] = CMw1
    end
end<|MERGE_RESOLUTION|>--- conflicted
+++ resolved
@@ -882,19 +882,13 @@
     rfuel = Wf / parg[igWfuel]
     rpay = 1.0
     ξpay = 0.0
-<<<<<<< HEAD
-    itrim = 0
-    balance(ac, imission, ip, rfuel, rpay, ξpay, itrim)
+    opt_trim_var = "none"
+    balance(ac, imission, ip, rfuel, rpay, ξpay, opt_trim_var)
 
     #Check if all engine points have converged
     if check_engine_convergence_failure(pare)
         @warn "Some engine points did not converge"
     end
-=======
-    opt_trim_var = "none"
-    balance(ac, imission, ip, rfuel, rpay, ξpay, opt_trim_var)
-    
->>>>>>> fd01f2a0
 end
 
 #TODO: Wupdate0 and Wupdate docstrings need updating
