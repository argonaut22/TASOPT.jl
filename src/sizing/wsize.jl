using Printf
"""
    wsize(ac; itermax=35,
    wrlx1=0.5, wrlx2=0.9, wrlx3=0.5, initwgt=false, initializes_engine=true, 
    iairf=1, Ldebug=false, printiter=true, saveODperf=false)

Main weight sizing function. Calls on various sub-functions to calculate weight of fuselage, wings, tails, etc.,
and iterates until the MTOW converges to within a specified tolerance.

!!! details "🔃 Inputs and Outputs"
    **Inputs:**
    - Array of flags that control design choices - fuel types, where to store fuel, etc.
    - Geometric and structural parameters - dimensions primarily
    - Aerodynamic parameters - CL, CD, KE dissipation, etc.
    - Mission-specific parameters - alt, mach, P, T etc.
    - Engine-specific parameters 

    **Outputs:**
    - No explicit outputs. Computed quantities are saved to `par` arrays of `aircraft` model.
"""
function wsize(ac; itermax=35,
    wrlx1=0.5, wrlx2=0.9, wrlx3=0.5, initwgt=false, initializes_engine=true, 
    iairf=1, Ldebug=false, printiter=true, saveODperf=false)

    # Unpack data storage arrays and components
    imission = 1 #Design mission
<<<<<<< HEAD
    parg, parm, para, pare, options, fuse, fuse_tank, wing, htail, vtail, engine = unpack_ac(ac, imission) 
=======
    pari, parg, parm, para, pare, fuse, fuse_tank, wing, htail, vtail, engine, landing_gear = unpack_ac(ac, imission) 
>>>>>>> 181c5a03

    # Initialize variables
    time_propsys = 0.0
    inite1 = 0
    ichoke5 = zeros(iptotal)
    ichoke7 = zeros(iptotal)
    Tmrow = zeros(ncrowx)
    epsrow = zeros(ncrowx)
    epsrow_Tt3 = zeros(ncrowx)
    epsrow_Tt4 = zeros(ncrowx)
    epsrow_Trr = zeros(ncrowx)

    # Weight convergence settings
    tolerW = 1.0e-8
    errw = 1.0
    fsum = 0.0
    ifirst = true

    # Extract flags
    ifuel = options.ifuel

    # Unpack powertrain elements
    ngen, nTshaft = parpt[ipt_ngen], parpt[ipt_nTshaft]

    # Calculate sea level temperature for takeoff conditions
    altTO = parm[imaltTO]
    T_std, _, _, _, _ = atmos(altTO / 1e3)
    ΔTatmos = parm[imT0TO] - T_std
    parm[imDeltaTatm] = ΔTatmos

    # Set atmospheric conditions for different flight phases
    set_ambient_conditions!(ac, ipcruise1)
    set_ambient_conditions!(ac, iprotate, 0.25)
    set_ambient_conditions!(ac, ipclimbn)

    # Calculate fuselage boundary layer development
    time_fusebl = @elapsed fusebl!(fuse, parm, para, ipcruise1)

    # Extract and set constant values for all mission points
    KAfTE, DAfsurf, DAfwake, PAfinf = 
        para[iaKAfTE, ipcruise1], para[iaDAfsurf, ipcruise1], 
        para[iaDAfwake, ipcruise1], para[iaPAfinf, ipcruise1]
    
    # Set constant values for all mission points
    para[iaKAfTE, :] .= KAfTE
    para[iaDAfsurf, :] .= DAfsurf
    para[iaDAfwake, :] .= DAfwake
    para[iaPAfinf, :] .= PAfinf

    #Calculate fuel lower heating value for PFEI
    parg[igLHVfuel] = fuelLHV(ifuel)

    # Unpack and set design mission parameters
    Rangetot = parm[imRange]
    Wpay = parm[imWpay]

    Wpaymax = parg[igWpaymax] # Max payload in offdesign mission (used to size structures)
    # if Wpay or Wpaymax is unset
    if (Wpaymax == 0)
        println("Max payload weight was not set, setting Wpaymax = Wpay")
        Wpaymax = parg[igWpaymax] = max(Wpay, Wpaymax)
    end

    parg[igRange] = Rangetot
    parg[igWpay] = Wpay

    # Extract weight fractions and factors
    feadd = parg[igfeadd]
    fwadd = wing_additional_weight(wing)
    fpylon = parg[igfpylon]
    flgnose = landing_gear.nose_gear.overall_mass_fraction
    flgmain = landing_gear.main_gear.overall_mass_fraction
    freserve = parg[igfreserve]
    fLo =  wing.fuse_lift_carryover
    fLt =  wing.tip_lift_loss

    # Extract layout parameters
    xhbox = htail.layout.box_x
    xvbox = vtail.layout.box_x
    xeng = parg[igxeng]

    # Fuselage-bending inertial relief factors
    rMh = parg[igrMh]
    rMv = parg[igrMv]

    # Tail surface taper ratios and strut parameters
    λhs = λvs = 1.0
    tohstrut = 0.05


    # Load factors and dynamic pressure
    Nlift = parg[igNlift]
    Nland = parg[igNland]
    Vne = parg[igVne]
    qne = 0.5 * ρSL * Vne^2

    # Engine parameters
    neng = parg[igneng]
    yeng = parg[igyeng]
    HTRf = parg[igHTRf]
    rSnace = parg[igrSnace]

    # Fuel tank parameters
    nftanks = fuse_tank.tank_count
    xfuel = ltank = 0.0

    if options.has_wing_fuel
        xftank = xftankaft = 0.0
    else
        xftank = fuse.layout.x_start_cylinder + 1.0*ft_to_m
        xftankaft = fuse.layout.x_end_cylinder

        # Calculate fuel properties
        β0 = 1 - fuse_tank.ullage_frac
        fuel_mix = SaturatedMixture(fuse_tank.fueltype, fuse_tank.pvent, β0)
        Tfuel = fuel_mix.liquid.T
        ρliq = fuel_mix.liquid.ρ
        ρgas = fuel_mix.gas.ρ
        hvap = fuel_mix.hvap

        # Set fuel properties
        pare[ieTft, :] .= Tfuel
        pare[ieTfuel, :] .= Tfuel
        parg[igrhofuel] = fuel_mix.ρ
        fuse_tank.rhofuel = ρliq
        fuse_tank.Tfuel = Tfuel
        fuse_tank.hvap = hvap
        fuse_tank.rhofuelgas = ρgas
    end
    
    # Update fuel tank positions
    parg[igxftank] = xftank
    parg[igxftankaft] = xftankaft

    # Reset engine values for heat exchangers
    resetHXs(pare)
   
    # -------------------------------------------------------    
    ## Initial guess section [Section 3.2 of TASOPT docs]
    # -------------------------------------------------------
    # Allow first iteration
    if (initwgt == 0)

        # Initial weight estimates
        Whtail = 0.05 * Wpay / parg[igsigfac]
        Wvtail = Whtail
        Wwing = 0.5 * Wpay / parg[igsigfac]
        Wstrut = 0.0
        Wftank = 0.0
        Weng = 0.0 * Wpay
        feng = 0.0

        dxWhtail = 0.0
        dxWvtail = 0.0

        # Wing panel weights and moments
        ip = ipcruise1
        W = 5.0 * Wpay
        S = W / (0.5 * pare[ierho0, ip] * pare[ieu0, ip]^2 * para[iaCL, ip])
        b = sqrt(S * wing.layout.AR)
        bs = b * wing.layout.ηs
        Winn = 0.15 * Wpay / parg[igsigfac]
        Wout = 0.05 * Wpay / parg[igsigfac]
        dyWinn = Winn * 0.30 * (0.5 * (bs - wing.layout.root_span))
        dyWout = Wout * 0.25 * (0.5 * (b - bs))

        # Assign weights to components
        htail.weight = Whtail
        vtail.weight = Wvtail
        wing.weight = Wwing
        wing.strut.weight = Wstrut
        parg[igWeng] = Weng
        wing.inboard.weight = Winn
        wing.outboard.weight = Wout
        parg[igWftank] = Wftank
        htail.dxW = dxWhtail
        vtail.dxW = dxWvtail
        wing.inboard.dyW = dyWinn
        wing.outboard.dyW = dyWout

        # Wing centroid x-offset from wingbox
        calculate_centroid_offset!(wing, b=b, bs=bs)

        # Tail area centroid locations
        htail.layout.x, vtail.layout.x = xhbox, xvbox

        # Center wingbox chord extent for fuselage weight calculations
        cbox = 0.0

        # Nacelle, fan duct, core, cowl lengths
        parg[iglnace] = 0.5 * S / b

        # Nacelle Awet/S
        fSnace = 0.2
        parg[igfSnace] = fSnace

        # Initial fuel fraction estimate from Breguet Range Equation
        LoD = 18.0
        TSFC = 1.0 / 7000.0
        V = pare[ieu0, ipcruise1]
        ffburn = min((1.0 - exp(-Rangetot * TSFC / (V * LoD))), 0.8 / (1.0 + freserve))

        # Mission-point fuel fractions
        ffuelb = ffburn * (1.0 + freserve)  # Start of climb
        ffuelc = ffburn * (0.90 + freserve)  # Start of cruise
        ffueld = ffburn * (0.02 + freserve)  # Start of descent
        ffuele = ffburn * (0.0 + freserve)   # End of descent (landing)

        ffuel = ffuelb  # Max fuel fraction at start of climb

        # Set initial climb γ = 0 to force initial guesses
        para[iagamV, :] .= 0.0

        # Set initial weight fractions for mission points
        para[iafracW, ipstatic:ipcutback] .= 1.0

        # Interpolate weight fractions for climb, cruise, and descent
        interp_Wfrac!(para, ipclimb1, ipclimbn, ffuelb, ffuelc, iafracW, ffuel)
        interp_Wfrac!(para, ipcruise1, ipcruisen, ffuelc, ffueld, iafracW, ffuel)
        interp_Wfrac!(para, ipdescent1, ipdescentn, ffueld, ffuele, iafracW, ffuel)

        # Initial tail info for sizing of fuselage bending and torsion added material
        Sh = (2.0 * Wpaymax) / (qne * htail.CL_max)
        Sv = (2.0 * Wpaymax) / (qne * vtail.CL_max)
        bv = sqrt(Sv * vtail.layout.AR)

        htail.layout.S = Sh
        vtail.layout.S = Sv

        # Initialize wing and tail pitching moments
        para[iaCMw0:iaCMh1, :] .= 0.0
        para[iaCLh, :] .= 0.0

        # Initial cruise-climb angle for end-of-cruise altitude estimate
        gamVcr = 0.0002
        para[iaCD, ipcruise1] = para[iaCL, ipcruise1] / LoD
        para[iagamV, ipcruise1] = gamVcr

        # Pressure and altitude at start and end of cruise
        Mach = para[iaMach, ipcruise1]
        p0c = pare[iep0, ipcruise1]
        altc = para[iaalt, ipcruise1]
        p0d = p0c * (1.0 - ffuel + ffueld) / (1.0 - ffuel + ffuelc)
        pare[iep0, ipcruisen] = p0d

        # Initial guess for OEI thrust
        pare[ieFe, iprotate] = 2.0 * Wpay
        pare[ieu0, iprotate] = 70.0
        Afan = 3.0e-5 * Wpay / neng
        parg[igdfan] = sqrt(Afan * 4.0 / π)

        # Fan face Mach numbers for nacelle CD calculations
        M2des = 0.6
        pare[ieM2, ipstatic:ipcruisen] .= M2des
        pare[ieM2, ipdescent1:ipdescentn] .= 0.8 * M2des

        # Calculate initial guesses for cooling mass flow ratios
        ip = iprotate
        cpc, cp4 = 1080.0, 1340.0
        Rgc, Rg4 = 288.0, 288.0
        M0to = pare[ieu0, ip] / pare[iea0, ip]
        T0to = pare[ieT0, ip]
        epolhc = pare[ieepolhc, ip]
        OPRto = pare[iepilc, ipcruise1] * pare[iepihc, ipcruise1]
        Tt4to = pare[ieTt4, ip]
        dTstrk = pare[iedTstrk, ip]
        Mtexit = pare[ieMtexit, ip]
        efilm = pare[ieefilm, ip]
        tfilm = pare[ietfilm, ip]
        StA = pare[ieStA, ip]
        Tmrow .= parg[igTmetal]

        Tt2to = T0to * (1.0 + 0.5 * (gamSL - 1.0) * M0to^2)
        Tt3to = Tt2to * OPRto^(Rgc / (epolhc * cpc))
        Trrat = 1.0 / (1.0 + 0.5 * Rg4 / (cp4 - Rg4) * Mtexit^2)

        ncrow, epsrow, epsrow_Tt3, epsrow_Tt4, epsrow_Trr = mcool(ncrowx, Tmrow,
            Tt3to, Tt4to, dTstrk, Trrat, efilm, tfilm, StA)

        epstot = sum(epsrow[1:ncrow])
        fo = pare[iemofft, ip] / pare[iemcore, ip]
        fc = (1.0 - fo) * epstot

        for jp in 1:iptotal
            pare[iefc, jp] = fc
            pare[ieepsc1:ieepsc1+ncrowx-1, jp] .= epsrow
            pare[ieTmet1:ieTmet1+ncrowx-1, jp] .= Tmrow
        end

    else #Second iteration onwards use previously calculated values

        # Extract layout parameters
        bv = vtail.layout.span
        coh, cov = htail.layout.root_chord, vtail.layout.root_chord
        cbox = wing.layout.root_chord * wing.inboard.cross_section.width_to_chord
        xwing, xhtail, xvtail = wing.layout.x, htail.layout.x, vtail.layout.x
        xhbox, xvbox = htail.layout.box_x, vtail.layout.box_x
        dxwing = xwing - wing.layout.box_x

        # Extract weights
        Whtail, Wvtail = htail.weight, vtail.weight
        Wwing, Wstrut = wing.weight, wing.strut.weight
        Weng = parg[igWeng]
        Winn, Wout = wing.inboard.weight, wing.outboard.weight
        Wftank = parg[igWftank]
        Wtesys = parg[igWtesys]

        # Extract weight moments
        dxWhtail, dxWvtail = htail.dxW, vtail.dxW
        dyWinn, dyWout = wing.inboard.dyW, wing.outboard.dyW

        # Calculate weight fractions
        WMTO = parg[igWMTO]
        feng = Weng / WMTO
        ffuel = parg[igWfuel] / WMTO

        # Extract other parameters
        fSnace = parg[igfSnace]
        Sh, Sv = htail.layout.S, vtail.layout.S

    end

    # Initialize previous weight iterations and convergence flag
    # Initialize previous weight iterations
    WMTO1, WMTO2, WMTO3 = zeros(Float64, 3) #1st-previous to 3rd previous iteration weight for convergence criterion
    Lconv = false

    # Initialize wing layout parameters for first iteration
    wing.layout.span= wing.layout.S = 0.0

    # Initialize choke flags for all mission points
    ichoke5 = ichoke7 = zeros(Int, iptotal)


    # -------------------------------------------------------    
    #                   Weight loop
    # -------------------------------------------------------    

    @inbounds for iterw = 1:itermax
        if iterw == itermax
            @warn "Reached max iterations in weight sizing loop!"
        end

        # Set relaxation factor
        rlx = if iterw <= (initwgt == 0 ? 5 : 2)
            wrlx1  # Under-relax first few iterations
        elseif iterw >= 0.75 * itermax
            wrlx3  # Under-relax final iterations
        else
            wrlx2  # Default relaxation
        end

        # Max tail lifts at maneuver qne
        Lhmax = qne * Sh * htail.CL_max
        Lvmax = qne * Sv * vtail.CL_max / vtail.ntails

        # Max Δp (fuselage pressure) at end of cruise-climb
        wcd = para[iafracW, ipcruisen] / para[iafracW, ipcruise1]
        Δp = parg[igpcabin] - pare[iep0, ipcruise1] * wcd
        parg[igdeltap] = Δp

       # Engine weight mounted on tailcone, if any
        if compare_strings(options.opt_engine_location, "wing") # Eng on "wing" or aft "fuselage"
            Wengtail = 0.0
            Waftfuel = 0.0
        elseif compare_strings(options.opt_engine_location, "fuselage")
            Wengtail = parg[igWeng]
        else
            error("Engine location provided is \"$options.opt_engine_location\". Engine position can only be:
                        > \"wing\" - engines under wing
                        > \"fuselage\" - engines on aft fuselage")
        end

        # Extract relevant weights and positions
        Whtail, Wvtail = htail.weight, vtail.weight
        xhtail, xvtail, xwing = htail.layout.x, vtail.layout.x, wing.layout.x
        xeng = parg[igxeng]
        Wtesys = parg[igWtesys]
        nftanks = fuse_tank.tank_count
        
        if !(options.has_wing_fuel) #fuselage fuel store
            tank_placement = fuse_tank.placement
            Wftank_single = parg[igWftank] / nftanks #Weight of a single tank
            ltank = parg[iglftank] #length of a fuel tank

            #Calculate the weight of the fuel near the tail depending on the tank location
            if tank_placement == "rear"
                Waftfuel = parg[igWfuel]
                xftank_fuse = parg[igxftankaft] #assumed location of tank for fuselage sizing
            elseif tank_placement == "both"
                Waftfuel = parg[igWfuel] / 2.0
                xftank_fuse = parg[igxftankaft]

            elseif tank_placement == "front" #The case when the fuel is at the front is treated specially
                #The code assumes that the fuel is located at the back for the purpose of sizing of the symmetric fuselage
                Waftfuel = parg[igWfuel]
                xftank_fuse = fuse.layout.x_end - parg[igxftank]
            end
        else
            tank_placement = ""
            xftank_fuse = 0.0
            Wftank_single = 0.0
        end
        #Note that fuselage is sized for a maximum payload weight in off-design missions
        parg[igcabVol] = fusew!(fuse, Nland, Wpaymax, Wengtail, 
             nftanks,
            Waftfuel,  Wftank_single, ltank, xftank_fuse, tank_placement,
             Δp,
            Whtail, Wvtail, rMh, rMv, Lhmax, Lvmax,
            bv, vtail.outboard.λ, vtail.ntails,
            xhtail, xvtail,
            xwing, wing.layout.box_x, cbox,
            xeng)

        # Use cabin volume to get actual buoyancy weight
        ρcab = max(parg[igpcabin], pare[iep0, ipcruise1]) / (RSL * TSL)
        WbuoyCR = (ρcab - pare[ierho0, ipcruise1]) * gee * parg[igcabVol]

        if (iterw == 1 && initwgt == 0)

            feng = 0.08
            fsum = feng + ffuel + fuse.HPE_sys.W + flgnose + flgmain
            WMTO = (Wpay + fuse.weight + Wwing + Wstrut + Whtail + Wvtail) / (1.0 - fsum)

            Weng, Wfuel = WMTO .* [feng, ffuel]
            parg[igWMTO] = WMTO
            parg[igWeng] = Weng
            parg[igWfuel] = Wfuel
            if printiter
                println("Wfuel initial = ", (ffuel * WMTO))
            end

        else
            # Call a better Wupdate function
            Wupdate0!(ac, rlx, fsum)
            if (fsum >= 1.0)
                println("Something is wrong!! fsum ≥ 1.0")
                break
            end

            parm[imWTO] = parg[igWMTO]
            parm[imWfuel] = parg[igWfuel]

        end
        # this calculated WMTO is the design-mission WTO
        parm[imWTO] = parg[igWMTO]
        # Convergence tests
        WMTO = parg[igWMTO]
        errw1 = (WMTO - WMTO1) / WMTO
        errw2 = (WMTO - WMTO2) / WMTO
        errw3 = (WMTO - WMTO3) / WMTO

        errw = max(abs(errw1), abs(errw2), abs(errw3))

        # Print weight/ convergnce started
        if (printiter && iterw == 1)
            @printf("%5s %15s %15s %14s %14s %14s %14s %14s %14s %14s %14s %14s %14s \n",
                "iterw", "errW", "errW1", "WMTO", "Wpay", "Wfuel", "Weng", "Wfuse", "Wwing", "span", "area", "HTarea", "xwbox")
        end
        if printiter
            @printf("%5d %+13.8e %+13.8e %13.8e %13.8e %13.8e %13.8e %13.8e %13.8e %13.8e %13.8e %13.8e %13.8e\n",
                iterw, errw, errw1, parm[imWTO], parg[igWpaymax], parg[igWfuel], parg[igWeng],
                fuse.weight, wing.weight, wing.layout.span, wing.layout.S,
                htail.layout.S, wing.layout.box_x)
        end
        if (errw <= tolerW)
            Lconv = true
            break
        end

        #--------------------------------
        ##  Wing sizing section
        #--------------------------------
        WMTO = parg[igWMTO]

        # Size wing area and chords at start-of-cruise
        ip = ipcruise1
        We = WMTO * para[iafracW, ip]
        CL = para[iaCL, ip]
        ρ0 = pare[ierho0, ip]
        u0 = pare[ieu0, ip]
        qinf = 0.5 * ρ0 * u0^2
        BW = We + WbuoyCR # Weight including buoyancy

        # Size the wing area and chords
        set_wing_geometry!(BW, CL, qinf, wing)

        # Update wing box chord for fuseW in next iteration
        cbox = wing.layout.root_chord * wing.inboard.cross_section.width_to_chord

        # Calculate wing centroid and mean aerodynamic chord
        calculate_centroid_offset!(wing,calc_cma=true)
        xwing = wing.layout.x
        
        # Update wing pitching moment constants
        update_wing_pitching_moments!(para, ipstatic:ipclimb1, wing, iacmpo, iacmps, iacmpt, iarclt, iarcls, iaCMw0, iaCMw1)
        update_wing_pitching_moments!(para, ipclimb1+1:ipdescentn-1, wing, iacmpo, iacmps, iacmpt, iarclt, iarcls, iaCMw0, iaCMw1)
        update_wing_pitching_moments!(para, ipdescentn:ipdescentn, wing, iacmpo, iacmps, iacmpt, iarclt, iarcls, iaCMw0, iaCMw1)

        # Calculate wing center load
        ip = ipcruise1
        γt, γs = wing.outboard.λ * para[iarclt, ip], wing.inboard.λ * para[iarcls, ip]
        Lhtail = WMTO * htail.CL_CLmax * htail.layout.S / wing.layout.S

        po = wingpo(wing, para[iarclt, ip], para[iarcls, ip], Nlift, BW, Lhtail)

        # Calculate wing engine weight
        if compare_strings(options.opt_engine_location,"wing")
            if compare_strings(options.opt_prop_sys_arch,"te")
                @error "Support for turboelectric architectures is not currently supported. Their reintroduction with `struct`s is on the roadmap."
            elseif compare_strings(options.opt_prop_sys_arch,"tf")
                Weng1 = parg[igWeng] / parg[igneng]
            end
        else
            Weng1 = 0.0
        end

        # Set up parameters for get_wing_weights function
        Winn, Wout = wing.inboard.weight, wing.outboard.weight
        dyWinn, dyWout = wing.inboard.dyW, wing.outboard.dyW
        rhofuel = !(options.has_wing_fuel) ? 0.0 : parg[igrhofuel]

        # Call get_wing_weights function
        Wwing,Wsinn,Wsout,
        dyWsinn,dyWsout,
        Wfcen,Wfinn,Wfout,
        dxWfinn,dxWfout,
        dyWfinn,dyWfout,lstrutp = get_wing_weights!(wing, po, γt, γs,
                                            Nlift, Weng1, 0, 0.0, 1, wing.layout.ηs,
                                            parg[igsigfac], rhofuel)

        # Calculate fuel weight if stored in wings
        Wfmax, dxWfmax, rfmax = 0.0, 0.0, 0.0
        if (options.has_wing_fuel)
            Wfmax = 2.0 * ((options.has_centerbox_fuel ? Wfcen : 0.0) + Wfinn + Wfout)
            dxWfmax = 2.0 * (dxWfinn + dxWfout)
            Wfuelmp = Wpay - Wpaymax + parg[igWfuel]
            rfmax = Wfuelmp / Wfmax
        end

        # Update wing properties
        wing.weight = Wwing * rlx + wing.weight * (1.0 - rlx)
        parg[igWfmax] = Wfmax
        # wing.dxW = dxWwing
        parg[igdxWfuel] = dxWfmax * rfmax

        wing.outboard.webs.weight = wing.inboard.webs.weight
        wing.outboard.caps.weight = wing.inboard.caps.weight

        # Calculate strut properties
        if wing.has_strut
            cstrut = sqrt(0.5 * wing.strut.axial_force / (tohstrut * wing.strut.thickness_to_chord))
            wing.strut.chord = cstrut
            wing.strut.S = 2.0 * cstrut * lstrutp
        end

        # Update wing panel weights
        wing.inboard.weight = Wsinn * (1.0 + fwadd) + rfmax * Wfinn
        wing.outboard.weight = Wsout * (1.0 + fwadd) + rfmax * Wfout
        wing.inboard.dyW = dyWsinn * (1.0 + fwadd) + rfmax * dyWfinn
        wing.outboard.dyW = dyWsout * (1.0 + fwadd) + rfmax * dyWfout

        #TODO: No reason why above lines shouldnt be inside get_wing_weights
        # -------------------------------
        #      Tail sizing section
        # -------------------------------

        # Set tail CL derivative
        dϵdα = htail.downwash_factor
        tanL = tand(wing.layout.sweep)
        tanLh = tand(htail.layout.sweep)

        ip = ipcruise1
        Mach = para[iaMach, ip]
        β = sqrt(1.0 - Mach^2) # Prandtl-Glauert factor

        # Calculate tail lift-curve slope
        dCLhdCL = (β + 2.0 / wing.layout.AR) / (β + 2.0 / htail.layout.AR) * 
                  sqrt(β^2 + tanL^2) / sqrt(β^2 + tanLh^2) * (1.0 - dϵdα)
        parg[igdCLhdCL] = dCLhdCL

        # Set Nacelle CL derivative fraction
        dCLnda = parg[igdCLnda]
        dCLndCL = dCLnda * (β + 2.0 / wing.layout.AR) * sqrt(β^2 + tanL^2) / 
                  (2.0 * π * (1.0 + 0.5 * wing.inboard.cross_section.thickness_to_chord))
        parg[igdCLndCL] = dCLndCL

        # Fuselage pitching moment calculation omitted for now
        # TODO: Add switch to either calculate fuse pitching moment online or use offline specified values

        # Size HT
        if (iterw <= 2 && initwgt == 0)
            lhtail = xhtail - xwing
            Vh = htail.volume
            Sh = Vh * wing.layout.S * wing.mean_aero_chord / lhtail
            htail.layout.S = Sh
        else
            size_htail(ac, view(para, :, ipdescentn), view(para, :, ipcruise1), view(para, :, ipcruise1))
            wing.layout.box_x, xwing = wing.layout.box_x, wing.layout.x
            lhtail = xhtail - xwing
            Sh = htail.layout.S
            htail.volume = Sh * lhtail / (wing.layout.S * wing.mean_aero_chord)
        end

        # Vertical tail sizing 
        ip = iprotate
        qstall = 0.5 * pare[ierho0, ip] * (pare[ieu0, ip] / 1.2)^2
        dfan = parg[igdfan]
        CDAe = parg[igcdefan] * 0.25π * dfan^2
        De = qstall * CDAe
        Fe = pare[ieFe, ip]

        # Calculate max eng out moment
        Me = (Fe + De) * yeng

        #Size vertical tail ("size_vtail()")
        if compare_strings(vtail.opt_sizing,"fixed_Vv")
            lvtail = xvtail - xwing
            Vv = vtail.volume
            Sv = Vv * wing.layout.S * wing.layout.span/ lvtail
            vtail.layout.S = Sv
            parg[igCLveout] = Me / (qstall * Sv * lvtail)
        elseif compare_strings(vtail.opt_sizing,"OEI")
            lvtail = xvtail - xwing
            CLveout = parg[igCLveout]
            Sv = Me / (qstall * CLveout * lvtail)
            vtail.layout.S = Sv
            vtail.volume = Sv * lvtail / (wing.layout.S * wing.layout.span)
        end

        # Set HT max loading magnitude
        poh,htail.layout.span = tailpo!(htail,Sh, qne)
        htail.layout.ηs = htail.layout.ηo
        
        # Set VT max loading magnitude, based on single tail + its bottom image
        pov,bv2 = tailpo!(vtail,2.0 * Sv / vtail.ntails, qne; t_fac=2.0)
        bv = bv2 / 2
        vtail.layout.span = bv2
        vtail.layout.ηs = vtail.layout.ηo

        # HT weight
        htail.weight, _ = get_wing_weights!(htail, poh, htail.outboard.λ, htail.inboard.λ,
            0.0, 0.0, 0, 0.0, 0, 0.0,
            parg[igsigfac], rhofuel)
        
        # HT centroid x-offset
        calculate_centroid_offset!(htail, htail.layout.span, λhs)
        # HT pitching moment coeff
        fLoh, fLth = 0.0, fLt
        CMh0, CMh1 = surfcm(htail.layout.span, htail.layout.root_span, htail.layout.root_span, htail.layout.sweep, wing.layout.spar_box_x_c, htail.outboard.λ, 1.0, htail.outboard.λ, 1.0,
            htail.layout.AR, fLoh, fLth, 0.0, 0.0, 0.0)
        para[iaCMh0, :] .= CMh0
        para[iaCMh1, :] .= CMh1

        # VT weight
        vtail.weight, _ = get_wing_weights!(vtail, pov, vtail.outboard.λ, vtail.inboard.λ,
            0.0, 0.0, 0, 0.0, 0, 0.0,
            parg[igsigfac], rhofuel; n_wings=vtail.ntails)
        # Set VT span
        vtail.layout.span = vtail.layout.span/2.0
        
        # VT centroid x-offset
        calculate_centroid_offset!(vtail, bv2, λhs)
        
        # ----------------------
        #     Fuselage Fuel Tank weight
        # ----------------------
        if !(options.has_wing_fuel) #If fuel is stored in the fuselage
            
            #Size fuel tank and calculate weight
            tanksize!(ac)

            # Update fuselage according to tank requirements
            update_fuse!(ac) #update fuselage length to accommodate tank; boundary layer also recalculated
            
            #Use homogeneous tank model to calculate required venting
            _, ps, _, _, _, _, _, Mvents, _, _ = CryoTank.analyze_TASOPT_tank(ac, fuse_tank.t_hold_orig, fuse_tank.t_hold_dest)
            parm[imWfvent] = Mvents[end] * gee #Store total fuel weight that is vented
            parg[igWfvent] = parm[imWfvent] #Store vented weight as parg parameter too
            fuse_tank.pmin = minimum(ps) #Store minimum tank pressure across mission

            if iterw > 2 #Calculate takeoff engine state and time
                #This is needed to know the TO duration to integrate the tank state
                # set static thrust for takeoff routine
                ip = ipstatic
                case = "off_design"
                engine.enginecalc!(ac, case, imission, ip, initializes_engine)

                # set rotation thrust for takeoff routine
                # (already available from cooling calculations)
                ip = iprotate
                case = "off_design"
                engine.enginecalc!(ac, case, imission, ip, initializes_engine)

                takeoff!(ac; printTO = false)
            end
        end

        # -----------------------------
        # Heat exchanger design and operation
        # ------------------------------
        ipdes = ipcruise1 #Design point: start of cruise

        if iterw > 2 #Only include heat exchangers after second iteration
            engine.heat_exchangers = hxdesign!(pare, options.ifuel, ipdes, engine.heat_exchangers, rlx = 0.5) #design and off-design HX performance

            #Find and store maximum HX outer diameter to check fit in engine 
            for HX in engine.heat_exchangers
                if HX.type == "PreC"
                    parg[igdHXPreC] = HX.HXgeom.D_o
                elseif HX.type == "InterC"
                    parg[igdHXInterC] = HX.HXgeom.D_o
                elseif HX.type == "Regen"
                    parg[igdHXRegen] = HX.HXgeom.D_o
                end
            end
            #Note that engine state at takeoff should be calculated every iteration for correct balance-field. 
            #With fuel storage in tanks, this is done in the block above.
        end

        # -----------------------------
        # Landing gear sizing
        # ------------------------------
        size_landing_gear!(ac)

        # -----------------------------
        # Drag and engine calculations
        # ------------------------------
        # Total Drag

        WMTO = parg[igWMTO]
        #calculate for start-of-cruise point
        # ip = ipclimbn
        ip = ipcruise1

        #Calculate fuel weight moment for balance
        if (options.has_wing_fuel) #If fuel is stored in the wings
            xfuel = wing.layout.box_x + parg[igdxWfuel] / parg[igWfuel]
            parg[igxWfuel] = parg[igWfuel] * wing.layout.box_x + parg[igdxWfuel] #Store fuel weight moment
        end

        # Pitch trim by adjusting Clh or by moving wing
        Wzero = WMTO - parg[igWfuel] #Zero fuel weight
        Wf = para[iafracW, ip] * WMTO - Wzero
        rfuel = Wf / parg[igWfuel]
        rpay = 1.0
        ξpay = 0.0
        opt_trim_var = "CL_htail"
        balance(ac, imission, ip, rfuel, rpay, ξpay, opt_trim_var)

        # Set N.P. at cruise
        parg[igxNP] = para[iaxNP, ip]

        para[iaalt, ipclimbn] = para[iaalt, ipcruise1]

        # Drag buildup cdsum()
        computes_surfcd = true
        cdsum!(ac, imission, ip, computes_surfcd)

        # L/D and Design point thrust
        # println("CD = ", para[iaCD,ip])
        LoD = para[iaCL, ip] / para[iaCD, ip]
        gamV = para[iagamV, ip]
        We = para[iafracW, ip] * WMTO
        BW = We + WbuoyCR
        Fdes = BW * (1 / LoD + gamV)

        pare[ieFe, ip] = Fdes / neng

        # Size engine for TOC
        case = "design" #Design the engine for this mission point
        engine.enginecalc!(ac, case, imission, ip, initializes_engine, iterw)

        #Calculate engine mass properties
        engine.engineweight!(ac)

        mission!(ac, imission, Ldebug)

        # this calculated fuel is the design-mission fuel 
        parg[igWfuel] = parm[imWfuel]
        
        # Store all OPRs for diagnostics
        pare[ieOPR, :] .= pare[iepilc, :] .* pare[iepihc, :]
        # size cooling mass flow at takeoff rotation condition (at Vstall)
        ip = iprotate

        # must define CDwing for this point in case there's wing BLI
        cdfw = para[iacdfw, ip] * para[iafexcdw, ip]
        cdpw = para[iacdpw, ip] * para[iafexcdw, ip]
        cosL = cosd(wing.layout.sweep)
        para[iaCDwing, ip] = cdfw + cdpw * cosL^3

        case = "cooling_sizing"
        engine.enginecalc!(ac, case, imission, ip, initializes_engine, iterw)

        # Recalculate weight wupdate()
        ip = ipcruise1
        Wupdate!(ac, rlx, fsum)

        parm[imWTO] = parg[igWMTO]
        parm[imWfuel] = parg[igWfuel]

        # Set previous iteration weights 
        WMTO3 = WMTO2
        WMTO2 = WMTO1
        WMTO1 = parg[igWMTO]

        ifirst = false

        # Get mission fuel burn (check if fuel capacity is sufficent)

        # Recalculate weight wupdate()
        ip = ipcruise1
        Wupdate!(ac, rlx, fsum)

        parm[imWTO] = parg[igWMTO]
        parm[imWfuel] = parg[igWfuel]
        # printstyled("Wfuel = $(parg[igWfuel]) \n", color=:blue)

        # Set previous iteration weights 
        WMTO3 = WMTO2
        WMTO2 = WMTO1
        WMTO1 = parg[igWMTO]

        # BFL calculations/ Noise? / Engine perf 

    end

    # normal takeoff and balanced-field takeoff calculations
    # set static thrust for takeoff routine
    ip = ipstatic
    case = "off_design"
    engine.enginecalc!(ac, case, imission, ip, initializes_engine)

    # set rotation thrust for takeoff routine
    # (already available from cooling calculations)
    ip = iprotate
    case = "off_design"
    engine.enginecalc!(ac, case, imission, ip, initializes_engine)

    # calculate takeoff and balanced-field lengths
    takeoff!(ac, printTO = printiter)

    # calculate CG limits from worst-case payload fractions and packings
    rfuel0, rfuel1, rpay0, rpay1, xCG0, xCG1 = cglpay(ac)
    parg[igxCGfwd] = xCG0
    parg[igxCGaft] = xCG1
    parg[igrpayfwd] = rpay0
    parg[igrpayaft] = rpay1

    # set neutral point at cruise
    ip = ipcruise1
    Wzero = WMTO - parg[igWfuel]
    Wf = para[iafracW, ip] * WMTO - Wzero
    rfuel = Wf / parg[igWfuel]
    rpay = 1.0
    ξpay = 0.0
    opt_trim_var = "none"
    balance(ac, imission, ip, rfuel, rpay, ξpay, opt_trim_var)
    
end

#TODO: Wupdate0 and Wupdate docstrings need updating
"""
Wupdate0 updates the weight of the aircraft
"""
function Wupdate0!(ac, rlx, fsum)
<<<<<<< HEAD
    parg, options, fuse, fuse_tank, wing, htail, vtail, _ = unpack_ac_components(ac)
=======
    pari, parg, fuse, fuse_tank, wing, htail, vtail, landing_gear = unpack_ac_components(ac)
>>>>>>> 181c5a03

    WMTO = parg[igWMTO]
    
    ftotadd = fuse.HPE_sys.W #TODO this should be stored as a weight fraction, not a weight
    fsum = 0.0

    Wsum = parg[igWpay] +
           fuse.weight +
           wing.weight +
           wing.strut.weight +
           htail.weight +
           vtail.weight +
           parg[igWeng] +
           parg[igWfuel] +
           parg[igWtesys] +
           parg[igWftank] +
           landing_gear.nose_gear.weight.W + 
           landing_gear.main_gear.weight.W

    WMTO = rlx * Wsum / (1.0 - ftotadd) + (1.0 - rlx) * WMTO
    parg[igWMTO] = WMTO

end


"""
Wupdate
"""
function Wupdate!(ac, rlx, fsum)
<<<<<<< HEAD
    parg, options, fuse, fuse_tank, wing, htail, vtail, _ = unpack_ac_components(ac)
=======
    pari, parg, fuse, fuse_tank, wing, htail, vtail, landing_gear = unpack_ac_components(ac)
>>>>>>> 181c5a03

    WMTO = parg[igWMTO]

    fwing = wing.weight / WMTO
    fstrut = wing.strut.weight / WMTO
    fhtail = htail.weight / WMTO
    fvtail = vtail.weight / WMTO
    feng = parg[igWeng] / WMTO
    ffuel = parg[igWfuel] / WMTO
    flgnose = landing_gear.nose_gear.weight.W / WMTO
    flgmain = landing_gear.main_gear.weight.W / WMTO

    ftesys = parg[igWtesys] / WMTO

    Wtesys = parg[igWtesys]
    Wftank = parg[igWftank]
    Wpay = parg[igWpay]
    Wfuse = fuse.weight

    ftank = parg[igWftank] / WMTO

    fsum = fwing + fstrut + fhtail + fvtail + feng + ffuel + fuse.HPE_sys.W +
           flgnose + flgmain + ftank + ftesys

    if (fsum ≥ 1.0)
        println("SOMETHING IS WRONG fsum ≥ 1")
    end

    # WMTO = rlx*(Wpay + Wfuse + Wtesys + Wftank)/(1.0-fsum) + (1.0-rlx)*WMTO
    WMTO = rlx * (Wpay + fuse.weight) / (1.0 - fsum) + (1.0 - rlx) * WMTO

    parg[igWMTO] = WMTO
    wing.weight = WMTO * fwing
    wing.strut.weight = WMTO * fstrut
    htail.weight = WMTO * fhtail
    vtail.weight = WMTO * fvtail
    parg[igWeng] = WMTO * feng
    parg[igWfuel] = WMTO * ffuel
   
    parg[igWftank] = WMTO * ftank 

    parg[igWtesys] = WMTO * ftesys
end

"""
    set_ambient_conditions!(ac, ip, Mach=NaN; im = 1)

Sets ambient condition at the given mission point `ip` and mission `im` (default is 1).
"""
function set_ambient_conditions!(ac, ip, Mach=NaN; im = 1)
    ΔTatmos = ac.parm[imDeltaTatm]
    altkm = ac.para[iaalt, ip, im]/1000.0
    T0, p0, ρ0, a0, μ0 = atmos(altkm, ΔTatmos)
    if Mach === NaN
        Mach = ac.para[iaMach, ip, im]
    end
    ac.pare[iep0, ip, im] = p0
    ac.pare[ieT0, ip, im] = T0
    ac.pare[iea0, ip, im] = a0
    ac.pare[ierho0, ip, im] = ρ0
    ac.pare[iemu0, ip, im] = μ0
    ac.pare[ieM0, ip, im] = Mach
    ac.pare[ieu0, ip, im] = Mach * a0
    ac.para[iaReunit, ip, im] = Mach * a0 * ρ0 / μ0

end  # function set_ambient_conditions

"""
    interp_Wfrac!(para, ip_start, ip_end, ffuel1, ffuel2, iafracW, ffuel)

Interpolates iafracW from two mission points
"""
function interp_Wfrac!(para, ip_start, ip_end, ffuel1, ffuel2, iafracW, ffuel)
    @inbounds for ip in ip_start:ip_end
        frac = float(ip - ip_start) / float(ip_end - ip_start)
        ffp = ffuel1 * (1.0 - frac) + ffuel2 * frac
        para[iafracW, ip] = 1.0 - ffuel + ffp
    end
end

"""
update_wing_pitching_moments!(para, ip_range, wing, fLo, fLt, iacmpo, iacmps, iacmpt, iarclt, iarcls, iaCMw0, iaCMw1)

Updates wing pitching moments and calls surfcm for mission points
"""
function update_wing_pitching_moments!(para, ip_range, wing, iacmpo, iacmps, iacmpt, iarclt, iarcls, iaCMw0, iaCMw1)
    ip = ip_range[1]
    cmpo, cmps, cmpt = para[iacmpo, ip], para[iacmps, ip], para[iacmpt, ip]
    γt = wing.outboard.λ * para[iarclt, ip]
    γs = wing.inboard.λ * para[iarcls, ip]
    
    CMw0, CMw1 = surfcm(
        wing.layout.span, wing.layout.break_span, wing.layout.root_span, 
        wing.layout.sweep, wing.layout.spar_box_x_c, wing.outboard.λ, wing.inboard.λ, 
        γt, γs, wing.layout.AR, wing.fuse_lift_carryover, wing.tip_lift_loss, cmpo, cmps, cmpt
    )
    for ip in ip_range
        para[iaCMw0, ip] = CMw0
        para[iaCMw1, ip] = CMw1
    end
end<|MERGE_RESOLUTION|>--- conflicted
+++ resolved
@@ -24,11 +24,7 @@
 
     # Unpack data storage arrays and components
     imission = 1 #Design mission
-<<<<<<< HEAD
-    parg, parm, para, pare, options, fuse, fuse_tank, wing, htail, vtail, engine = unpack_ac(ac, imission) 
-=======
-    pari, parg, parm, para, pare, fuse, fuse_tank, wing, htail, vtail, engine, landing_gear = unpack_ac(ac, imission) 
->>>>>>> 181c5a03
+    parg, parm, para, pare, options, fuse, fuse_tank, wing, htail, vtail, engine, landing_gear  = unpack_ac(ac, imission)
 
     # Initialize variables
     time_propsys = 0.0
@@ -896,11 +892,7 @@
 Wupdate0 updates the weight of the aircraft
 """
 function Wupdate0!(ac, rlx, fsum)
-<<<<<<< HEAD
-    parg, options, fuse, fuse_tank, wing, htail, vtail, _ = unpack_ac_components(ac)
-=======
-    pari, parg, fuse, fuse_tank, wing, htail, vtail, landing_gear = unpack_ac_components(ac)
->>>>>>> 181c5a03
+    parg, options, fuse, fuse_tank, wing, htail, vtail, engine, landing_gear = unpack_ac_components(ac)
 
     WMTO = parg[igWMTO]
     
@@ -930,11 +922,7 @@
 Wupdate
 """
 function Wupdate!(ac, rlx, fsum)
-<<<<<<< HEAD
-    parg, options, fuse, fuse_tank, wing, htail, vtail, _ = unpack_ac_components(ac)
-=======
-    pari, parg, fuse, fuse_tank, wing, htail, vtail, landing_gear = unpack_ac_components(ac)
->>>>>>> 181c5a03
+    parg, options, fuse, fuse_tank, wing, htail, vtail, engine, landing_gear = unpack_ac_components(ac)
 
     WMTO = parg[igWMTO]
 
