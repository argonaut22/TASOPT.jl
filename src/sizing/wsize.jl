using Printf
"""
    wsize(ac; itermax=35,
    wrlx1=0.5, wrlx2=0.9, wrlx3=0.5, initwgt=false, initeng=0, 
    iairf=1, Ldebug=false, printiter=true, saveODperf=false)

Main weight sizing function. Calls on various sub-functions to calculate weight of fuselage, wings, tails, etc.,
and iterates until the MTOW converges to within a specified tolerance.

!!! details "🔃 Inputs and Outputs"
    **Inputs:**
    - Array of flags that control design choices - fuel types, where to store fuel, etc.
    - Geometric and structural parameters - dimensions primarily
    - Aerodynamic parameters - CL, CD, KE dissipation, etc.
    - Mission-specific parameters - alt, mach, P, T etc.
    - Engine-specific parameters 

    **Outputs:**
    - No explicit outputs. Computed quantities are saved to `par` arrays of `aircraft` model.
"""
function wsize(ac; itermax=35,
    wrlx1=0.5, wrlx2=0.9, wrlx3=0.5, initwgt=false, initeng=0, 
    iairf=1, Ldebug=false, printiter=true, saveODperf=false)

<<<<<<< HEAD
    #Unpack data storage arrays
    pari = ac.pari
    parg = ac.parg
    parm = ac.parmd
    para = ac.parad
    pare = ac.pared    
    imission = 1 #Design mission  
    
    fuse_tank = ac.fuse_tank #Unpack struct with tank parameters
    
    fuse = ac.fuselage 
=======
    # Unpack data storage arrays and components
    pari, parg, parm, para, pare = ac.pari, ac.parg, ac.parmd, ac.parad, ac.pared
    fuse_tank, fuse, wing, htail, vtail = ac.fuse_tank, ac.fuselage, ac.wing, ac.htail, ac.vtail
>>>>>>> e6a9dde1

    # Initialize variables
    time_propsys = 0.0
    inite1 = 0
    ichoke5 = zeros(iptotal)
    ichoke7 = zeros(iptotal)
    Tmrow = zeros(ncrowx)
    epsrow = zeros(ncrowx)
    epsrow_Tt3 = zeros(ncrowx)
    epsrow_Tt4 = zeros(ncrowx)
    epsrow_Trr = zeros(ncrowx)

    # Weight convergence settings
    tolerW = 1.0e-8
    errw = 1.0
    fsum = 0.0
    ifirst = true

    # Extract flags
    ifuel, iwplan, iengloc, iengwgt, iVTsize, ifwing = 
        pari[iifuel], pari[iiwplan], pari[iiengloc], pari[iiengwgt], vtail.size, pari[iifwing]

    # Unpack powertrain elements
    ngen, nTshaft = parpt[ipt_ngen], parpt[ipt_nTshaft]

    # Calculate sea level temperature for takeoff conditions
    altTO = parm[imaltTO]
    T_std, _, _, _, _ = atmos(altTO / 1e3)
    ΔTatmos = parm[imT0TO] - T_std
    parm[imDeltaTatm] = ΔTatmos

    # Set atmospheric conditions for different flight phases
    set_ambient_conditions!(ac, ipcruise1)
    set_ambient_conditions!(ac, iprotate, 0.25)
    set_ambient_conditions!(ac, ipclimbn)

    # Calculate fuselage boundary layer development
    time_fusebl = @elapsed fusebl!(fuse, parm, para, ipcruise1)

    # Extract and set constant values for all mission points
    KAfTE, DAfsurf, DAfwake, PAfinf = 
        para[iaKAfTE, ipcruise1], para[iaDAfsurf, ipcruise1], 
        para[iaDAfwake, ipcruise1], para[iaPAfinf, ipcruise1]
    
    # Set constant values for all mission points
    para[iaKAfTE, :] .= KAfTE
    para[iaDAfsurf, :] .= DAfsurf
    para[iaDAfwake, :] .= DAfwake
    para[iaPAfinf, :] .= PAfinf

    # Calculate fuel lower heating value for PFEI
    parm[imLHVfuel] = fuelLHV(ifuel)

    # Unpack and set design mission parameters
    Rangetot = parm[imRange]
    Wpay = parm[imWpay]

    Wpaymax = parg[igWpaymax] # Max payload in offdesign mission (used to size structures)
    # if Wpay or Wpaymax is unset
    if (Wpaymax == 0)
        println("Max payload weight was not set, setting Wpaymax = Wpay")
        Wpaymax = parg[igWpaymax] = max(Wpay, Wpaymax)
    end

    parg[igRange] = Rangetot
    parg[igWpay] = Wpay

    # Extract weight fractions and factors
    feadd = parg[igfeadd]
    fwadd = wing_additional_weight(wing)
    fpylon = parg[igfpylon]
    flgnose = parg[igflgnose]
    flgmain = parg[igflgmain]
    freserve = parg[igfreserve]
    fLo =  wing.fuse_lift_carryover
    fLt =  wing.tip_lift_loss

    # Extract layout parameters
    xhbox = htail.layout.box_x
    xvbox = vtail.layout.box_x
    xeng = parg[igxeng]

    # Fuselage-bending inertial relief factors
    rMh = parg[igrMh]
    rMv = parg[igrMv]

    # Tail surface taper ratios and strut parameters
    λhs = λvs = 1.0
    tohstrut = 0.05


    # Load factors and dynamic pressure
    Nlift = parg[igNlift]
    Nland = parg[igNland]
    Vne = parg[igVne]
    qne = 0.5 * ρSL * Vne^2

    # Engine parameters
    neng = parg[igneng]
    yeng = parg[igyeng]
    HTRf = parg[igHTRf]
    rSnace = parg[igrSnace]

    # Fuel tank parameters
    nftanks = pari[iinftanks]
    xfuel = ltank = 0.0

    if pari[iifwing] == 1
        xftank = xftankaft = 0.0
    else
        xftank = fuse.layout.x_start_cylinder + 1.0*ft_to_m
        xftankaft = fuse.layout.x_end_cylinder

        # Calculate fuel properties
        β0 = 1 - fuse_tank.ullage_frac
        fuel_mix = SaturatedMixture(fuse_tank.fueltype, fuse_tank.pvent, β0)
        Tfuel = fuel_mix.liquid.T
        ρliq = fuel_mix.liquid.ρ
        ρgas = fuel_mix.gas.ρ
        hvap = fuel_mix.hvap

        # Set fuel properties
        pare[ieTft, :] .= Tfuel
        pare[ieTfuel, :] .= Tfuel
        parg[igrhofuel] = fuel_mix.ρ
        fuse_tank.rhofuel = ρliq
        fuse_tank.Tfuel = Tfuel
        fuse_tank.hvap = hvap
        fuse_tank.rhofuelgas = ρgas
    end
    
    # Update fuel tank positions
    parg[igxftank] = xftank
    parg[igxftankaft] = xftankaft

    # Initialize heat exchanger storage and reset engine values
    HXs = []
    resetHXs(pare)
   
    # -------------------------------------------------------    
    ## Initial guess section [Section 3.2 of TASOPT docs]
    # -------------------------------------------------------
    # Allow first iteration
    if (initwgt == 0)

        # Initial weight estimates
        Whtail = 0.05 * Wpay / parg[igsigfac]
        Wvtail = Whtail
        Wwing = 0.5 * Wpay / parg[igsigfac]
        Wstrut = 0.0
        Wftank = 0.0
        Weng = 0.0 * Wpay
        feng = 0.0

        dxWhtail = 0.0
        dxWvtail = 0.0

        # Wing panel weights and moments
        ip = ipcruise1
        W = 5.0 * Wpay
        S = W / (0.5 * pare[ierho0, ip] * pare[ieu0, ip]^2 * para[iaCL, ip])
        b = sqrt(S * wing.layout.AR)
        bs = b * wing.layout.ηs
        Winn = 0.15 * Wpay / parg[igsigfac]
        Wout = 0.05 * Wpay / parg[igsigfac]
        dyWinn = Winn * 0.30 * (0.5 * (bs - wing.layout.root_span))
        dyWout = Wout * 0.25 * (0.5 * (b - bs))

        # Assign weights to components
        htail.weight = Whtail
        vtail.weight = Wvtail
        wing.weight = Wwing
        wing.strut.weight = Wstrut
        parg[igWeng] = Weng
        wing.inboard.weight = Winn
        wing.outboard.weight = Wout
        parg[igWftank] = Wftank
        htail.dxW = dxWhtail
        vtail.dxW = dxWvtail
        wing.inboard.dyW = dyWinn
        wing.outboard.dyW = dyWout

        # Wing centroid x-offset from wingbox
        calculate_centroid_offset!(wing, b=b, bs=bs)

        # Tail area centroid locations
        htail.layout.x, vtail.layout.x = xhbox, xvbox

        # Center wingbox chord extent for fuselage weight calculations
        cbox = 0.0

        # Nacelle, fan duct, core, cowl lengths
        parg[iglnace] = 0.5 * S / b

        # Nacelle Awet/S
        fSnace = 0.2
        parg[igfSnace] = fSnace

        # Initial fuel fraction estimate from Breguet Range Equation
        LoD = 18.0
        TSFC = 1.0 / 7000.0
        V = pare[ieu0, ipcruise1]
        ffburn = min((1.0 - exp(-Rangetot * TSFC / (V * LoD))), 0.8 / (1.0 + freserve))

        # Mission-point fuel fractions
        ffuelb = ffburn * (1.0 + freserve)  # Start of climb
        ffuelc = ffburn * (0.90 + freserve)  # Start of cruise
        ffueld = ffburn * (0.02 + freserve)  # Start of descent
        ffuele = ffburn * (0.0 + freserve)   # End of descent (landing)

        ffuel = ffuelb  # Max fuel fraction at start of climb

        # Set initial climb γ = 0 to force initial guesses
        para[iagamV, :] .= 0.0

        # Set initial weight fractions for mission points
        para[iafracW, ipstatic:ipcutback] .= 1.0

        # Interpolate weight fractions for climb, cruise, and descent
        interp_Wfrac!(para, ipclimb1, ipclimbn, ffuelb, ffuelc, iafracW, ffuel)
        interp_Wfrac!(para, ipcruise1, ipcruisen, ffuelc, ffueld, iafracW, ffuel)
        interp_Wfrac!(para, ipdescent1, ipdescentn, ffueld, ffuele, iafracW, ffuel)

        # Initial tail info for sizing of fuselage bending and torsion added material
        Sh = (2.0 * Wpaymax) / (qne * htail.CL_max)
        Sv = (2.0 * Wpaymax) / (qne * vtail.CL_max)
        bv = sqrt(Sv * vtail.layout.AR)

        htail.layout.S = Sh
        vtail.layout.S = Sv

        # Initialize wing and tail pitching moments
        para[iaCMw0:iaCMh1, :] .= 0.0
        para[iaCLh, :] .= 0.0

        # Initial cruise-climb angle for end-of-cruise altitude estimate
        gamVcr = 0.0002
        para[iaCD, ipcruise1] = para[iaCL, ipcruise1] / LoD
        para[iagamV, ipcruise1] = gamVcr

        # Pressure and altitude at start and end of cruise
        Mach = para[iaMach, ipcruise1]
        p0c = pare[iep0, ipcruise1]
        altc = para[iaalt, ipcruise1]
        p0d = p0c * (1.0 - ffuel + ffueld) / (1.0 - ffuel + ffuelc)
        pare[iep0, ipcruisen] = p0d

        # Initial guess for OEI thrust
        pare[ieFe, iprotate] = 2.0 * Wpay
        pare[ieu0, iprotate] = 70.0
        Afan = 3.0e-5 * Wpay / neng
        parg[igdfan] = sqrt(Afan * 4.0 / π)

        # Fan face Mach numbers for nacelle CD calculations
        M2des = 0.6
        pare[ieM2, ipstatic:ipcruisen] .= M2des
        pare[ieM2, ipdescent1:ipdescentn] .= 0.8 * M2des

        # Calculate initial guesses for cooling mass flow ratios
        ip = iprotate
        cpc, cp4 = 1080.0, 1340.0
        Rgc, Rg4 = 288.0, 288.0
        M0to = pare[ieu0, ip] / pare[iea0, ip]
        T0to = pare[ieT0, ip]
        epolhc = pare[ieepolhc, ip]
        OPRto = pare[iepilc, ipcruise1] * pare[iepihc, ipcruise1]
        Tt4to = pare[ieTt4, ip]
        dTstrk = pare[iedTstrk, ip]
        Mtexit = pare[ieMtexit, ip]
        efilm = pare[ieefilm, ip]
        tfilm = pare[ietfilm, ip]
        StA = pare[ieStA, ip]
        Tmrow .= parg[igTmetal]

        Tt2to = T0to * (1.0 + 0.5 * (gamSL - 1.0) * M0to^2)
        Tt3to = Tt2to * OPRto^(Rgc / (epolhc * cpc))
        Trrat = 1.0 / (1.0 + 0.5 * Rg4 / (cp4 - Rg4) * Mtexit^2)

        ncrow, epsrow, epsrow_Tt3, epsrow_Tt4, epsrow_Trr = mcool(ncrowx, Tmrow,
            Tt3to, Tt4to, dTstrk, Trrat, efilm, tfilm, StA)

        epstot = sum(epsrow[1:ncrow])
        fo = pare[iemofft, ip] / pare[iemcore, ip]
        fc = (1.0 - fo) * epstot

        for jp in 1:iptotal
            pare[iefc, jp] = fc
            pare[ieepsc1:ieepsc1+ncrowx-1, jp] .= epsrow
            pare[ieTmet1:ieTmet1+ncrowx-1, jp] .= Tmrow
        end

    else #Second iteration onwards use previously calculated values

        # Extract layout parameters
        bv = vtail.layout.span
        coh, cov = htail.layout.root_chord, vtail.layout.root_chord
        cbox = wing.layout.root_chord * wing.inboard.cross_section.width_to_chord
        xwing, xhtail, xvtail = wing.layout.x, htail.layout.x, vtail.layout.x
        xhbox, xvbox = htail.layout.box_x, vtail.layout.box_x
        dxwing = xwing - wing.layout.box_x

        # Extract weights
        Whtail, Wvtail = htail.weight, vtail.weight
        Wwing, Wstrut = wing.weight, wing.strut.weight
        Weng = parg[igWeng]
        Winn, Wout = wing.inboard.weight, wing.outboard.weight
        Wftank = parg[igWftank]
        Wtesys = parg[igWtesys]

        # Extract weight moments
        dxWhtail, dxWvtail = htail.dxW, vtail.dxW
        dyWinn, dyWout = wing.inboard.dyW, wing.outboard.dyW

        # Calculate weight fractions
        WMTO = parg[igWMTO]
        feng = Weng / WMTO
        ffuel = parg[igWfuel] / WMTO

        # Extract other parameters
        fSnace = parg[igfSnace]
        Sh, Sv = htail.layout.S, vtail.layout.S

    end

    # Initialize previous weight iterations and convergence flag
    # Initialize previous weight iterations
    WMTO1, WMTO2, WMTO3 = zeros(Float64, 3) #1st-previous to 3rd previous iteration weight for convergence criterion
    Lconv = false

    # Initialize wing layout parameters for first iteration
    wing.layout.span= wing.layout.S = 0.0

    # Initialize choke flags for all mission points
    ichoke5 = ichoke7 = zeros(Int, iptotal)


    # -------------------------------------------------------    
    #                   Weight loop
    # -------------------------------------------------------    

    @inbounds for iterw = 1:itermax
        if iterw == itermax
            @warn "Reached max iterations in weight sizing loop!"
        end

        # Set relaxation factor
        rlx = if iterw <= (initwgt == 0 ? 5 : 2)
            wrlx1  # Under-relax first few iterations
        elseif iterw >= 0.75 * itermax
            wrlx3  # Under-relax final iterations
        else
            wrlx2  # Default relaxation
        end

        # Max tail lifts at maneuver qne
        Lhmax = qne * Sh * htail.CL_max
        Lvmax = qne * Sv * vtail.CL_max / vtail.ntails

        # Max Δp (fuselage pressure) at end of cruise-climb
        wcd = para[iafracW, ipcruisen] / para[iafracW, ipcruise1]
        Δp = parg[igpcabin] - pare[iep0, ipcruise1] * wcd
        parg[igdeltap] = Δp

       # Engine weight mounted on tailcone, if any
        if (iengloc == 1) # 1: Eng on wing. 2: Eng on aft fuse
            Wengtail = 0.0
            Waftfuel = 0.0
        else
            Wengtail = (parg[igWtshaft] + parg[igWcat]) * nTshaft +
                        parg[igWgen] * ngen
        end

        # Extract relevant weights and positions
        Whtail, Wvtail = htail.weight, vtail.weight
        xhtail, xvtail, xwing = htail.layout.x, vtail.layout.x, wing.layout.x
        xeng = parg[igxeng]
        Wtesys = parg[igWtesys]
        nftanks = pari[iinftanks]
        ifwing = pari[iifwing]
        
        if ifwing == 0 #fuselage fuel store
            tank_placement = fuse_tank.placement
            Wftank_single = parg[igWftank] / nftanks #Weight of a single tank

            #Calculate the weight of the fuel near the tail depending on the tank location
            if tank_placement == "rear"
                Waftfuel = parg[igWfuel]
                xftank_fuse = parg[igxftankaft] #assumed location of tank for fuselage sizing
            elseif tank_placement == "both"
                Waftfuel = parg[igWfuel] / 2.0
                xftank_fuse = parg[igxftankaft]

            elseif tank_placement == "front" #The case when the fuel is at the front is treated specially
                #The code assumes that the fuel is located at the back for the purpose of sizing of the symmetric fuselage
                Waftfuel = parg[igWfuel]
                xftank_fuse = fuse.layout.x_end - parg[igxftank]
            end
        else
            tank_placement = ""
            xftank_fuse = 0.0
            Wftank_single = 0.0
        end
        #Note that fuselage is sized for a maximum payload weight in off-design missions
        parg[igcabVol] = fusew!(fuse, Nland, Wpaymax, Wengtail, 
             nftanks,
            Waftfuel,  Wftank_single, ltank, xftank_fuse, tank_placement,
             Δp,
            Whtail, Wvtail, rMh, rMv, Lhmax, Lvmax,
            bv, vtail.outboard.λ, vtail.ntails,
            xhtail, xvtail,
            xwing, wing.layout.box_x, cbox,
            xeng)

        # Use cabin volume to get actual buoyancy weight
        ρcab = max(parg[igpcabin], pare[iep0, ipcruise1]) / (RSL * TSL)
        WbuoyCR = (ρcab - pare[ierho0, ipcruise1]) * gee * parg[igcabVol]

        if (iterw == 1 && initwgt == 0)

            feng = 0.08
            fsum = feng + ffuel + fuse.HPE_sys.W + flgnose + flgmain
            WMTO = (Wpay + fuse.weight + Wwing + Wstrut + Whtail + Wvtail) / (1.0 - fsum)

            Weng, Wfuel = WMTO .* [feng, ffuel]
            parg[igWMTO] = WMTO
            parg[igWeng] = Weng
            parg[igWfuel] = Wfuel
            if printiter
                println("Wfuel initial = ", (ffuel * WMTO))
            end

        else
            # Call a better Wupdate function
            Wupdate0!(parg, fuse, wing, htail, vtail, rlx, fsum)
            if (fsum >= 1.0)
                println("Something is wrong!! fsum ≥ 1.0")
                break
            end

            parm[imWTO] = parg[igWMTO]
            parm[imWfuel] = parg[igWfuel]

        end
        # this calculated WMTO is the design-mission WTO
        parm[imWTO] = parg[igWMTO]
        # Convergence tests
        WMTO = parg[igWMTO]
        errw1 = (WMTO - WMTO1) / WMTO
        errw2 = (WMTO - WMTO2) / WMTO
        errw3 = (WMTO - WMTO3) / WMTO

        errw = max(abs(errw1), abs(errw2), abs(errw3))

        # Print weight/ convergnce started
        if (printiter && iterw == 1)
            @printf("%5s %15s %15s %14s %14s %14s %14s %14s %14s %14s %14s %14s %14s \n",
                "iterw", "errW", "errW1", "WMTO", "Wpay", "Wfuel", "Weng", "Wfuse", "Wwing", "span", "area", "HTarea", "xwbox")
        end
        if printiter
            @printf("%5d %+13.8e %+13.8e %13.8e %13.8e %13.8e %13.8e %13.8e %13.8e %13.8e %13.8e %13.8e %13.8e\n",
                iterw, errw, errw1, parm[imWTO], parg[igWpaymax], parg[igWfuel], parg[igWeng],
                fuse.weight, wing.weight, wing.layout.span, wing.layout.S,
                htail.layout.S, wing.layout.box_x)
        end
        if (errw <= tolerW)
            Lconv = true
            break
        end

        #--------------------------------
        ##  Wing sizing section
        #--------------------------------
        WMTO = parg[igWMTO]

        # Size wing area and chords at start-of-cruise
        ip = ipcruise1
        We = WMTO * para[iafracW, ip]
        CL = para[iaCL, ip]
        ρ0 = pare[ierho0, ip]
        u0 = pare[ieu0, ip]
        qinf = 0.5 * ρ0 * u0^2
        BW = We + WbuoyCR # Weight including buoyancy

        # Size the wing area and chords
        set_wing_geometry!(BW, CL, qinf, wing)

        # Update wing box chord for fuseW in next iteration
        cbox = wing.layout.root_chord * wing.inboard.cross_section.width_to_chord

        # Calculate wing centroid and mean aerodynamic chord
        calculate_centroid_offset!(wing,calc_cma=true)
        xwing = wing.layout.x
        
        # Update wing pitching moment constants
        update_wing_pitching_moments!(para, ipstatic:ipclimb1, wing, iacmpo, iacmps, iacmpt, iarclt, iarcls, iaCMw0, iaCMw1)
        update_wing_pitching_moments!(para, ipclimb1+1:ipdescentn-1, wing, iacmpo, iacmps, iacmpt, iarclt, iarcls, iaCMw0, iaCMw1)
        update_wing_pitching_moments!(para, ipdescentn:ipdescentn, wing, iacmpo, iacmps, iacmpt, iarclt, iarcls, iaCMw0, iaCMw1)

        # Calculate wing center load
        ip = ipcruise1
        γt, γs = wing.outboard.λ * para[iarclt, ip], wing.inboard.λ * para[iarcls, ip]
        Lhtail = WMTO * htail.CL_CLmax * htail.layout.S / wing.layout.S

        po = wingpo(wing, para[iarclt, ip], para[iarcls, ip], Nlift, BW, Lhtail)

        # Calculate engine weight
        Weng1 = (wing.planform == 1) ? (pari[iiengtype] == 0 ? parg[igWfan] + parg[igWmot] + parg[igWfanGB] : parg[igWeng] / parg[igneng]) : 0.0

        # Set up parameters for get_wing_weights function
        Winn, Wout = wing.inboard.weight, wing.outboard.weight
        dyWinn, dyWout = wing.inboard.dyW, wing.outboard.dyW
        rhofuel = (pari[iifwing] == 0) ? 0.0 : parg[igrhofuel]

        # Call get_wing_weights function
        Wwing,Wsinn,Wsout,
        dyWsinn,dyWsout,
        Wfcen,Wfinn,Wfout,
        dxWfinn,dxWfout,
        dyWfinn,dyWfout,lstrutp = get_wing_weights!(wing, po, γt, γs,
                                            Nlift, Weng1, 0, 0.0, 1, wing.layout.ηs,
                                            parg[igsigfac], rhofuel)

        # Calculate fuel weight if stored in wings
        Wfmax, dxWfmax, rfmax = 0.0, 0.0, 0.0
        if pari[iifwing] == 1
            Wfmax = 2.0 * ((pari[iifwcen] == 1 ? Wfcen : 0.0) + Wfinn + Wfout)
            dxWfmax = 2.0 * (dxWfinn + dxWfout)
            Wfuelmp = Wpay - Wpaymax + parg[igWfuel]
            rfmax = Wfuelmp / Wfmax
        end

        # Update wing properties
        wing.weight = Wwing * rlx + wing.weight * (1.0 - rlx)
        parg[igWfmax] = Wfmax
        # wing.dxW = dxWwing
        parg[igdxWfuel] = dxWfmax * rfmax

        wing.outboard.webs.weight = wing.inboard.webs.weight
        wing.outboard.caps.weight = wing.inboard.caps.weight

        # Calculate strut properties
        if wing.has_strut
            cstrut = sqrt(0.5 * wing.strut.axial_force / (tohstrut * wing.strut.thickness_to_chord))
            wing.strut.chord = cstrut
            wing.strut.S = 2.0 * cstrut * lstrutp
        end

        # Update wing panel weights
        wing.inboard.weight = Wsinn * (1.0 + fwadd) + rfmax * Wfinn
        wing.outboard.weight = Wsout * (1.0 + fwadd) + rfmax * Wfout
        wing.inboard.dyW = dyWsinn * (1.0 + fwadd) + rfmax * dyWfinn
        wing.outboard.dyW = dyWsout * (1.0 + fwadd) + rfmax * dyWfout

        #TODO: No reason why above lines shouldnt be inside get_wing_weights
        # -------------------------------
        #      Tail sizing section
        # -------------------------------

        # Set tail CL derivative
        dϵdα = htail.downwash_factor
        tanL = tand(wing.layout.sweep)
        tanLh = tand(htail.layout.sweep)

        ip = ipcruise1
        Mach = para[iaMach, ip]
        β = sqrt(1.0 - Mach^2) # Prandtl-Glauert factor

        # Calculate tail lift-curve slope
        dCLhdCL = (β + 2.0 / wing.layout.AR) / (β + 2.0 / htail.layout.AR) * 
                  sqrt(β^2 + tanL^2) / sqrt(β^2 + tanLh^2) * (1.0 - dϵdα)
        parg[igdCLhdCL] = dCLhdCL

        # Set Nacelle CL derivative fraction
        dCLnda = parg[igdCLnda]
        dCLndCL = dCLnda * (β + 2.0 / wing.layout.AR) * sqrt(β^2 + tanL^2) / 
                  (2.0 * π * (1.0 + 0.5 * wing.inboard.cross_section.thickness_to_chord))
        parg[igdCLndCL] = dCLndCL

        # Fuselage pitching moment calculation omitted for now
        # TODO: Add switch to either calculate fuse pitching moment online or use offline specified values

        # Size HT
        if (iterw <= 2 && initwgt == 0)
            lhtail = xhtail - xwing
            Vh = htail.volume
            Sh = Vh * wing.layout.S * wing.mean_aero_chord / lhtail
            htail.layout.S = Sh
        else
            htsize(pari, parg, view(para, :, ipdescentn), view(para, :, ipcruise1), view(para, :, ipcruise1), fuse, wing, htail, vtail)
            wing.layout.box_x, xwing = wing.layout.box_x, wing.layout.x
            lhtail = xhtail - xwing
            Sh = htail.layout.S
            htail.volume = Sh * lhtail / (wing.layout.S * wing.mean_aero_chord)
        end

        # Vertical tail sizing 
        ip = iprotate
        qstall = 0.5 * pare[ierho0, ip] * (pare[ieu0, ip] / 1.2)^2
        dfan = parg[igdfan]
        CDAe = parg[igcdefan] * 0.25π * dfan^2
        De = qstall * CDAe
        Fe = pare[ieFe, ip]

        # Calculate max eng out moment
        Me = (Fe + De) * yeng

        if (iVTsize == 1)
            lvtail = xvtail - xwing
            Vv = vtail.volume
            Sv = Vv * wing.layout.S * wing.layout.span/ lvtail
            vtail.layout.S = Sv
            parg[igCLveout] = Me / (qstall * Sv * lvtail)
        else
            lvtail = xvtail - xwing
            CLveout = parg[igCLveout]
            Sv = Me / (qstall * CLveout * lvtail)
            vtail.layout.S = Sv
            vtail.volume = Sv * lvtail / (wing.layout.S * wing.layout.span)
        end

        # Set HT max loading magnitude
        poh,htail.layout.span = tailpo!(htail,Sh, qne)
        htail.layout.ηs = htail.layout.ηo
        
        # Set VT max loading magnitude, based on single tail + its bottom image
        pov,bv2 = tailpo!(vtail,2.0 * Sv / vtail.ntails, qne; t_fac=2.0)
        bv = bv2 / 2
        vtail.layout.span = bv2
        vtail.layout.ηs = vtail.layout.ηo

        # HT weight
        htail.weight, _ = get_wing_weights!(htail, poh, htail.outboard.λ, htail.inboard.λ,
            0.0, 0.0, 0, 0.0, 0, 0.0,
            parg[igsigfac], rhofuel)
        
        # HT centroid x-offset
        calculate_centroid_offset!(htail, htail.layout.span, λhs)
        # HT pitching moment coeff
        fLoh, fLth = 0.0, fLt
        CMh0, CMh1 = surfcm(htail.layout.span, htail.layout.root_span, htail.layout.root_span, htail.layout.sweep, wing.layout.spar_box_x_c, htail.outboard.λ, 1.0, htail.outboard.λ, 1.0,
            htail.layout.AR, fLoh, fLth, 0.0, 0.0, 0.0)
        para[iaCMh0, :] .= CMh0
        para[iaCMh1, :] .= CMh1

        # VT weight
        vtail.weight, _ = get_wing_weights!(vtail, pov, vtail.outboard.λ, vtail.inboard.λ,
            0.0, 0.0, 0, 0.0, 0, 0.0,
            parg[igsigfac], rhofuel; n_wings=vtail.ntails)
        # Set VT span
        vtail.layout.span = vtail.layout.span/2.0
        
        # VT centroid x-offset
        calculate_centroid_offset!(vtail, bv2, λhs)
        # ----------------------
        #     Fuselage Fuel Tank weight
        # ----------------------
        if (pari[iifwing] == 0) #If fuel is stored in the fuselage
            #Unpack parameters
            time_flight = para[iatime, ipdescent1]
            tank_placement = fuse_tank.placement
            rhofuel = fuse_tank.rhofuel

            #Convective cooling
            if tank_placement == "rear"
                xftank_heat = parg[igxftankaft]
            else
                xftank_heat = parg[igxftank]
            end
            ifuel = pari[iifuel]
            M_inf = para[iaMach, ipcruise1]
            z_alt = para[iaalt, ipcruise1]
            
            #Fuel tank design
            fuse_tank.Wfuelintank = parg[igWfuel] / nftanks #Each fuel tank carries 1/nftanks of the fuel
            
            mdot_boiloff, Vfuel, Rtank, Winsul_sum, ltank, Wtank = tanksize!(fuse, fuse_tank, z_alt, M_inf, xftank_heat,
            time_flight, ifuel)

            parg[igWfmax] = Vfuel * rhofuel * gee * nftanks #If more than one tank, max fuel capacity is nftanks times that of one tank
            parg[igWftank] = nftanks * Wtank #total weight of fuel tanks (including insulation)
            parg[iglftank] = ltank
            parg[igRftank] = Rtank
            parg[igWinsftank] = nftanks * Winsul_sum #total weight of insulation in fuel tanks

            #Tank placement and weight moment
            lcabin = fuse.layout.l_cabin_cylinder
            if tank_placement == "front"
                flag_front = 1
                flag_aft = 0
                xftank = fuse.layout.x_start_cylinder + 1.0*ft_to_m + ltank/2.0
                xftankaft = 0.0
            elseif tank_placement == "rear"
                flag_front = 0
                flag_aft = 1
                xftank = 0.0
                xftankaft = fuse.layout.x_start_cylinder + lcabin + 1.0*ft_to_m + ltank/2.0
            elseif tank_placement == "both"
                flag_front = 1
                flag_aft = 1
                xftank = fuse.layout.x_start_cylinder + 1.0*ft_to_m + ltank/2.0
                xftankaft = fuse.layout.x_start_cylinder + 1.0*ft_to_m + ltank + 1.0*ft_to_m + lcabin + 1.0*ft_to_m + ltank/2.0
            end
            
            parg[igxftank] = xftank
            parg[igxftankaft] = xftankaft
            parg[igxWftank] = Wtank * (flag_front * xftank + flag_aft * xftankaft) 
            xfuel = (flag_front * xftank + flag_aft * xftankaft) / (flag_front + flag_aft)
            parg[igxWfuel] = parg[igWfuel] * xfuel

            # Update fuselage according to tank requirements
            update_fuse!(fuse, wing, htail, vtail, pari, parg) #update fuselage length to accommodate tank
            fusebl!(fuse, parm, para, ipcruise1) #Recalculate fuselage bl properties

            #Update fuselage BL properties
            # Kinetic energy area at T.E.
            KAfTE = para[iaKAfTE, ipcruise1]
            # Surface dissapation area 
            DAfsurf = para[iaDAfsurf, ipcruise1]
            # Wake dissapation area
            DAfwake = para[iaDAfwake, ipcruise1]
            # Momentum area at ∞
            PAfinf = para[iaPAfinf, ipcruise1]

            # Assume K.E., Disspation and momentum areas are const. for all mission points:
            para[iaKAfTE, :] .= KAfTE
            para[iaDAfsurf, :] .= DAfsurf
            para[iaDAfwake, :] .= DAfwake
            para[iaPAfinf, :] .= PAfinf

            #Use homogeneous tank model to calculate required venting
            _, ps, _, _, _, _, _, Mvents, _, _ = CryoTank.analyze_TASOPT_tank(ac, fuse_tank.t_hold_orig, fuse_tank.t_hold_dest)
            parg[igWfvent] = Mvents[end] * gee #Store total fuel weight that is vented
            fuse_tank.pmin = minimum(ps) #Store minimum tank pressure across mission

            if iterw > 2 #Calculate takeoff engine state and time
                #This is needed to know the TO duration to integrate the tank state
                # set static thrust for takeoff routine
                ip = ipstatic
<<<<<<< HEAD
                case = "off_design"
                enginecalc!(ac, case, imission, ip, initeng)

                # set rotation thrust for takeoff routine
                # (already available from cooling calculations)
                ip = iprotate
                case = "off_design"
                enginecalc!(ac, case, imission, ip, initeng)

=======
                icall = 1
                icool = 1
                ichoke5, ichoke7 = tfcalc!(pari, parg, view(para, :, ip), view(pare, :, ip), wing, ip, icall, icool, inite1)
    
                # set rotation thrust for takeoff routine
                # (already available from cooling calculations)
                ip = iprotate
                icall = 1
                icool = 1
                ichoke5, ichoke7 = tfcalc!(pari, parg, view(para, :, ip), view(pare, :, ip), wing, ip, icall, icool, inite1)
    
>>>>>>> e6a9dde1
                takeoff!(ac; printTO = false)
            end
        end

        # -----------------------------
        # Heat exchanger design and operation
        # ------------------------------
        ipdes = ipcruise1 #Design point: start of cruise

        if iterw > 2 #Only include heat exchangers after second iteration
            HXs = hxdesign!(pare, pari, ipdes, HXs, rlx = 0.5) #design and off-design HX performance

            #Find and store maximum HX outer diameter to check fit in engine 
            for HX in HXs
                if HX.type == "PreC"
                    parg[igdHXPreC] = HX.HXgeom.D_o
                elseif HX.type == "InterC"
                    parg[igdHXInterC] = HX.HXgeom.D_o
                elseif HX.type == "Regen"
                    parg[igdHXRegen] = HX.HXgeom.D_o
                end
            end
            #Note that engine state at takeoff should be calculated every iteration for correct balance-field. 
            #With fuel storage in tanks, this is done in the block above.
        end

        # -----------------------------
        # Drag and engine calculations
        # ------------------------------
        # Total Drag

        WMTO = parg[igWMTO]
        #calculate for start-of-cruise point
        # ip = ipclimbn
        ip = ipcruise1

        #Calculate fuel weight moment for balance
        if (pari[iifwing] == 1) #If fuel is stored in the wings
            xfuel = wing.layout.box_x + parg[igdxWfuel] / parg[igWfuel]
            parg[igxWfuel] = parg[igWfuel] * wing.layout.box_x + parg[igdxWfuel] #Store fuel weight moment
        end

        # Pitch trim by adjusting Clh or by moving wing
        Wzero = WMTO - parg[igWfuel] #Zero fuel weight
        Wf = para[iafracW, ip] * WMTO - Wzero
        rfuel = Wf / parg[igWfuel]
        rpay = 1.0
        ξpay = 0.0
        itrim = 1
        balance(pari, parg, view(para, :, ip), fuse, wing, htail, vtail, rfuel, rpay, ξpay, itrim)

        # Set N.P. at cruise
        parg[igxNP] = para[iaxNP, ip]

        para[iaalt, ipclimbn] = para[iaalt, ipcruise1]

        # Drag buildup cdsum()
        cdsum!(parg, view(para, :, ip), view(pare, :, ip),  wing, htail, vtail,  1)

        # L/D and Design point thrust
        # println("CD = ", para[iaCD,ip])
        LoD = para[iaCL, ip] / para[iaCD, ip]
        gamV = para[iagamV, ip]
        We = para[iafracW, ip] * WMTO
        BW = We + WbuoyCR
        # Fdes = BW * (1 / LoD + gamV) * 1.05 #Ad-hoc 5% addition for OEI
        Fdes = BW * (1 / LoD + gamV)

        pare[ieFe, ip] = Fdes / neng

        # Size engine for TOC
        icall = 0
        icool = 1

<<<<<<< HEAD
        case = "design" #Design the engine for this mission point
        enginecalc!(ac, case, imission, ip, initeng, iterw)

        #Calculate engine mass properties
        engineweight!(ac, HXs)
=======
        ichoke5, ichoke7 = tfcalc!(pari, parg, view(para, :, ip), view(pare, :, ip), wing, ip, icall, icool, inite1)

        # store engine design-point parameters for all operating points
        parg[igA5] = pare[ieA5, ip] / pare[ieA5fac, ip]
        parg[igA7] = pare[ieA7, ip] / pare[ieA7fac, ip]
        for jp = 1:iptotal
            pare[ieA2, jp] = pare[ieA2, ip]
            pare[ieA25, jp] = pare[ieA25, ip]
            pare[ieA5, jp] = parg[igA5] * pare[ieA5fac, jp]
            pare[ieA7, jp] = parg[igA7] * pare[ieA7fac, jp]

            pare[ieNbfD, jp] = pare[ieNbfD, ip]
            pare[ieNblcD, jp] = pare[ieNblcD, ip]
            pare[ieNbhcD, jp] = pare[ieNbhcD, ip]
            pare[ieNbhtD, jp] = pare[ieNbhtD, ip]
            pare[ieNbltD, jp] = pare[ieNbltD, ip]

            pare[iembfD, jp] = pare[iembfD, ip]
            pare[iemblcD, jp] = pare[iemblcD, ip]
            pare[iembhcD, jp] = pare[iembhcD, ip]
            pare[iembhtD, jp] = pare[iembhtD, ip]
            pare[iembltD, jp] = pare[iembltD, ip]

            pare[iepifD, jp] = pare[iepifD, ip]
            pare[iepilcD, jp] = pare[iepilcD, ip]
            pare[iepihcD, jp] = pare[iepihcD, ip]
            pare[iepihtD, jp] = pare[iepihtD, ip]
            pare[iepiltD, jp] = pare[iepiltD, ip]
        end

        dfan = parg[igdfan]
        dlcomp = parg[igdlcomp]
        dhcomp = parg[igdhcomp]

        Mach = para[iaMach, ip]
        CL = para[iaCL, ip]
        CD = para[iaCD, ip]

        # bare weight for one engine [Newtons]
        mdotc = pare[iemblcD, ip] * sqrt(Tref / TSL) * (pSL / pref)
        BPR = pare[ieBPR, ip]
        OPR = pare[iepilc, ip] * pare[iepihc, ip]

        # weight of engine and related stuff
        Gearf = parg[igGearf]
        HX_add_mass_frac = parg[igHXaddmassfrac] #Added mass fraction to HX
        Weng, Wnace, Webare, W_HXs, Snace1 = tfweight(iengwgt, Gearf, OPR, BPR, mdotc, dfan, rSnace,
            dlcomp, neng, feadd, fpylon, HXs, HX_add_mass_frac)

        parg[igWeng] = Weng
        parg[igWebare] = Webare
        parg[igWnace] = Wnace
        parg[igWeng] = Weng
        parg[igWHXs] = W_HXs #Store total weight of heat exchangers

        # set new nacelle area / reference area  fraction fSnace
        Snace = Snace1 * neng
        fSnace = Snace / wing.layout.S
        parg[igfSnace] = fSnace
        lnace = parg[igdfan] * parg[igrSnace] * 0.15
        parg[iglnace] = lnace
>>>>>>> e6a9dde1

        ipc1 = 1
        time_propsys += mission!(pari, parg, parm, para, pare, fuse, wing, htail, vtail, Ldebug)

        # this calculated fuel is the design-mission fuel 
        parg[igWfuel] = parm[imWfuel]
        
        # Store all OPRs for diagnostics
        pare[ieOPR, :] .= pare[iepilc, :] .* pare[iepihc, :]
        # size cooling mass flow at takeoff rotation condition (at Vstall)
        ip = iprotate

        # must define CDwing for this point in case there's wing BLI
        cdfw = para[iacdfw, ip] * para[iafexcdw, ip]
        cdpw = para[iacdpw, ip] * para[iafexcdw, ip]
        cosL = cosd(wing.layout.sweep)
        para[iaCDwing, ip] = cdfw + cdpw * cosL^3

<<<<<<< HEAD
        case = "cooling_sizing"
        enginecalc!(ac, case, imission, ip, initeng, iterw)
=======
        icall = 1
        icool = 2
        ichoke5, ichoke7 = tfcalc!(pari, parg, view(para, :, ip), view(pare, :, ip), wing, ip, icall, icool, inite1)

        # Tmetal was specified... set blade row cooling flow ratios for all points
        for jp = 1:iptotal
            for icrow = 1:ncrowx
                pare[ieepsc1+icrow-1, jp] = pare[ieepsc1+icrow-1, ip]
            end
            # also set first estimate of total cooling mass flow fraction
            pare[iefc, jp] = pare[iefc, ip]
        end
>>>>>>> e6a9dde1

        # Recalculate weight wupdate()
        ip = ipcruise1
        Wupdate!(parg, fuse, wing, htail, vtail, rlx, fsum)

        parm[imWTO] = parg[igWMTO]
        parm[imWfuel] = parg[igWfuel]

        # Set previous iteration weights 
        WMTO3 = WMTO2
        WMTO2 = WMTO1
        WMTO1 = parg[igWMTO]

        ifirst = false

        # Get mission fuel burn (check if fuel capacity is sufficent)

        # Recalculate weight wupdate()
        ip = ipcruise1
        Wupdate!(parg, fuse, wing, htail, vtail, rlx, fsum)

        parm[imWTO] = parg[igWMTO]
        parm[imWfuel] = parg[igWfuel]
        # printstyled("Wfuel = $(parg[igWfuel]) \n", color=:blue)

        # Set previous iteration weights 
        WMTO3 = WMTO2
        WMTO2 = WMTO1
        WMTO1 = parg[igWMTO]

        # BFL calculations/ Noise? / Engine perf 

    end

    # normal takeoff and balanced-field takeoff calculations
    # set static thrust for takeoff routine
    ip = ipstatic
<<<<<<< HEAD
    case = "off_design"
    enginecalc!(ac, case, imission, ip, initeng)
=======
    icall = 1
    icool = 1

    ichoke5, ichoke7 = tfcalc!(pari, parg, view(para, :, ip), view(pare, :, ip), wing, ip, icall, icool, inite1)
>>>>>>> e6a9dde1

    # set rotation thrust for takeoff routine
    # (already available from cooling calculations)
    ip = iprotate
<<<<<<< HEAD
    case = "off_design"
    enginecalc!(ac, case, imission, ip, initeng)
=======
    icall = 1
    icool = 1
    ichoke5, ichoke7 = tfcalc!(pari, parg, view(para, :, ip), view(pare, :, ip), wing, ip, icall, icool, inite1)
>>>>>>> e6a9dde1

    # calculate takeoff and balanced-field lengths
    takeoff!(ac, printTO = printiter)

    # calculate CG limits from worst-case payload fractions and packings
    rfuel0, rfuel1, rpay0, rpay1, xCG0, xCG1 = cglpay(pari, parg,fuse, wing, htail, vtail)
    parg[igxCGfwd] = xCG0
    parg[igxCGaft] = xCG1
    parg[igrpayfwd] = rpay0
    parg[igrpayaft] = rpay1

    # set neutral point at cruise
    ip = ipcruise1
    Wzero = WMTO - parg[igWfuel]
    Wf = para[iafracW, ip] * WMTO - Wzero
    rfuel = Wf / parg[igWfuel]
    rpay = 1.0
    ξpay = 0.0
    itrim = 0
    balance(pari, parg, view(para, :, ip), fuse, wing, htail, vtail, rfuel, rpay, ξpay, itrim)
    
end

"""
Wupdate0 updates the weight of the aircraft
"""
function Wupdate0!(parg, fuse, wing, htail, vtail, rlx, fsum)
    WMTO = parg[igWMTO]
    

    ftotadd = fuse.HPE_sys.W + parg[igflgnose] + parg[igflgmain]
    fsum = 0.0

    Wsum = parg[igWpay] +
           fuse.weight +
           wing.weight +
           wing.strut.weight +
           htail.weight +
           vtail.weight +
           parg[igWeng] +
           parg[igWfuel] +
           parg[igWtesys] +
           parg[igWftank]

    WMTO = rlx * Wsum / (1.0 - ftotadd) + (1.0 - rlx) * WMTO
    parg[igWMTO] = WMTO

end


"""
Wupdate
"""
function Wupdate!(parg, fuse, wing, htail, vtail, rlx, fsum)

    WMTO = parg[igWMTO]

    fwing = wing.weight / WMTO
    fstrut = wing.strut.weight / WMTO
    fhtail = htail.weight / WMTO
    fvtail = vtail.weight / WMTO
    feng = parg[igWeng] / WMTO
    ffuel = parg[igWfuel] / WMTO
    flgnose = parg[igflgnose]
    flgmain = parg[igflgmain]

    ftesys = parg[igWtesys] / WMTO

    Wtesys = parg[igWtesys]
    Wftank = parg[igWftank]
    Wpay = parg[igWpay]
    Wfuse = fuse.weight

    ftank = parg[igWftank] / WMTO

    fsum = fwing + fstrut + fhtail + fvtail + feng + ffuel + fuse.HPE_sys.W +
           flgnose + flgmain + ftank + ftesys

    if (fsum ≥ 1.0)
        println("SOMETHING IS WRONG fsum ≥ 1")
    end

    # WMTO = rlx*(Wpay + Wfuse + Wtesys + Wftank)/(1.0-fsum) + (1.0-rlx)*WMTO
    WMTO = rlx * (Wpay + fuse.weight) / (1.0 - fsum) + (1.0 - rlx) * WMTO

    parg[igWMTO] = WMTO
    wing.weight = WMTO * fwing
    wing.strut.weight = WMTO * fstrut
    htail.weight = WMTO * fhtail
    vtail.weight = WMTO * fvtail
    parg[igWeng] = WMTO * feng
    parg[igWfuel] = WMTO * ffuel
   
    
    parg[igWftank] = WMTO * ftank 


    parg[igWtesys] = WMTO * ftesys


end

"""
    set_ambient_conditions!(ac, mis_point, Mach=NaN)

Sets ambient condition at the given mission point `mis_point`.
"""
function set_ambient_conditions!(ac, mis_point, Mach=NaN)
    mis_point = mis_point
    ΔTatmos = ac.parmd[imDeltaTatm]
    altkm = ac.parad[iaalt, mis_point]/1000.0
    T0, p0, ρ0, a0, μ0 = atmos(altkm, ΔTatmos)
    if Mach === NaN
        Mach = ac.parad[iaMach, mis_point]
    end
    ac.pared[iep0, mis_point] = p0
    ac.pared[ieT0, mis_point] = T0
    ac.pared[iea0, mis_point] = a0
    ac.pared[ierho0, mis_point] = ρ0
    ac.pared[iemu0, mis_point] = μ0
    ac.pared[ieM0, mis_point] = Mach
    ac.pared[ieu0, mis_point] = Mach * a0
    ac.parad[iaReunit, mis_point] = Mach * a0 * ρ0 / μ0

end  # function set_ambient_conditions

"""
    interp_Wfrac!(para, ip_start, ip_end, ffuel1, ffuel2, iafracW, ffuel)

Interpolates iafracW from two mission points
"""
function interp_Wfrac!(para, ip_start, ip_end, ffuel1, ffuel2, iafracW, ffuel)
    @inbounds for ip in ip_start:ip_end
        frac = float(ip - ip_start) / float(ip_end - ip_start)
        ffp = ffuel1 * (1.0 - frac) + ffuel2 * frac
        para[iafracW, ip] = 1.0 - ffuel + ffp
    end
end

"""
update_wing_pitching_moments!(para, ip_range, wing, fLo, fLt, iacmpo, iacmps, iacmpt, iarclt, iarcls, iaCMw0, iaCMw1)

Updates wing pitching moments and calls surfcm for mission points
"""
function update_wing_pitching_moments!(para, ip_range, wing, iacmpo, iacmps, iacmpt, iarclt, iarcls, iaCMw0, iaCMw1)
    ip = ip_range[1]
    cmpo, cmps, cmpt = para[iacmpo, ip], para[iacmps, ip], para[iacmpt, ip]
    γt = wing.outboard.λ * para[iarclt, ip]
    γs = wing.inboard.λ * para[iarcls, ip]
    
    CMw0, CMw1 = surfcm(
        wing.layout.span, wing.layout.break_span, wing.layout.root_span, 
        wing.layout.sweep, wing.layout.spar_box_x_c, wing.outboard.λ, wing.inboard.λ, 
        γt, γs, wing.layout.AR, wing.fuse_lift_carryover, wing.tip_lift_loss, cmpo, cmps, cmpt
    )
    for ip in ip_range
        para[iaCMw0, ip] = CMw0
        para[iaCMw1, ip] = CMw1
    end
end<|MERGE_RESOLUTION|>--- conflicted
+++ resolved
@@ -22,23 +22,10 @@
     wrlx1=0.5, wrlx2=0.9, wrlx3=0.5, initwgt=false, initeng=0, 
     iairf=1, Ldebug=false, printiter=true, saveODperf=false)
 
-<<<<<<< HEAD
-    #Unpack data storage arrays
-    pari = ac.pari
-    parg = ac.parg
-    parm = ac.parmd
-    para = ac.parad
-    pare = ac.pared    
-    imission = 1 #Design mission  
-    
-    fuse_tank = ac.fuse_tank #Unpack struct with tank parameters
-    
-    fuse = ac.fuselage 
-=======
     # Unpack data storage arrays and components
     pari, parg, parm, para, pare = ac.pari, ac.parg, ac.parmd, ac.parad, ac.pared
     fuse_tank, fuse, wing, htail, vtail = ac.fuse_tank, ac.fuselage, ac.wing, ac.htail, ac.vtail
->>>>>>> e6a9dde1
+    imission = 1 #Design mission  
 
     # Initialize variables
     time_propsys = 0.0
@@ -777,7 +764,6 @@
                 #This is needed to know the TO duration to integrate the tank state
                 # set static thrust for takeoff routine
                 ip = ipstatic
-<<<<<<< HEAD
                 case = "off_design"
                 enginecalc!(ac, case, imission, ip, initeng)
 
@@ -787,19 +773,6 @@
                 case = "off_design"
                 enginecalc!(ac, case, imission, ip, initeng)
 
-=======
-                icall = 1
-                icool = 1
-                ichoke5, ichoke7 = tfcalc!(pari, parg, view(para, :, ip), view(pare, :, ip), wing, ip, icall, icool, inite1)
-    
-                # set rotation thrust for takeoff routine
-                # (already available from cooling calculations)
-                ip = iprotate
-                icall = 1
-                icool = 1
-                ichoke5, ichoke7 = tfcalc!(pari, parg, view(para, :, ip), view(pare, :, ip), wing, ip, icall, icool, inite1)
-    
->>>>>>> e6a9dde1
                 takeoff!(ac; printTO = false)
             end
         end
@@ -874,75 +847,11 @@
         icall = 0
         icool = 1
 
-<<<<<<< HEAD
         case = "design" #Design the engine for this mission point
         enginecalc!(ac, case, imission, ip, initeng, iterw)
 
         #Calculate engine mass properties
         engineweight!(ac, HXs)
-=======
-        ichoke5, ichoke7 = tfcalc!(pari, parg, view(para, :, ip), view(pare, :, ip), wing, ip, icall, icool, inite1)
-
-        # store engine design-point parameters for all operating points
-        parg[igA5] = pare[ieA5, ip] / pare[ieA5fac, ip]
-        parg[igA7] = pare[ieA7, ip] / pare[ieA7fac, ip]
-        for jp = 1:iptotal
-            pare[ieA2, jp] = pare[ieA2, ip]
-            pare[ieA25, jp] = pare[ieA25, ip]
-            pare[ieA5, jp] = parg[igA5] * pare[ieA5fac, jp]
-            pare[ieA7, jp] = parg[igA7] * pare[ieA7fac, jp]
-
-            pare[ieNbfD, jp] = pare[ieNbfD, ip]
-            pare[ieNblcD, jp] = pare[ieNblcD, ip]
-            pare[ieNbhcD, jp] = pare[ieNbhcD, ip]
-            pare[ieNbhtD, jp] = pare[ieNbhtD, ip]
-            pare[ieNbltD, jp] = pare[ieNbltD, ip]
-
-            pare[iembfD, jp] = pare[iembfD, ip]
-            pare[iemblcD, jp] = pare[iemblcD, ip]
-            pare[iembhcD, jp] = pare[iembhcD, ip]
-            pare[iembhtD, jp] = pare[iembhtD, ip]
-            pare[iembltD, jp] = pare[iembltD, ip]
-
-            pare[iepifD, jp] = pare[iepifD, ip]
-            pare[iepilcD, jp] = pare[iepilcD, ip]
-            pare[iepihcD, jp] = pare[iepihcD, ip]
-            pare[iepihtD, jp] = pare[iepihtD, ip]
-            pare[iepiltD, jp] = pare[iepiltD, ip]
-        end
-
-        dfan = parg[igdfan]
-        dlcomp = parg[igdlcomp]
-        dhcomp = parg[igdhcomp]
-
-        Mach = para[iaMach, ip]
-        CL = para[iaCL, ip]
-        CD = para[iaCD, ip]
-
-        # bare weight for one engine [Newtons]
-        mdotc = pare[iemblcD, ip] * sqrt(Tref / TSL) * (pSL / pref)
-        BPR = pare[ieBPR, ip]
-        OPR = pare[iepilc, ip] * pare[iepihc, ip]
-
-        # weight of engine and related stuff
-        Gearf = parg[igGearf]
-        HX_add_mass_frac = parg[igHXaddmassfrac] #Added mass fraction to HX
-        Weng, Wnace, Webare, W_HXs, Snace1 = tfweight(iengwgt, Gearf, OPR, BPR, mdotc, dfan, rSnace,
-            dlcomp, neng, feadd, fpylon, HXs, HX_add_mass_frac)
-
-        parg[igWeng] = Weng
-        parg[igWebare] = Webare
-        parg[igWnace] = Wnace
-        parg[igWeng] = Weng
-        parg[igWHXs] = W_HXs #Store total weight of heat exchangers
-
-        # set new nacelle area / reference area  fraction fSnace
-        Snace = Snace1 * neng
-        fSnace = Snace / wing.layout.S
-        parg[igfSnace] = fSnace
-        lnace = parg[igdfan] * parg[igrSnace] * 0.15
-        parg[iglnace] = lnace
->>>>>>> e6a9dde1
 
         ipc1 = 1
         time_propsys += mission!(pari, parg, parm, para, pare, fuse, wing, htail, vtail, Ldebug)
@@ -961,23 +870,8 @@
         cosL = cosd(wing.layout.sweep)
         para[iaCDwing, ip] = cdfw + cdpw * cosL^3
 
-<<<<<<< HEAD
         case = "cooling_sizing"
         enginecalc!(ac, case, imission, ip, initeng, iterw)
-=======
-        icall = 1
-        icool = 2
-        ichoke5, ichoke7 = tfcalc!(pari, parg, view(para, :, ip), view(pare, :, ip), wing, ip, icall, icool, inite1)
-
-        # Tmetal was specified... set blade row cooling flow ratios for all points
-        for jp = 1:iptotal
-            for icrow = 1:ncrowx
-                pare[ieepsc1+icrow-1, jp] = pare[ieepsc1+icrow-1, ip]
-            end
-            # also set first estimate of total cooling mass flow fraction
-            pare[iefc, jp] = pare[iefc, ip]
-        end
->>>>>>> e6a9dde1
 
         # Recalculate weight wupdate()
         ip = ipcruise1
@@ -1015,27 +909,14 @@
     # normal takeoff and balanced-field takeoff calculations
     # set static thrust for takeoff routine
     ip = ipstatic
-<<<<<<< HEAD
     case = "off_design"
     enginecalc!(ac, case, imission, ip, initeng)
-=======
-    icall = 1
-    icool = 1
-
-    ichoke5, ichoke7 = tfcalc!(pari, parg, view(para, :, ip), view(pare, :, ip), wing, ip, icall, icool, inite1)
->>>>>>> e6a9dde1
 
     # set rotation thrust for takeoff routine
     # (already available from cooling calculations)
     ip = iprotate
-<<<<<<< HEAD
     case = "off_design"
     enginecalc!(ac, case, imission, ip, initeng)
-=======
-    icall = 1
-    icool = 1
-    ichoke5, ichoke7 = tfcalc!(pari, parg, view(para, :, ip), view(pare, :, ip), wing, ip, icall, icool, inite1)
->>>>>>> e6a9dde1
 
     # calculate takeoff and balanced-field lengths
     takeoff!(ac, printTO = printiter)
