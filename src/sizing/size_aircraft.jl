using Printf
"""
    _size_aircraft!(ac; itermax=35,
    wrlx1=0.5, wrlx2=0.9, wrlx3=0.5, initwgt=false, initializes_engine=true, 
    iairf=1, Ldebug=false, printiter=true, saveODperf=false)

Main weight sizing function. Calls on various sub-functions to calculate weight of fuselage, wings, tails, etc.,
and iterates until the MTOW converges to within a specified tolerance. Formerly, `wsize()`.

!!! warning
    `_size_aircraft!()` Should not be called directly by users, instead use `size_aircraft!()`.

!!! details "🔃 Inputs and Outputs"
    **Inputs:**
    - Array of flags that control design choices - fuel types, where to store fuel, etc.
    - Geometric and structural parameters - dimensions primarily
    - Aerodynamic parameters - CL, CD, KE dissipation, etc.
    - Mission-specific parameters - alt, mach, P, T etc.
    - Engine-specific parameters 

    **Outputs:**
    - No explicit outputs. Computed quantities are saved to `par` arrays of `aircraft` model.
"""
function _size_aircraft!(ac; itermax=35,
    wrlx1=0.5, wrlx2=0.9, wrlx3=0.5, initwgt=false, initializes_engine=true, 
    iairf=1, Ldebug=false, printiter=true, saveODperf=false)

    # Unpack data storage arrays and components
    imission = 1 #Design mission
    parg, parm, para, pare, options, fuse, fuse_tank, wing, htail, vtail, eng, landing_gear  = unpack_ac(ac, imission)

    # Initialize variables
    time_propsys = 0.0
    inite1 = 0
    ichoke5 = zeros(iptotal)
    ichoke7 = zeros(iptotal)
    Tmrow = zeros(ncrowx)
    epsrow = zeros(ncrowx)
    epsrow_Tt3 = zeros(ncrowx)
    epsrow_Tt4 = zeros(ncrowx)
    epsrow_Trr = zeros(ncrowx)

    # Weight convergence settings
    tolerW = 1.0e-8
    errw = 1.0
    fsum = 0.0
    ifirst = true

    # Extract flags
    ifuel = options.ifuel

    # Calculate sea level temperature for takeoff conditions
    altTO = parm[imaltTO]
    T_std, _, _, _, _ = atmos(altTO / 1e3)
    ΔTatmos = parm[imT0TO] - T_std
    parm[imDeltaTatm] = ΔTatmos

    # Set atmospheric conditions for different flight phases
    set_ambient_conditions!(ac, ipcruise1)
    set_ambient_conditions!(ac, iprotate, 0.25)
    set_ambient_conditions!(ac, ipclimbn)

    # Calculate fuselage boundary layer development
    time_fuselage_drag = @elapsed fuselage_drag!(fuse, parm, para, ipcruise1)

    # Extract and set constant values for all mission points
    KAfTE, DAfsurf, DAfwake, PAfinf = 
        para[iaKAfTE, ipcruise1], para[iaDAfsurf, ipcruise1], 
        para[iaDAfwake, ipcruise1], para[iaPAfinf, ipcruise1]
    
    # Set constant values for all mission points
    para[iaKAfTE, :] .= KAfTE
    para[iaDAfsurf, :] .= DAfsurf
    para[iaDAfwake, :] .= DAfwake
    para[iaPAfinf, :] .= PAfinf

    #Calculate fuel lower heating value for PFEI
    parg[igLHVfuel] = fuelLHV(ifuel)

    # Unpack and set design mission parameters
    Rangetot = parm[imRange]
    Wpay = parm[imWpay]

    Wpaymax = parg[igWpaymax] # Max payload in offdesign mission (used to size structures)
    # if Wpay or Wpaymax is unset
    if (Wpaymax == 0)
        println("Max payload weight was not set, setting Wpaymax = Wpay")
        Wpaymax = parg[igWpaymax] = max(Wpay, Wpaymax)
    end

    parg[igRange] = Rangetot
    parg[igWpay] = Wpay

    # Extract weight fractions and factors
    feadd = parg[igfeadd]
    fwadd = wing_additional_weight(wing)
    fpylon = parg[igfpylon]
    flgnose = landing_gear.nose_gear.overall_mass_fraction
    flgmain = landing_gear.main_gear.overall_mass_fraction
    freserve = parg[igfreserve]
    fLo =  wing.fuse_lift_carryover
    fLt =  wing.tip_lift_loss

    # Extract layout parameters
    xhbox = htail.layout.box_x
    xvbox = vtail.layout.box_x
    xeng = parg[igxeng]

    # Fuselage-bending inertial relief factors
    rMh = parg[igrMh]
    rMv = parg[igrMv]

    # Tail surface taper ratios and strut parameters
    λhs = λvs = 1.0
    tohstrut = 0.05


    # Load factors and dynamic pressure
    Nlift = parg[igNlift]
    Nland = parg[igNland]
    Vne = parg[igVne]
    qne = 0.5 * ρSL * Vne^2

    # Engine parameters
    neng = parg[igneng]
    yeng = parg[igyeng]
    HTRf = parg[igHTRf]
    rSnace = parg[igrSnace]

    # Fuel tank parameters
    nftanks = fuse_tank.tank_count
    xfuel = ltank = 0.0

    if options.has_wing_fuel
        xftank = xftankaft = 0.0
    else
        xftank = fuse.layout.x_start_cylinder + 1.0*ft_to_m
        xftankaft = fuse.layout.x_end_cylinder

        # Calculate fuel properties
        β0 = 1 - fuse_tank.ullage_frac
        fuel_mix = SaturatedMixture(fuse_tank.fueltype, fuse_tank.pvent, β0)
        Tfuel = fuel_mix.liquid.T
        ρliq = fuel_mix.liquid.ρ
        ρgas = fuel_mix.gas.ρ
        hvap = fuel_mix.hvap

        # Set fuel properties
        pare[ieTft, :] .= Tfuel
        pare[ieTfuel, :] .= Tfuel
        parg[igrhofuel] = fuel_mix.ρ
        fuse_tank.rhofuel = ρliq
        fuse_tank.Tfuel = Tfuel
        fuse_tank.hvap = hvap
        fuse_tank.rhofuelgas = ρgas
    end
    
    # Update fuel tank positions
    parg[igxftank] = xftank
    parg[igxftankaft] = xftankaft

    # Reset engine values for heat exchangers
    resetHXs(pare)

    # -------------------------------------------------------    
    ## Initial guess section [Section 3.2 of TASOPT docs]
    # -------------------------------------------------------
    # Allow first iteration
    if (initwgt == 0)

        # Initial weight estimates
        Whtail = 0.05 * Wpay / parg[igsigfac]
        Wvtail = Whtail
        Wwing = 0.5 * Wpay / parg[igsigfac]
        Wstrut = 0.0
        Wftank = 0.0
        Weng = 0.0 * Wpay
        feng = 0.0

        dxWhtail = 0.0
        dxWvtail = 0.0

        # Wing panel weights and moments
        ip = ipcruise1
        W = 5.0 * Wpay
        S = W / (0.5 * pare[ierho0, ip] * pare[ieu0, ip]^2 * para[iaCL, ip])
        b = sqrt(S * wing.layout.AR)
        bs = b * wing.layout.ηs
        Winn = 0.15 * Wpay / parg[igsigfac]
        Wout = 0.05 * Wpay / parg[igsigfac]
        dyWinn = Winn * 0.30 * (0.5 * (bs - wing.layout.root_span))
        dyWout = Wout * 0.25 * (0.5 * (b - bs))

        # Assign weights to components
        htail.weight = Whtail
        vtail.weight = Wvtail
        wing.weight = Wwing
        wing.strut.weight = Wstrut
        parg[igWeng] = Weng
        wing.inboard.weight = Winn
        wing.outboard.weight = Wout
        parg[igWftank] = Wftank
        htail.dxW = dxWhtail
        vtail.dxW = dxWvtail
        wing.inboard.dyW = dyWinn
        wing.outboard.dyW = dyWout

        # Wing centroid x-offset from wingbox
        calculate_centroid_offset!(wing, b=b, bs=bs)

        # Tail area centroid locations
        htail.layout.x, vtail.layout.x = xhbox, xvbox

        # Center wingbox chord extent for fuselage weight calculations
        cbox = 0.0

        # Nacelle, fan duct, core, cowl lengths
        parg[iglnace] = 0.5 * S / b

        # Nacelle Awet/S
        fSnace = 0.2
        parg[igfSnace] = fSnace

        # Initial fuel fraction estimate from Breguet Range Equation
        LoD = 18.0
        TSFC = 1.0 / 7000.0
        V = pare[ieu0, ipcruise1]
        ffburn = min((1.0 - exp(-Rangetot * TSFC / (V * LoD))), 0.8 / (1.0 + freserve))

        # Mission-point fuel fractions
        ffuelb = ffburn * (1.0 + freserve)  # Start of climb
        ffuelc = ffburn * (0.90 + freserve)  # Start of cruise
        ffueld = ffburn * (0.02 + freserve)  # Start of descent
        ffuele = ffburn * (0.0 + freserve)   # End of descent (landing)

        ffuel = ffuelb  # Max fuel fraction at start of climb

        # Set initial climb γ = 0 to force initial guesses
        para[iagamV, :] .= 0.0

        # Set initial weight fractions for mission points
        para[iafracW, ipstatic:ipcutback] .= 1.0

        # Interpolate weight fractions for climb, cruise, and descent
        interp_Wfrac!(para, ipclimb1, ipclimbn, ffuelb, ffuelc, iafracW, ffuel)
        interp_Wfrac!(para, ipcruise1, ipcruisen, ffuelc, ffueld, iafracW, ffuel)
        interp_Wfrac!(para, ipdescent1, ipdescentn, ffueld, ffuele, iafracW, ffuel)

        # Initial tail info for sizing of fuselage bending and torsion added material
        Sh = (2.0 * Wpaymax) / (qne * htail.CL_max)
        Sv = (2.0 * Wpaymax) / (qne * vtail.CL_max)
        bv = sqrt(Sv * vtail.layout.AR)

        htail.layout.S = Sh
        vtail.layout.S = Sv

        # Initialize wing and tail pitching moments
        para[iaCMw0:iaCMh1, :] .= 0.0
        para[iaCLh, :] .= 0.0

        # Initial cruise-climb angle for end-of-cruise altitude estimate
        gamVcr = 0.0002
        para[iaCD, ipcruise1] = para[iaCL, ipcruise1] / LoD
        para[iagamV, ipcruise1] = gamVcr

        # Pressure and altitude at start and end of cruise
        Mach = para[iaMach, ipcruise1]
        p0c = pare[iep0, ipcruise1]
        altc = para[iaalt, ipcruise1]
        p0d = p0c * (1.0 - ffuel + ffueld) / (1.0 - ffuel + ffuelc)
        pare[iep0, ipcruisen] = p0d

        # Initial guess for OEI thrust
        pare[ieFe, iprotate] = 2.0 * Wpay
        pare[ieu0, iprotate] = 70.0
        Afan = 3.0e-5 * Wpay / neng
        parg[igdfan] = sqrt(Afan * 4.0 / π)

        # Fan face Mach numbers for nacelle CD calculations
        M2des = 0.6
        pare[ieM2, ipstatic:ipcruisen] .= M2des
        pare[ieM2, ipdescent1:ipdescentn] .= 0.8 * M2des

        # Calculate initial guesses for cooling mass flow ratios
        ip = iprotate
        cpc, cp4 = 1080.0, 1340.0
        Rgc, Rg4 = 288.0, 288.0
        M0to = pare[ieu0, ip] / pare[iea0, ip]
        T0to = pare[ieT0, ip]
        epolhc = pare[ieepolhc, ip]
        OPRto = pare[iepilc, ipcruise1] * pare[iepihc, ipcruise1]
        Tt4to = pare[ieTt4, ip]
        dTstrk = pare[iedTstrk, ip]
        Mtexit = pare[ieMtexit, ip]
        efilm = pare[ieefilm, ip]
        tfilm = pare[ietfilm, ip]
        StA = pare[ieStA, ip]
        Tmrow .= parg[igTmetal]

        Tt2to = T0to * (1.0 + 0.5 * (gamSL - 1.0) * M0to^2)
        Tt3to = Tt2to * OPRto^(Rgc / (epolhc * cpc))
        Trrat = 1.0 / (1.0 + 0.5 * Rg4 / (cp4 - Rg4) * Mtexit^2)

        ncrow, epsrow, epsrow_Tt3, epsrow_Tt4, epsrow_Trr = mcool(ncrowx, Tmrow,
            Tt3to, Tt4to, dTstrk, Trrat, efilm, tfilm, StA)

        epstot = sum(epsrow[1:ncrow])
        fo = pare[iemofft, ip] / pare[iemcore, ip]
        fc = (1.0 - fo) * epstot

        for jp in 1:iptotal
            pare[iefc, jp] = fc
            pare[ieepsc1:ieepsc1+ncrowx-1, jp] .= epsrow
            pare[ieTmet1:ieTmet1+ncrowx-1, jp] .= Tmrow
        end

    else #Second iteration onwards use previously calculated values

        # Extract layout parameters
        bv = vtail.layout.span
        coh, cov = htail.layout.root_chord, vtail.layout.root_chord
        cbox = wing.layout.root_chord * wing.inboard.cross_section.width_to_chord
        xwing, xhtail, xvtail = wing.layout.x, htail.layout.x, vtail.layout.x
        xhbox, xvbox = htail.layout.box_x, vtail.layout.box_x
        dxwing = xwing - wing.layout.box_x

        # Extract weights
        Whtail, Wvtail = htail.weight, vtail.weight
        Wwing, Wstrut = wing.weight, wing.strut.weight
        Weng = parg[igWeng]
        Winn, Wout = wing.inboard.weight, wing.outboard.weight
        Wftank = parg[igWftank]
        Wtesys = parg[igWtesys]

        # Extract weight moments
        dxWhtail, dxWvtail = htail.dxW, vtail.dxW
        dyWinn, dyWout = wing.inboard.dyW, wing.outboard.dyW

        # Calculate weight fractions
        WMTO = parg[igWMTO]
        feng = Weng / WMTO
        ffuel = parg[igWfuel] / WMTO

        # Extract other parameters
        fSnace = parg[igfSnace]
        Sh, Sv = htail.layout.S, vtail.layout.S

    end

    # Initialize previous weight iterations and convergence flag
    # Initialize previous weight iterations
    WMTO1, WMTO2, WMTO3 = zeros(Float64, 3) #1st-previous to 3rd previous iteration weight for convergence criterion
    Lconv = false

    # Initialize wing layout parameters for first iteration
    wing.layout.span= wing.layout.S = 0.0

    # Initialize choke flags for all mission points
    ichoke5 = ichoke7 = zeros(Int, iptotal)


    # -------------------------------------------------------    
    #                   Weight loop
    # -------------------------------------------------------    

    @inbounds for iterw = 1:itermax
        if iterw == itermax
            @warn "Reached max iterations in weight sizing loop!"
        end

        # Set relaxation factor
        rlx = if iterw <= (initwgt == 0 ? 5 : 2)
            wrlx1  # Under-relax first few iterations
        elseif iterw >= 0.75 * itermax
            wrlx3  # Under-relax final iterations
        else
            wrlx2  # Default relaxation
        end

        # Max tail lifts at maneuver qne
        Lhmax = qne * Sh * htail.CL_max
        Lvmax = qne * Sv * vtail.CL_max / vtail.ntails

        # Max Δp (fuselage pressure) at end of cruise-climb
        wcd = para[iafracW, ipcruisen] / para[iafracW, ipcruise1]
        Δp = parg[igpcabin] - pare[iep0, ipcruise1] * wcd
        parg[igdeltap] = Δp

       # Engine weight mounted on tailcone, if any
        if compare_strings(options.opt_engine_location, "wing") # Eng on "wing" or aft "fuselage"
            Wengtail = 0.0
            Waftfuel = 0.0
        elseif compare_strings(options.opt_engine_location, "fuselage")
            Wengtail = parg[igWeng]
        else
            error("Engine location provided is \"$options.opt_engine_location\". Engine position can only be:
                        > \"wing\" - engines under wing
                        > \"fuselage\" - engines on aft fuselage")
        end

        # Extract relevant weights and positions
        Whtail, Wvtail = htail.weight, vtail.weight
        xhtail, xvtail, xwing = htail.layout.x, vtail.layout.x, wing.layout.x
        xeng = parg[igxeng]
        Wtesys = parg[igWtesys]
        nftanks = fuse_tank.tank_count
        
        if !(options.has_wing_fuel) #fuselage fuel store
            tank_placement = fuse_tank.placement
            Wftank_single = parg[igWftank] / nftanks #Weight of a single tank
            ltank = parg[iglftank] #length of a fuel tank

            #Calculate the weight of the fuel near the tail depending on the tank location
            if tank_placement == "rear"
                Waftfuel = parg[igWfuel]
                xftank_fuse = parg[igxftankaft] #assumed location of tank for fuselage sizing
            elseif tank_placement == "both"
                Waftfuel = parg[igWfuel] / 2.0
                xftank_fuse = parg[igxftankaft]

            elseif tank_placement == "front" #The case when the fuel is at the front is treated specially
                #The code assumes that the fuel is located at the back for the purpose of sizing of the symmetric fuselage
                Waftfuel = parg[igWfuel]
                xftank_fuse = fuse.layout.x_end - parg[igxftank]
            end
        else
            tank_placement = ""
            xftank_fuse = 0.0
            Wftank_single = 0.0
        end
        #Note that fuselage is sized for a maximum payload weight in off-design missions
        parg[igcabVol] = fusew!(fuse, Nland, Wpaymax, Wengtail, 
             nftanks,
            Waftfuel,  Wftank_single, ltank, xftank_fuse, tank_placement,
             Δp,
            Whtail, Wvtail, rMh, rMv, Lhmax, Lvmax,
            bv, vtail.outboard.λ, vtail.ntails,
            xhtail, xvtail,
            xwing, wing.layout.box_x, cbox,
            xeng)

        # Use cabin volume to get actual buoyancy weight
        ρcab = max(parg[igpcabin], pare[iep0, ipcruise1]) / (RSL * TSL)
        WbuoyCR = (ρcab - pare[ierho0, ipcruise1]) * gee * parg[igcabVol]

        if (iterw == 1 && initwgt == 0)

            feng = 0.08
            fsum = feng + ffuel + fuse.HPE_sys.W + flgnose + flgmain
            WMTO = (Wpay + fuse.weight + Wwing + Wstrut + Whtail + Wvtail) / (1.0 - fsum)

            Weng, Wfuel = WMTO .* [feng, ffuel]
            parg[igWMTO] = WMTO
            parg[igWeng] = Weng
            parg[igWfuel] = Wfuel
            if printiter
                println("Wfuel initial = ", (ffuel * WMTO))
            end

        else
            # Call a better update_weights! function
            update_WMTO!(ac, rlx)

            parm[imWTO] = parg[igWMTO]
            parm[imWfuel] = parg[igWfuel]

        end
        # this calculated WMTO is the design-mission WTO
        parm[imWTO] = parg[igWMTO]
        # Convergence tests
        WMTO = parg[igWMTO]
        errw1 = (WMTO - WMTO1) / WMTO
        errw2 = (WMTO - WMTO2) / WMTO
        errw3 = (WMTO - WMTO3) / WMTO

        errw = max(abs(errw1), abs(errw2), abs(errw3))

        # Print weight/ convergnce started
        if (printiter && iterw == 1)
            @printf("%5s %15s %15s %14s %14s %14s %14s %14s %14s %14s %14s %14s %14s \n",
                "iterw", "errW", "errW1", "WMTO", "Wpay", "Wfuel", "Weng", "Wfuse", "Wwing", "span", "area", "HTarea", "xwbox")
        end
        if printiter
            @printf("%5d %+13.8e %+13.8e %13.8e %13.8e %13.8e %13.8e %13.8e %13.8e %13.8e %13.8e %13.8e %13.8e\n",
                iterw, errw, errw1, parm[imWTO], parg[igWpaymax], parg[igWfuel], parg[igWeng],
                fuse.weight, wing.weight, wing.layout.span, wing.layout.S,
                htail.layout.S, wing.layout.box_x)
        end
        if (errw <= tolerW)
            Lconv = true
            break
        end

        #--------------------------------
        ##  Wing sizing section
        #--------------------------------
        WMTO = parg[igWMTO]

        # Size wing area and chords at start-of-cruise
        ip = ipcruise1
        We = WMTO * para[iafracW, ip]
        CL = para[iaCL, ip]
        ρ0 = pare[ierho0, ip]
        u0 = pare[ieu0, ip]
        qinf = 0.5 * ρ0 * u0^2
        BW = We + WbuoyCR # Weight including buoyancy

        # Size the wing area and chords
        set_wing_geometry!(BW, CL, qinf, wing)

        # Update wing box chord for fuseW in next iteration
        cbox = wing.layout.root_chord * wing.inboard.cross_section.width_to_chord

        # Calculate wing centroid and mean aerodynamic chord
        calculate_centroid_offset!(wing,calc_cma=true)
        xwing = wing.layout.x
        
        # Update wing pitching moment constants
        update_wing_pitching_moments!(para, ipstatic:ipclimb1, wing, iacmpo, iacmps, iacmpt, iarclt, iarcls, iaCMw0, iaCMw1)
        update_wing_pitching_moments!(para, ipclimb1+1:ipdescentn-1, wing, iacmpo, iacmps, iacmpt, iarclt, iarcls, iaCMw0, iaCMw1)
        update_wing_pitching_moments!(para, ipdescentn:ipdescentn, wing, iacmpo, iacmps, iacmpt, iarclt, iarcls, iaCMw0, iaCMw1)

        # Calculate wing center load
        ip = ipcruise1
        γt, γs = wing.outboard.λ * para[iarclt, ip], wing.inboard.λ * para[iarcls, ip]
        Lhtail = WMTO * htail.CL_CLmax * htail.layout.S / wing.layout.S

        po = wing_loading(wing, para[iarclt, ip], para[iarcls, ip], Nlift, BW, Lhtail)

        # Calculate wing engine weight
        if compare_strings(options.opt_engine_location,"wing")
            if compare_strings(options.opt_prop_sys_arch,"te")
                @error "Support for turboelectric architectures is not currently supported. Their reintroduction with `struct`s is on the roadmap."
            elseif compare_strings(options.opt_prop_sys_arch,"tf") || compare_strings(options.opt_prop_sys_arch,"constant_tsfc")
                Weng1 = parg[igWeng] / parg[igneng]
            end
        else
            Weng1 = 0.0
        end

        # Set up parameters for wing_weights function
        Winn, Wout = wing.inboard.weight, wing.outboard.weight
        dyWinn, dyWout = wing.inboard.dyW, wing.outboard.dyW
        rhofuel = !(options.has_wing_fuel) ? 0.0 : parg[igrhofuel]

        # Call wing_weights function
        Wwing,Wsinn,Wsout,
        dyWsinn,dyWsout,
        Wfcen,Wfinn,Wfout,
        dxWfinn,dxWfout,
        dyWfinn,dyWfout,lstrutp = wing_weights!(wing, po, γt, γs,
                                            Nlift, Weng1, 0, 0.0, 1, wing.layout.ηs,
                                            parg[igsigfac], rhofuel)

        # Calculate fuel weight if stored in wings
        Wfmax, dxWfmax, rfmax = 0.0, 0.0, 0.0
        if (options.has_wing_fuel)
            Wfmax = 2.0 * ((options.has_centerbox_fuel ? Wfcen : 0.0) + Wfinn + Wfout)
            dxWfmax = 2.0 * (dxWfinn + dxWfout)
            Wfuelmp = Wpay - Wpaymax + parg[igWfuel]
            rfmax = Wfuelmp / Wfmax
        end

        # Update wing properties
        wing.weight = Wwing * rlx + wing.weight * (1.0 - rlx)
        parg[igWfmax] = Wfmax
        # wing.dxW = dxWwing
        parg[igdxWfuel] = dxWfmax * rfmax

        wing.outboard.webs.weight = wing.inboard.webs.weight
        wing.outboard.caps.weight = wing.inboard.caps.weight

        # Calculate strut properties
        if wing.has_strut
            cstrut = sqrt(0.5 * wing.strut.axial_force / (tohstrut * wing.strut.thickness_to_chord))
            wing.strut.chord = cstrut
            wing.strut.S = 2.0 * cstrut * lstrutp
        end

        # Update wing panel weights
        wing.inboard.weight = Wsinn * (1.0 + fwadd) + rfmax * Wfinn
        wing.outboard.weight = Wsout * (1.0 + fwadd) + rfmax * Wfout
        wing.inboard.dyW = dyWsinn * (1.0 + fwadd) + rfmax * dyWfinn
        wing.outboard.dyW = dyWsout * (1.0 + fwadd) + rfmax * dyWfout

        #TODO: No reason why above lines shouldnt be inside wing_weights
        # -------------------------------
        #      Tail sizing section
        # -------------------------------

        # Set tail CL derivative
        dϵdα = htail.downwash_factor
        tanL = tand(wing.layout.sweep)
        tanLh = tand(htail.layout.sweep)

        ip = ipcruise1
        Mach = para[iaMach, ip]
        β = sqrt(1.0 - Mach^2) # Prandtl-Glauert factor

        # Calculate tail lift-curve slope
        dCLhdCL = (β + 2.0 / wing.layout.AR) / (β + 2.0 / htail.layout.AR) * 
                  sqrt(β^2 + tanL^2) / sqrt(β^2 + tanLh^2) * (1.0 - dϵdα)
        parg[igdCLhdCL] = dCLhdCL

        # Set Nacelle CL derivative fraction
        dCLnda = parg[igdCLnda]
        dCLndCL = dCLnda * (β + 2.0 / wing.layout.AR) * sqrt(β^2 + tanL^2) / 
                  (2.0 * π * (1.0 + 0.5 * wing.inboard.cross_section.thickness_to_chord))
        parg[igdCLndCL] = dCLndCL

        # Fuselage pitching moment calculation omitted for now
        # TODO: Add switch to either calculate fuse pitching moment online or use offline specified values

        # Size HT
        if (iterw <= 2 && initwgt == 0)
            lhtail = xhtail - xwing
            Vh = htail.volume
            Sh = Vh * wing.layout.S * wing.mean_aero_chord / lhtail
            htail.layout.S = Sh
        else
            size_htail(ac, view(para, :, ipdescentn), view(para, :, ipcruise1), view(para, :, ipcruise1))
            wing.layout.box_x, xwing = wing.layout.box_x, wing.layout.x
            lhtail = xhtail - xwing
            Sh = htail.layout.S
            htail.volume = Sh * lhtail / (wing.layout.S * wing.mean_aero_chord)
        end

        # Vertical tail sizing 
        ip = iprotate
        qstall = 0.5 * pare[ierho0, ip] * (pare[ieu0, ip] / 1.2)^2
        dfan = parg[igdfan]
        CDAe = parg[igcdefan] * 0.25π * dfan^2
        De = qstall * CDAe
        Fe = pare[ieFe, ip]

        # Calculate max eng out moment
        Me = (Fe + De) * yeng

        #Size vertical tail ("size_vtail()")
        if compare_strings(vtail.opt_sizing,"fixed_Vv")
            lvtail = xvtail - xwing
            Vv = vtail.volume
            Sv = Vv * wing.layout.S * wing.layout.span/ lvtail
            vtail.layout.S = Sv
            parg[igCLveout] = Me / (qstall * Sv * lvtail)
        elseif compare_strings(vtail.opt_sizing,"OEI")
            lvtail = xvtail - xwing
            CLveout = parg[igCLveout]
            Sv = Me / (qstall * CLveout * lvtail)
            vtail.layout.S = Sv
            vtail.volume = Sv * lvtail / (wing.layout.S * wing.layout.span)
        end

        # Set HT max loading magnitude
        poh,htail.layout.span = tail_loading!(htail,Sh, qne)
        htail.layout.ηs = htail.layout.ηo
        
        # Set VT max loading magnitude, based on single tail + its bottom image
        pov,bv2 = tail_loading!(vtail,2.0 * Sv / vtail.ntails, qne; t_fac=2.0)
        bv = bv2 / 2
        vtail.layout.span = bv2
        vtail.layout.ηs = vtail.layout.ηo

        # HT weight
        htail.weight, _ = wing_weights!(htail, poh, htail.outboard.λ, htail.inboard.λ,
            0.0, 0.0, 0, 0.0, 0, 0.0,
            parg[igsigfac], rhofuel)
        
        # HT centroid x-offset
        calculate_centroid_offset!(htail, htail.layout.span, λhs)
        # HT pitching moment coeff
        fLoh, fLth = 0.0, fLt
        CMh0, CMh1 = wing_CM(htail.layout.span, htail.layout.root_span, htail.layout.root_span, htail.layout.sweep, wing.layout.spar_box_x_c, htail.outboard.λ, 1.0, htail.outboard.λ, 1.0,
            htail.layout.AR, fLoh, fLth, 0.0, 0.0, 0.0)
        para[iaCMh0, :] .= CMh0
        para[iaCMh1, :] .= CMh1

        # VT weight
        vtail.weight, _ = wing_weights!(vtail, pov, vtail.outboard.λ, vtail.inboard.λ,
            0.0, 0.0, 0, 0.0, 0, 0.0,
            parg[igsigfac], rhofuel; n_wings=vtail.ntails)
        # Set VT span
        vtail.layout.span = vtail.layout.span/2.0
        
        # VT centroid x-offset
        calculate_centroid_offset!(vtail, bv2, λhs)
        
        # ----------------------
        #     Fuselage Fuel Tank weight
        # ----------------------
        if !(options.has_wing_fuel) #If fuel is stored in the fuselage
            
            #Size fuel tank and calculate weight
            tanksize!(ac)

            # Update fuselage according to tank requirements
            update_fuse!(ac) #update fuselage length to accommodate tank; boundary layer also recalculated
            
            #Use homogeneous tank model to calculate required venting
            _, ps, _, _, _, _, _, Mvents, _, _ = CryoTank.analyze_TASOPT_tank(ac, fuse_tank.t_hold_orig, fuse_tank.t_hold_dest)
            parm[imWfvent] = Mvents[end] * gee #Store total fuel weight that is vented
            parg[igWfvent] = parm[imWfvent] #Store vented weight as parg parameter too
            fuse_tank.pmin = minimum(ps) #Store minimum tank pressure across mission

            if iterw > 2 #Calculate takeoff engine state and time
                #This is needed to know the TO duration to integrate the tank state
                # set static thrust for takeoff routine
                ip = ipstatic
                case = "off_design"
                eng.enginecalc!(ac, case, imission, ip, initializes_engine)

                # set rotation thrust for takeoff routine
                # (already available from cooling calculations)
                ip = iprotate
                case = "off_design"
                eng.enginecalc!(ac, case, imission, ip, initializes_engine)

                takeoff!(ac; printTO = false)
            end
        end

        # -----------------------------
        # Heat exchanger design and operation
        # ------------------------------
        ipdes = ipcruise1 #Design point: start of cruise

        if iterw > 2 #Only include heat exchangers after second iteration
<<<<<<< HEAD
            eng.heat_exchangers = hxdesign!(pare, options.ifuel, ipdes, eng.heat_exchangers, rlx = 0.5) #design and off-design HX performance
=======
            if engine.model.model_name == "fuel_cell_with_ducted_fan"
                ipdes = iprotate #Design point: takeoff rotation
                pare[ieRadiatorCoolantT,:] = engine.data.FC_temperature[:,imission]
                pare[ieRadiatorCoolantP,:] = engine.data.FC_pressure[:,imission]
                pare[ieRadiatorHeat,:] = engine.data.FC_heat[:,imission]
            end
            engine.heat_exchangers = hxdesign!(ac, ipdes, imission, rlx = 0.5) #design and off-design HX performance
>>>>>>> b58bb5d9

            #Find and store maximum HX outer diameter to check fit in engine 
            for HX in eng.heat_exchangers
                if HX.type == "PreC"
                    parg[igdHXPreC] = HX.HXgeom.D_o
                elseif HX.type == "InterC"
                    parg[igdHXInterC] = HX.HXgeom.D_o
                elseif HX.type == "Regen"
                    parg[igdHXRegen] = HX.HXgeom.D_o
                elseif HX.type == "Radiator"
                    TASOPT.engine.VerifyRadiatorHeat(engine, imission)
                end
            end
            #Note that engine state at takeoff should be calculated every iteration for correct balance-field. 
            #With fuel storage in tanks, this is done in the block above.           
        end

        # -----------------------------
        # Landing gear sizing
        # ------------------------------
        size_landing_gear!(ac)

        # -----------------------------
        # Drag and engine calculations
        # ------------------------------
        # Total Drag

        WMTO = parg[igWMTO]
        #calculate for start-of-cruise point
        # ip = ipclimbn
        ip = ipcruise1

        #Calculate fuel weight moment for balance
        if (options.has_wing_fuel) #If fuel is stored in the wings
            xfuel = wing.layout.box_x + parg[igdxWfuel] / parg[igWfuel]
            parg[igxWfuel] = parg[igWfuel] * wing.layout.box_x + parg[igdxWfuel] #Store fuel weight moment
        end

        # Pitch trim by adjusting Clh or by moving wing
        Wzero = WMTO - parg[igWfuel] #Zero fuel weight
        Wf = para[iafracW, ip] * WMTO - Wzero
        rfuel = Wf / parg[igWfuel]
        rpay = 1.0
        ξpay = 0.0
        opt_trim_var = "CL_htail"
        balance_aircraft!(ac, imission, ip, rfuel, rpay, ξpay, opt_trim_var)

        # Set N.P. at cruise
        parg[igxNP] = para[iaxNP, ip]

        para[iaalt, ipclimbn] = para[iaalt, ipcruise1]

        # Drag buildup aircraft_drag!()
        computes_wing_direct = true
        aircraft_drag!(ac, imission, ip, computes_wing_direct)

        # L/D and Design point thrust
        # println("CD = ", para[iaCD,ip])
        LoD = para[iaCL, ip] / para[iaCD, ip]
        gamV = para[iagamV, ip]
        We = para[iafracW, ip] * WMTO
        BW = We + WbuoyCR
        Fdes = BW * (1 / LoD + gamV)

        pare[ieFe, ip] = Fdes / neng

        # Size engine for TOC
        case = "design" #Design the engine for this mission point
        eng.enginecalc!(ac, case, imission, ip, initializes_engine, iterw)

        #Calculate engine mass properties
        eng.engineweight!(ac)

        _mission_iteration!(ac, imission, Ldebug)

        # this calculated fuel is the design-mission fuel 
        parg[igWfuel] = parm[imWfuel]
        
        # Store all OPRs for diagnostics
        pare[ieOPR, :] .= pare[iepilc, :] .* pare[iepihc, :]
        # size cooling mass flow at takeoff rotation condition (at Vstall)
        ip = iprotate

        # must define CDwing for this point in case there's wing BLI
        cdfw = para[iacdfw, ip] * para[iafexcdw, ip]
        cdpw = para[iacdpw, ip] * para[iafexcdw, ip]
        cosL = cosd(wing.layout.sweep)
        para[iaCDwing, ip] = cdfw + cdpw * cosL^3

        case = "cooling_sizing"
        eng.enginecalc!(ac, case, imission, ip, initializes_engine, iterw)

        # Recalculate weight update_weights!()
        ip = ipcruise1
        update_weights!(ac, rlx)

        parm[imWTO] = parg[igWMTO]
        parm[imWfuel] = parg[igWfuel]

        # Set previous iteration weights 
        WMTO3 = WMTO2
        WMTO2 = WMTO1
        WMTO1 = parg[igWMTO]

        ifirst = false

        # Get mission fuel burn (check if fuel capacity is sufficent)

        # Recalculate weight update_weights!()
        ip = ipcruise1
        update_weights!(ac, rlx)

        parm[imWTO] = parg[igWMTO]
        parm[imWfuel] = parg[igWfuel]
        # printstyled("Wfuel = $(parg[igWfuel]) \n", color=:blue)

        # Set previous iteration weights 
        WMTO3 = WMTO2
        WMTO2 = WMTO1
        WMTO1 = parg[igWMTO]

        # BFL calculations/ Noise? / Engine perf 

    end

    # normal takeoff and balanced-field takeoff calculations
    # set static thrust for takeoff routine
    ip = ipstatic
    case = "off_design"
    eng.enginecalc!(ac, case, imission, ip, initializes_engine)

    # set rotation thrust for takeoff routine
    # (already available from cooling calculations)
    ip = iprotate
    case = "off_design"
    eng.enginecalc!(ac, case, imission, ip, initializes_engine)

    if options.calculate_takeoff == true #If the engine can model the takeoff performance
        # calculate takeoff and balanced-field lengths
        takeoff!(ac, printTO = printiter)
    else
        @warn "Engine model does not allow takeoff calculations"
    end

    # calculate CG limits from worst-case payload fractions and packings
    rfuel0, rfuel1, rpay0, rpay1, xCG0, xCG1 = CG_limits(ac)
    parg[igxCGfwd] = xCG0
    parg[igxCGaft] = xCG1
    parg[igrpayfwd] = rpay0
    parg[igrpayaft] = rpay1

    # set neutral point at cruise
    ip = ipcruise1
    Wzero = WMTO - parg[igWfuel]
    Wf = para[iafracW, ip] * WMTO - Wzero
    rfuel = Wf / parg[igWfuel]
    rpay = 1.0
    ξpay = 0.0
    opt_trim_var = "none"
    balance_aircraft!(ac, imission, ip, rfuel, rpay, ξpay, opt_trim_var)
    
end

#TODO: update_WMTO! and update_weights! docstrings need full description
"""
    update_WMTO!(ac, rlx)

update_WMTO! updates the max takeoff weight of the aircraft (WMTO). Uses relaxation factor rlx.
Formerly, `Wupdate0!()`.
"""
function update_WMTO!(ac, rlx)
    parg, options, fuse, fuse_tank, wing, htail, vtail, engine, landing_gear = unpack_ac_components(ac)

    WMTO = parg[igWMTO]
    
    ftotadd = fuse.HPE_sys.W #TODO this should be stored as a weight fraction, not a weight

    Wsum = parg[igWpay] +
           fuse.weight +
           wing.weight +
           wing.strut.weight +
           htail.weight +
           vtail.weight +
           parg[igWeng] +
           parg[igWfuel] +
           parg[igWtesys] +
           parg[igWftank] +
           landing_gear.nose_gear.weight.W + 
           landing_gear.main_gear.weight.W

    #update WMTO
    WMTO = rlx * Wsum / (1.0 - ftotadd) + (1.0 - rlx) * WMTO
    parg[igWMTO] = WMTO

    #check that fsum <= 1.0
    fwing = wing.weight / WMTO
    fstrut = wing.strut.weight / WMTO
    fhtail = htail.weight / WMTO
    fvtail = vtail.weight / WMTO
    feng = parg[igWeng] / WMTO
    ffuel = parg[igWfuel] / WMTO
    flgnose = landing_gear.nose_gear.weight.W / WMTO
    flgmain = landing_gear.main_gear.weight.W / WMTO
    ftesys = parg[igWtesys] / WMTO
    ftank = parg[igWftank] / WMTO

    fsum = fwing + fstrut + fhtail + fvtail + feng + ffuel + fuse.HPE_sys.W +
           flgnose + flgmain + ftank + ftesys

    if (fsum >= 1.0)
        @error "Something is wrong!! fsum ≥ 1.0"
    end

end


"""
    update_weights!(ac, rlx)

Adjusts the aircraft's maximum takeoff weight (WMTO) and other component weights using a relaxation factor (`rlx`). 
Formerly, `Wupdate!()`.

"""
function update_weights!(ac, rlx)
    parg, options, fuse, fuse_tank, wing, htail, vtail, engine, landing_gear = unpack_ac_components(ac)

    WMTO = parg[igWMTO]

    fwing = wing.weight / WMTO
    fstrut = wing.strut.weight / WMTO
    fhtail = htail.weight / WMTO
    fvtail = vtail.weight / WMTO
    feng = parg[igWeng] / WMTO
    ffuel = parg[igWfuel] / WMTO
    flgnose = landing_gear.nose_gear.weight.W / WMTO
    flgmain = landing_gear.main_gear.weight.W / WMTO

    ftesys = parg[igWtesys] / WMTO

    Wtesys = parg[igWtesys]
    Wftank = parg[igWftank]
    Wpay = parg[igWpay]
    Wfuse = fuse.weight

    ftank = parg[igWftank] / WMTO

    fsum = fwing + fstrut + fhtail + fvtail + feng + ffuel + fuse.HPE_sys.W +
           flgnose + flgmain + ftank + ftesys

    if (fsum ≥ 1.0)
        @error "SOMETHING IS WRONG fsum ≥ 1"
    end

    # WMTO = rlx*(Wpay + Wfuse + Wtesys + Wftank)/(1.0-fsum) + (1.0-rlx)*WMTO
    WMTO = rlx * (Wpay + fuse.weight) / (1.0 - fsum) + (1.0 - rlx) * WMTO

    parg[igWMTO] = WMTO
    wing.weight = WMTO * fwing
    wing.strut.weight = WMTO * fstrut
    htail.weight = WMTO * fhtail
    vtail.weight = WMTO * fvtail
    parg[igWeng] = WMTO * feng
    parg[igWfuel] = WMTO * ffuel
   
    parg[igWftank] = WMTO * ftank 

    parg[igWtesys] = WMTO * ftesys
end

"""
    set_ambient_conditions!(ac, ip, Mach=NaN; im = 1)

Sets ambient condition at the given mission point `ip` and mission `im` (default is 1).
"""
function set_ambient_conditions!(ac, ip, Mach=NaN; im = 1)
    ΔTatmos = ac.parm[imDeltaTatm]
    altkm = ac.para[iaalt, ip, im]/1000.0
    T0, p0, ρ0, a0, μ0 = atmos(altkm, ΔTatmos)
    if Mach === NaN
        Mach = ac.para[iaMach, ip, im]
    end
    ac.pare[iep0, ip, im] = p0
    ac.pare[ieT0, ip, im] = T0
    ac.pare[iea0, ip, im] = a0
    ac.pare[ierho0, ip, im] = ρ0
    ac.pare[iemu0, ip, im] = μ0
    ac.pare[ieM0, ip, im] = Mach
    ac.pare[ieu0, ip, im] = Mach * a0
    ac.para[iaReunit, ip, im] = Mach * a0 * ρ0 / μ0

end  # function set_ambient_conditions

"""
    interp_Wfrac!(para, ip_start, ip_end, ffuel1, ffuel2, iafracW, ffuel)

Interpolates iafracW from two mission points
"""
function interp_Wfrac!(para, ip_start, ip_end, ffuel1, ffuel2, iafracW, ffuel)
    @inbounds for ip in ip_start:ip_end
        frac = float(ip - ip_start) / float(ip_end - ip_start)
        ffp = ffuel1 * (1.0 - frac) + ffuel2 * frac
        para[iafracW, ip] = 1.0 - ffuel + ffp
    end
end

"""
update_wing_pitching_moments!(para, ip_range, wing, fLo, fLt, iacmpo, iacmps, iacmpt, iarclt, iarcls, iaCMw0, iaCMw1)

Updates wing pitching moments and calls wing_CM for mission points
"""
function update_wing_pitching_moments!(para, ip_range, wing, iacmpo, iacmps, iacmpt, iarclt, iarcls, iaCMw0, iaCMw1)
    ip = ip_range[1]
    cmpo, cmps, cmpt = para[iacmpo, ip], para[iacmps, ip], para[iacmpt, ip]
    γt = wing.outboard.λ * para[iarclt, ip]
    γs = wing.inboard.λ * para[iarcls, ip]
    
    CMw0, CMw1 = wing_CM(
        wing.layout.span, wing.layout.break_span, wing.layout.root_span, 
        wing.layout.sweep, wing.layout.spar_box_x_c, wing.outboard.λ, wing.inboard.λ, 
        γt, γs, wing.layout.AR, wing.fuse_lift_carryover, wing.tip_lift_loss, cmpo, cmps, cmpt
    )
    for ip in ip_range
        para[iaCMw0, ip] = CMw0
        para[iaCMw1, ip] = CMw1
    end
end<|MERGE_RESOLUTION|>--- conflicted
+++ resolved
@@ -725,17 +725,13 @@
         ipdes = ipcruise1 #Design point: start of cruise
 
         if iterw > 2 #Only include heat exchangers after second iteration
-<<<<<<< HEAD
-            eng.heat_exchangers = hxdesign!(pare, options.ifuel, ipdes, eng.heat_exchangers, rlx = 0.5) #design and off-design HX performance
-=======
-            if engine.model.model_name == "fuel_cell_with_ducted_fan"
+            if eng.model.model_name == "fuel_cell_with_ducted_fan"
                 ipdes = iprotate #Design point: takeoff rotation
-                pare[ieRadiatorCoolantT,:] = engine.data.FC_temperature[:,imission]
-                pare[ieRadiatorCoolantP,:] = engine.data.FC_pressure[:,imission]
-                pare[ieRadiatorHeat,:] = engine.data.FC_heat[:,imission]
+                pare[ieRadiatorCoolantT,:] = eng.data.FC_temperature[:,imission]
+                pare[ieRadiatorCoolantP,:] = eng.data.FC_pressure[:,imission]
+                pare[ieRadiatorHeat,:] = eng.data.FC_heat[:,imission]
             end
-            engine.heat_exchangers = hxdesign!(ac, ipdes, imission, rlx = 0.5) #design and off-design HX performance
->>>>>>> b58bb5d9
+            eng.heat_exchangers = hxdesign!(ac, ipdes, imission, rlx = 0.5) #design and off-design HX performance
 
             #Find and store maximum HX outer diameter to check fit in engine 
             for HX in eng.heat_exchangers
