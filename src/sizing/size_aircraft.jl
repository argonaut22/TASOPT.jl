--- conflicted
+++ resolved
@@ -726,20 +726,8 @@
             end
             eng.heat_exchangers = hxdesign!(ac, ipdes, imission, rlx = 0.5) #design and off-design HX performance
 
-<<<<<<< HEAD
-            #Find and store maximum HX outer diameter to check fit in engine 
             for HX in eng.heat_exchangers
-                if HX.type == "PreC"
-                    parg[igdHXPreC] = HX.HXgeom.D_o
-                elseif HX.type == "InterC"
-                    parg[igdHXInterC] = HX.HXgeom.D_o
-                elseif HX.type == "Regen"
-                    parg[igdHXRegen] = HX.HXgeom.D_o
-                elseif HX.type == "Radiator"
-=======
-            for HX in engine.heat_exchangers
                 if HX.type == "Radiator"
->>>>>>> f7ec012b
                     TASOPT.engine.VerifyRadiatorHeat(engine, imission)
                 end
             end
