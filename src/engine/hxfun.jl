# hxfun.jl
# These functions can be used to size and model a heat exchanger with involute staggered tubes in a crossflow
# The design method is based on the effectiveness-NTU method, described in many sources such as 
# https://www.mathworks.com/help/hydro/ref/entuheattransfer.html
# Nicolas Gomez Vega, Oct 2023

const alpha = [0.7532, 0.2315, 0.0006, 0.0020, 0.0127] #Air composition

"""
    HX_gas

Structure containing the gas properties of the process and coolant streams.

!!! details "💾 Data fields"
    **Inputs:**
    - `fluid_p::String`: process fluid name
    - `fluid_c::String`: coolant fluid name
    - `alpha_p::Vector{Float64}`: process gas composition
    - `igas_c::Float64`: coolant gas index, if coolant is a gas
    - `mdot_p::Float64`: mass flow rate of process gas (kg/s)
    - `mdot_c::Float64`: mass flow rate of coolant gas (kg/s)
    - `Tp_in::Float64`: process gas inlet temperature (K)
    - `Tc_in::Float64`: coolant gas inlet temperature (K)
    - `pp_in::Float64`: process gas inlet pressure (Pa)
    - `pc_in::Float64`: coolant gas inlet pressure (Pa)
    - `Mp_in::Float64`: process gas inlet Mach number
    - `Mc_in::Float64`: coolant gas inlet Mach number
    - `Tp_out::Float64`: process gas outlet temperature
    - `Tc_out::Float64`: coolant gas outlet temperature
    - `Tw::Float64`: wall temperature (K)
    - `Δh_p::Float64`: enthalpy change across HX (J/kg)
    - `Δp_p::Float64`: pressure drop of process gas across heat exchanger (Pa)
    - `Δp_c::Float64`: pressure drop of coolant gas across tubes (Pa)
    - `Pl_p::Float64`: power loss due to pressure drop in process stream (W)
    - `Pl_c::Float64`: power loss due to pressure drop in coolant stream (W)
    - `ε::Float64`: desired heat exchanger effectiveness
    - `recircT::Float64`: temperature of recirculating flow at HX inlet (K)
    - `mdot_r::Float64`: recirculating flow mass flow rate (kg/s)
    - `h_lat::Float64`: latent heat capacity in freestream coolant liquid (J/kg)
    - `P_recirc::Float64`: power required to pump recirculating flow (W)
"""
@kwdef mutable struct HX_gas
      fluid_p :: String = ""
      fluid_c :: String = "" 
      alpha_p :: Vector{Float64} = []
      igas_c :: Float64 = 0.0
      mdot_p :: Float64 = 0.0
      mdot_c :: Float64 = 0.0
      Tp_in :: Float64 = 0.0
      Tc_in :: Float64 = 0.0
      pp_in :: Float64 = 0.0
      pc_in :: Float64 = 0.0
      Mp_in  :: Float64 = 0.0
      Mc_in :: Float64 = 0.0
      Tp_out :: Float64 = 0.0
      Tc_out :: Float64 = 0.0
      Tw :: Float64 = 0.0
      Δh_p :: Float64 = 0.0
      Δh_c :: Float64 = 0.0
      Δp_p :: Float64 = 0.0
      Δp_c :: Float64 = 0.0
      Pl_p :: Float64 = 0.0
      Pl_c :: Float64 = 0.0
      ε :: Float64 = 0.0 
      recircT :: Float64 = 0.0 
      mdot_r :: Float64 = 0.0 
      h_lat :: Float64 = 0.0 
      P_recirc :: Float64 = 0.0
end

# Overload Base.getproperty for convenience
function Base.getproperty(HXgas::HX_gas, sym::Symbol)
      if (sym === :Q) 
            return abs(getfield(HXgas, :mdot_c) * getfield(HXgas, :Δh_c))
      else
         return getfield(HXgas, sym)
      end
end

"""
    HX_tubular

Structure containing the heat exchanger geometric and material properties.

!!! details "💾 Data fields"
    **Inputs:**
    - `fconc::Bool`: flag for concentric geometry (true: concentric ; false: rectangular)
    - `frecirc::Bool`: flag for recirculation (true: recirculation ; false: no recirculation)
    - `fshaf::Bool`: flag for whether HX contains shaf(true: shaft ; false: no shaft)
    - `N_t::Float64`: number of tubes per row
    - `n_stages::Float64`: number of different coolant stages with different coolant flows
    - `n_passes::Float64`: number of coolant passes
    - `A_cs::Float64`: process side freestream cross-sectional area (m^2)
    - `l::Float64`: length of tubes (m)
    - `t::Float64`: cooling tube wall thickness (m)
    - `tD_o::Float64`: tube outer diameter (m)
    - `xt_D::Float64`: circumferential pitch between tubes at the root over tube outer diameter 
    - `xl_D::Float64`: longitudinal pitch between rows over tube outer diameter
    - `Rfp::Float64`: process-side fouling factor (m^2 K/W)
    - `Rfc::Float64`: coolant-side fouling factor (m^2 K/W)
    - `D_i::Float64`: inner diameter of core (m)
    - `Δpdes::Float64`: design pressure difference between tube and outside (Pa)
    - `maxL::Float64`: maximum allowable HEX length (m)
"""
@kwdef mutable struct HX_tubular
      fconc :: Bool = false
      frecirc :: Bool = false
      fshaft :: Bool = false
      N_t :: Float64 = 0.0
      n_stages :: Float64 = 0.0
      n_passes:: Float64 = 0.0
      A_cs:: Float64  = 0.0
      l :: Float64 = 0.0
      t :: Float64 = 0.0
      tD_o :: Float64 = 0.0
      xt_D :: Float64 = 0.0
      xl_D :: Float64 = 0.0
      Rfp :: Float64 = 0.0
      Rfc :: Float64 = 0.0
      D_i :: Float64 = 0.0
      material :: StructuralAlloy = StructuralAlloy("Al-2219-T87")
      Δpdes::Float64 = 0.0
      maxL::Float64 = 0.0
end

# Overload Base.getproperty for convenience
function Base.getproperty(HXgeom::HX_tubular, sym::Symbol)
      if (sym === :D_o) && getfield(HXgeom, :fconc)
            A_cs = getfield(HXgeom, :A_cs)
            D_i = getfield(HXgeom, :D_i)
            D_o = sqrt(4 * A_cs / pi +D_i^2)
         return D_o
      elseif sym === :N_tubes_tot
            return getfield(HXgeom, :n_stages) * getfield(HXgeom, :n_passes) * getfield(HXgeom, :N_t)
      elseif sym === :tD_i
            return getfield(HXgeom, :tD_o) - 2* getfield(HXgeom, :t) 
      elseif sym === :L
            return getfield(HXgeom, :n_stages) * getfield(HXgeom, :n_passes) * getfield(HXgeom, :xl_D) * getfield(HXgeom, :tD_o)
      else
         return getfield(HXgeom, sym)
      end
end

"""
    HX_struct

Structure containing all the heat exchanger geometry and operational information.

!!! details "💾 Data fields"
    **Inputs:**
    - `type::String`: type of heat exchanger ("PreC": precooler; "InterC": intercooler; "Regen": regenerative; "TurbC": turbine cooling)
    - `HXgeom::HX_tubular`: structure containing the HX geometric information
    - `HXgas_mission::Array{Any}`: array containing the gas properties, of type `HX_gas` for each mission and segment
"""
@kwdef mutable struct HX_struct
      type :: String = ""
      HXgeom :: HX_tubular = HX_tubular()
      HXgas_mission :: Array{Any} = []
end
  
"""
    hxsize!(HXgas, HXgeom)

Sizes a crossflow heat exchanger and calculates the pressure drop. Uses the ε-NTU method to size the heat exchanger
from a prescribed ε. For representative fouling factors see Standards of the Tubular Exchanger Manufacturers Association
or `https://powderprocess.net/Tools_html/Data_Diagrams/Heat_Exchanger_Fouling_Factor.html`

!!! details "🔃 Inputs and Outputs"
    **Inputs:**
    - `HXgas::Struct`: structure of type HX_gas with the gas properties
    - `HXgeom::Struct`: structure of type HX_tubular with the HX geometric properties
    
    **Outputs:**
    No direct outputs. Input structures are modified with outlet gas properties and HX design geometry.
"""
function hxsize!(HXgas::HX_gas, HXgeom::HX_tubular)
      #---------------------------------
      # Extract inputs
      #---------------------------------
      #Gas parameters
      fluid_p = HXgas.fluid_p #Process-side fluid name
      fluid_c = HXgas.fluid_c #coolant fluid name
      alpha_p = HXgas.alpha_p #Process-side gas composition
      igas_c = HXgas.igas_c #Coolant-side gas index
      mdot_p = HXgas.mdot_p #mass flow rate of process gas (kg/s)
      mdot_c_inf = HXgas.mdot_c #mass flow rate of coolant gas (kg/s)
      ε = HXgas.ε 
      Tp_in = HXgas.Tp_in
      Tc_inf = HXgas.Tc_in 
      Mp_in  = HXgas.Mp_in
      Mc_in = HXgas.Mc_in
      pp_in = HXgas.pp_in
      pc_in = HXgas.pc_in

      #Flags 
      fconc = HXgeom.fconc
      frecirc = HXgeom.frecirc

      #HX geometry
      t = HXgeom.t #Initial wall thickness, may be overwritten
      n_stages = HXgeom.n_stages
      xt_D = HXgeom.xt_D
      xl_D = HXgeom.xl_D
      Rfp = HXgeom.Rfp
      Rfc = HXgeom.Rfc 
      l = HXgeom.l

      tol = 1e-10 #convergence tolerance

      if fconc #If geometry is concentric
            D_i = HXgeom.D_i
      end

      if frecirc
            recircT = HXgas.recircT
            h_lat = HXgas.h_lat

      end

      #---------------------------------
      # Inlet gas parameters
      #---------------------------------
      _, _, hp_in, _, cp_p_in, Rp = gassum(alpha_p, length(alpha_p), Tp_in)

      if occursin("liquid", fluid_c)
            _, cp_c_inf, _, _, _, _  = liquid_properties(fluid_c, Tc_inf)
            hc_inf = cp_c_inf * Tc_inf #TODO: replace with enthalpy calculation for non-constant cp
      else
            _, _, hc_inf, _, cp_c_inf, Rc = gasfun(igas_c, Tc_inf)
      end
      #---------------------------------
      # Thermal calculations
      #---------------------------------

      C_p = mdot_p * cp_p_in #Process-side heat capacity rate
      mdot_c = mdot_c_inf
      modot_c_prev = mdot_c

      if frecirc #If there is recirculation
            _, _, hc_in, _, cp_c_in, _ = gasfun(igas_c, recircT)
            Tc_in = recircT
            N_iters_rec = 15 #Iterations in recirculation loop
            mdot_r = 0 #Initialize

            for j =1:N_iters_rec
                  #Calculate assuming that C_c = C_min
                  mdot_r = mdot_c_inf * (hc_in - hc_inf + h_lat) / (ε * cp_c_in * (Tp_in -  recircT) )
            
                  C_check = (mdot_c_inf + mdot_r) * cp_c_in #Coolant heat capacity rate, to check validity of above assumption

                  C_max = max(C_check, C_p)

                  if C_check == C_max #If the calculation above is incorrect because C_c = C_max
                        A = mdot_c_inf * (hc_in - hc_inf + h_lat) / (ε * C_p * (Tp_in -  recircT) )
                        
                        if A > 1
                              error("Insufficient heat capacity in process stream")
                              return
                        end
                        mdot_r = A * mdot_c_inf / (1 - A)
                  end

                  mdot_c = mdot_c_inf + mdot_r #update coolant mass flow rate

                  if (abs(modot_c_prev - mdot_c)/mdot_c < tol)
                        break #Break for loop if convergence has been reached
                  end 
                  modot_c_prev = mdot_c #otherwise store current value for comparison
            end
      
      else #No recirculation
            Tc_in = Tc_inf
            hc_in = hc_inf
            cp_c_in = cp_c_inf
      end
      
      C_c = mdot_c * cp_c_in #Coolant heat capacity rate

      C_min = min(C_c, C_p)
      C_max = max(C_c, C_p)
      C_r = C_min / C_max

      if C_c == C_min
            ε_max = 1 / C_r * (1 - exp(-C_r)) #At ε = ε_max, NTU tends to infinity
            if ε > ε_max
                  error("Effectiveness exceeds maximum possible one")
            end
            NTU = -log(1 + log(1 - C_r * ε) / C_r) # For cross-flow with C_max mixed and C_min unmixed
      else
            ε_max = 1 - exp(-1 / C_r)#At ε = ε_max, NTU tends to infinity
            if ε > ε_max
                  error("Effectiveness exceeds maximum possible one")
            end
            NTU = -1 / C_r * log(1 + C_r * log(1 - ε) ) # For cross-flow with C_max unmixed and C_min mixed
      end

      # Calculate total heat transfer and exit temperatures
      Qmax = C_min * (Tp_in - Tc_in) #Maximum heat transfer rate
      Q = ε * Qmax #Actual heat transfer rate

      Tp_out_guess = Tp_in - Q / C_p
      Tc_out_guess = Tc_in + Q / C_c

      hp_out = hp_in - Q / mdot_p
      hc_out = hc_in + Q / mdot_c

      Δh_p = hp_out - hp_in
      Δh_c = hc_out - hc_in

      Tp_out = gas_tset(alpha_p, length(alpha_p), hp_out, Tp_out_guess)

      if occursin("liquid", fluid_c)
            Tc_out = Tc_out_guess
      else
            Tc_out = gas_tset_single(igas_c, hc_out, Tc_out_guess)
      end

      #---------------------------------
      # Fluid calculations
      #---------------------------------
      γ_p_in = cp_p_in / (cp_p_in - Rp)
      ρ_p_in = pp_in / (Rp * Tp_in)
      Vp_in = Mp_in * sqrt(γ_p_in * Rp * Tp_in)

      if occursin("liquid", fluid_c)
            ρ_c_in, _, _, _, _, ac_in = liquid_properties(fluid_c, Tc_inf)
            Vc_in = Mc_in * ac_in
      else
            γ_c_in = cp_c_in / (cp_c_in - Rc)
            ρ_c_in = pc_in / (Rc * Tc_in)
            Vc_in = Mc_in * sqrt(γ_c_in * Rc * Tc_in)
      end

      #---------------------------------
      # Mean fluid properties
      #---------------------------------
      # Evaluate gas properties at a mean temperature and use these to find heat transfer coefficients 
      # See Kays. Compact Heat Exchangers (1984), p. 106

      Tp_m = (Tp_out + Tp_in) / 2 #Mean temperature of process stream
      Tc_m = (Tc_out + Tc_in) / 2 #Mean temperature of coolant stream

      _, Pr_p_m, _, _, μ_p_m, k_p_m = gasPr(fluid_p, Tp_m)
      ρ_p_m = pp_in / (Rp * Tp_m) #Assume pressure is constant TODO: consider adding Rayleigh flow model

      if occursin("liquid", fluid_c) #if coolant is liquid
            ρ_c_m, cp_c_m, μ_c_m, k_c_m, Pr_c_m, ac_m  = liquid_properties(fluid_c, Tc_inf)
            Vc_m = ρ_c_in * Vc_in / ρ_c_m
      else
            _, Pr_c_m, _, cp_c_m, μ_c_m, k_c_m = gasPr(fluid_c, Tc_m)

            ρ_c_m = pc_in / (Rc * Tc_m)
            Vc_m = ρ_c_in * Vc_in / ρ_c_m #conservation of mass
      end
      ν_c_m = μ_c_m / ρ_c_m

      #---------------------------------
      # Geometry calculations
      #---------------------------------
      A_cs = mdot_p / (ρ_p_in * Vp_in) #Cross-sectional area of freestream

      if fconc #If channel is concentric, e.g., engine core
            D_o = sqrt(4 * (A_cs + pi * D_i^2 / 4) / pi) #Core outer diameter
            b = pi * D_i #Inner circumference
      else #If channel is rectangular
            b = A_cs / l #Side length
      end

      A_cc = mdot_c / (ρ_c_in * Vc_in) #total coolant cross-sectional area

      K = pi * b * n_stages / (4 * xt_D * A_cc) #Constant for tubesize!
      tubesize!(K, HXgeom) #size for design pressure difference

      #Extract outputs from tubesize!
      tD_o = HXgeom.tD_o
      t = HXgeom.t
      kw = HXgeom.material.k

      tD_i = tD_o - 2 * t #tube inner diameter

      N_t = 4 * A_cc / (pi * tD_i^2 * n_stages) #number of different coolant tubes per row

      xtm_D = A_cs / (N_t * tD_o * l) #Mean tangential pitch to diameter ratio

      A_D = N_t * l * tD_o #Total cross-sectional area of tubes in row, for drag calculation
      A_min = A_cs - A_D
      G = mdot_p / A_min #mass flow rate per unit area at minimum area

      #---------------------------------
      # Iterative loop
      #---------------------------------
      N_iter = 15 #Expect fast convergence

      n_passes = 4.0 #Initialize number of passes
      n_passes_prev = n_passes
      Ah = 0.0
      Cf = 0.0
      Tw = (Tp_out + Tp_in + Tc_out + Tc_in) / 4 #guess wall temperature
      for i = 1:N_iter
            N_L = n_passes * n_stages #total number of rows

            #Calculate heat transfer coefficient for coolant
            Re_D_c = Vc_m * tD_i / ν_c_m #Reynolds number based on pipe diameter
            jc, Cf = jcalc_pipe(Re_D_c) #Colburn j-factor and skin-friction coefficient
            Nu_cm =  Re_D_c * jc * Pr_c_m ^ (1/3) #Nussel number in mean flow
            if ~occursin("liquid", fluid_c) #if fluid is a gas
                  Nu_c = Nu_cm * (Tw/Tc_m)^(-0.5) #Eq.(4.1) in Kays and London (1998)
            else
                  Nu_c = Nu_cm
            end
            h_c = Nu_c * k_c_m / tD_i

            # Calculate heat transfer coefficient for process side
            Re_D_p = G * tD_o / μ_p_m #Reynolds number based on minimum free flow and tube outer diameter
            Nu_pm = Nu_calc_staggered_cyl(Re_D_p, Pr_p_m, N_L, xtm_D, xl_D) #Nusselt number based on mean flow
            Nu_p = Nu_pm * (Tw/Tc_m)^0.0 #Eq.(4.1) in Kays and London (1998)
            h_p = Nu_p * k_p_m / tD_o

            #Overall thermal resistance times area (m^2 K / W)
            RA = 1 / ( h_c * (tD_i/tD_o) ) + Rfp + tD_o / tD_i * Rfc + t / kw + 1 / h_p 

            # Size heat exchanger
            Ah = NTU * C_min * RA   #Find required process-side cooling area from NTU
            n_passes = Ah / (N_t * n_stages * pi * tD_o * l)

            #Wall temperature (neglect change across wall)
            Tw = Tc_m + ((Tp_m - Tc_m)/RA) * (1 / ( h_c * (tD_i/tD_o) ) + tD_o / tD_i * Rfc)

            if (abs((n_passes_prev - n_passes)/n_passes) < tol)
                  break #Break for loop if convergence has been reached
            end 
            n_passes_prev = n_passes #otherwise store current value for comparison
      end

      #---------------------------------
      # Compute pressure drops
      #---------------------------------
      _, _, _, _, μ_p_w, _ = gasPr(fluid_p, Tw)
      μ_μw = μ_p_m / μ_p_w #Ratio of free flow viscosity to wall viscosity

      N_tubes_tot = N_t * n_passes * n_stages #total number of tubes across all rows
      N_L = n_passes * n_stages #total number of rows
      L = N_L * xl_D * tD_o #total axial length

      #Volumetric hydraulic diameter; Dv = 4 * (Net free volume) / (Friction surface)
      NFV = A_cs * L - N_tubes_tot * pi * tD_o^2 * l / 4 #Net free volume
      Dv = 4 * NFV / Ah

      Re_Dv = Dv * G / μ_p_m #Reynolds number based on hydraulic diameter and minimum free area

      if Re_Dv < 0 #If whole section is blocked
            Δp_p = Inf
      else
            Δp_p = Δp_calc_staggered_cyl(Re_Dv, G, L, ρ_p_m, Dv, tD_o, xtm_D, xl_D, μ_μw) #Calculate using the method of Gunter and Shaw (1945)
      end

      Pl_p = Δp_p * mdot_p / ρ_p_m #Power loss due to pressure drop in process stream

      # Compute coolant pressure drop
      τw = ρ_c_m * Vc_m^2 / 2 * Cf
      A_s_c = pi * tD_i * l * n_passes #Surface area on one coolant stream
      A_cs_c = pi * tD_i^2 / 4 #cross-sectional area of one coolant stream
      Δp_c = τw * A_s_c / A_cs_c
      Δp_c = Δp_c * (Tw/Tc_m)^(-0.1) #Eq.(4.2) in Kays and London (1998)

      Pl_c = Δp_c * mdot_c / ρ_c_m #Power loss due to pressure drop in coolant stream

      #---------------------------------
      # Output structs
      #---------------------------------
      #These lines rewrite the input structs

      #Gas parameters
      HXgas.Tp_out = Tp_out
      HXgas.Tc_out = Tc_out
      HXgas.Δh_p = Δh_p
      HXgas.Δh_c = Δh_c
      HXgas.Δp_p = Δp_p
      HXgas.Δp_c = Δp_c
      HXgas.Pl_p = Pl_p
      HXgas.Pl_c = Pl_c
      HXgas.ε = ε

      #Geometry parameters
      HXgeom.N_t = N_t
      HXgeom.n_passes = n_passes
      HXgeom.A_cs = A_cs

      if frecirc
            HXgas.mdot_r = mdot_r
      end

end #hxsize!

"""
    hxoper!(HXgas, HXgeom)

Evaluates crossflow heat exchanger performance for off-design operation. Uses the ε-NTU 
method to calculate effectiveness from prescribed geometry.       

!!! details "🔃 Inputs and Outputs"
    **Inputs:**
    - `HXgas::Struct`: structure of type HX_gas with the gas properties
    - `HXgeom::Struct`: structure of type HX_tubular with the HX geometric properties
    
    **Outputs:**
    No direct outputs. Input structures are modified with outlet gas properties.
"""
function hxoper!(HXgas::HX_gas, HXgeom::HX_tubular)
      #---------------------------------
      # Extract inputs
      #---------------------------------
      #Gas parameters
      fluid_p = HXgas.fluid_p
      fluid_c = HXgas.fluid_c
      alpha_p = HXgas.alpha_p
      igas_c = HXgas.igas_c 
      mdot_p = HXgas.mdot_p
      mdot_c_inf = HXgas.mdot_c 
      Tp_in = HXgas.Tp_in
      Tc_inf = HXgas.Tc_in 
      pp_in = HXgas.pp_in
      pc_in = HXgas.pc_in

      #Flags 
      fconc = HXgeom.fconc
      frecirc = HXgeom.frecirc

      #HX geometry
      t = HXgeom.t
      N_t = HXgeom.N_t
      n_stages = HXgeom.n_stages
      n_passes = HXgeom.n_passes
      xl_D = HXgeom.xl_D
      tD_o = HXgeom.tD_o 
      kw = HXgeom.material.k
      Rfp = HXgeom.Rfp
      Rfc = HXgeom.Rfc 
      l = HXgeom.l
      A_cs = HXgeom.A_cs

      tol = 1e-10

      if frecirc
            recircT = HXgas.recircT
            h_lat = HXgas.h_lat
      end

      #---------------------------------
      # Inlet gas parameters
      #---------------------------------

      _, _, hp_in, _, cp_p_in, Rp = gassum(alpha_p, length(alpha_p), Tp_in)

      if occursin("liquid", fluid_c)
            _, cp_c_inf, _, _, _, _  = liquid_properties(fluid_c, Tc_inf)
            hc_inf = cp_c_inf * Tc_inf #TODO: replace with enthalpy calculation for non-constant cp
      else
            _, _, hc_inf, _, cp_c_inf, Rc = gasfun(igas_c, Tc_inf)
      end

      #---------------------------------
      # Fluid calculations
      #---------------------------------

      if frecirc
            _, _, hc_in, _, cp_c_in, _ = gasfun(igas_c, recircT)
            Tc_in = recircT
      
      else #No recirculation
            mdot_c = mdot_c_inf
            Tc_in = Tc_inf
            hc_in = hc_inf
            cp_c_in = cp_c_inf
      end

      ρ_p_in = pp_in / (Rp * Tp_in)

      if occursin("liquid", fluid_c)
            ρ_c_in, _, _, _, _, _ = liquid_properties(fluid_c, Tc_inf)
      else
            ρ_c_in = pc_in / (Rc * Tc_in)
      end
      
      # Calculate process-side velocity from geometry
      Vp_in = mdot_p / (ρ_p_in * A_cs) #process freestream velocity
      N_hyd_ways = N_t * n_stages #number of different hydraulic pathways

      #---------------------------------
      # Geometry calculations
      #---------------------------------
      tD_i = tD_o - 2 * t #tube inner diameter
      A_cs_tube = pi * tD_i^2 / 4 #Tube cross-sectional area

      A_D = N_t * l * tD_o #Total cross-sectional area of tubes in row, for drag calculation
      A_min = A_cs - A_D
      G = ρ_p_in * Vp_in * A_cs / A_min #mass flow rate per unit area at minimum area      

      N_tubes_tot = HXgeom.N_tubes_tot #total number of tubes across all rows
      N_L = n_passes * n_stages #total number of rows
      L =  HXgeom.L #total axial length

      Ah = N_tubes_tot * pi * tD_o * l #Total external surface area of cooling tubes

      xtm_D = A_cs / (N_t * tD_o * l) #Mean tangential pitch to diameter ratio
      
      #---------------------------------
      # Thermal calculations
      #---------------------------------

      # Compute C_p and guess C_min
      C_p = mdot_p * cp_p_in #process-side heat capacity rate
      C_c = mdot_c_inf * cp_c_in #Coolant heat capacity rate, guess

      C_min = min(C_c, C_p)

      Qmax = C_min * (Tp_in - Tc_in) #Maximum possible heat transfer rate, guess

      #---------------------------------
      # Iterative loop
      #---------------------------------
      ε = 0.95 #guess for effectiveness

      Qg = ε * Qmax #Actual heat transfer rate, guess
      Qprev = Qg

      # Guess outlet and wall temperatures
      Tp_out = Tp_in - Qg / C_p 
      Tc_out = Tc_in + Qg / C_c
      Tw = (Tp_out + Tp_in + Tc_out + Tc_in) / 4

      N_iter = 20 #Rapid convergence expected

      ρ_p_m = 0.0 #Initiliaze because of Julia scope
      μ_p_m = 0.0
      Δh_p = 0.0
      Δh_c = 0.0
      Vc_m = 0.0
      ρ_c_m = 0.0
      Cf = 0.0
      Tc_m = 0.0

      mdot_r = 0.0 #Initialize
      for i = 1 : N_iter
            
            if frecirc
                  #Calculate assuming that C_c = C_min
                  mdot_r = mdot_c_inf * (hc_in - hc_inf + h_lat) / (ε * cp_c_in * (Tp_in -  recircT) )
                  
                  C_check = (mdot_c_inf + mdot_r) * cp_c_in #Coolant heat capacity rate, to check validity of above assumption

                  C_max = max(C_check, C_p)

                  if C_check == C_max #If the calculation above is incorrect because C_c = C_max
                        A = mdot_c_inf * (hc_in - hc_inf + h_lat) / (ε * C_p * (Tp_in -  recircT) )
                        if A > 1
                              error("Insufficient heat capacity in process stream")
                        end
                        mdot_r = A * mdot_c_inf / (1 - A)
                  end
                  mdot_c = mdot_c_inf + mdot_r
            end

            #Heat capacity rates
            C_c = mdot_c * cp_c_in #Coolant heat capacity rate

            C_min = min(C_c, C_p)
            C_max = max(C_c, C_p)
            C_r = C_min / C_max

            Qmax = C_min * (Tp_in - Tc_in) #Maximum heat transfer rate
            
            #Properties at mean temperature
            Tp_m = (Tp_out + Tp_in) / 2 #Mean temperature of process stream
            Tc_m = (Tc_out + Tc_in) / 2 #Mean temperature of coolant stream

            _, Pr_p_m, _, _, μ_p_m, k_p_m = gasPr(fluid_p, Tp_m)
            ρ_p_m = pp_in / (Rp * Tp_m) #Assume pressure is constant TODO: consider adding Rayleigh flow model
            
            if occursin("liquid", fluid_c)
                  ρ_c_m, cp_c_m, μ_c_m, k_c_m, Pr_c_m, _  = liquid_properties(fluid_c, Tc_inf)
      
            else
                  _, Pr_c_m, _, cp_c_m, μ_c_m, k_c_m = gasPr(fluid_c, Tc_m)
      
                  ρ_c_m = pc_in / (Rc * Tc_m)
            end
            ν_c_m = μ_c_m / ρ_c_m

            Vc_m =  mdot_c / (N_hyd_ways * ρ_c_m * A_cs_tube) #coolant velocity at mean temperature

            # Calculate thermal resistance
            # Calculate heat transfer coefficient for process side
            Re_D_p = G * tD_o / μ_p_m #Reynolds number based on minimum free flow and tube outer diameter
            Nu_pm = Nu_calc_staggered_cyl(Re_D_p, Pr_p_m, N_L, xtm_D, xl_D) #Nusselt number
            Nu_p = Nu_pm * (Tw/Tc_m)^0.0 #Eq.(4.1) in Kays and London (1998)
            h_p = Nu_p * k_p_m / tD_o

            #Calculate heat transfer coefficient for coolant
            Re_D_c = Vc_m * tD_i / ν_c_m #Reynolds number based on pipe diameter
            jc, Cf = jcalc_pipe(Re_D_c) #Colburn j-factor
            Nu_cm =  Re_D_c * jc * Pr_c_m ^ (1/3) #Nussel number in mean flow
            if ~occursin("liquid", fluid_c) #if fluid is a gas
                  Nu_c = Nu_cm * (Tw/Tc_m)^(-0.5) #Eq.(4.1) in Kays and London (1998)
            else
                  Nu_c = Nu_cm
            end
            h_c = Nu_c * k_c_m / tD_i

            #Overall thermal resistance times area (m^2 K / W)
            RA = 1 / ( h_c * (tD_i/tD_o) ) + Rfp + tD_o / tD_i * Rfc + t / kw + 1 / h_p 

            # Find NTU and use it to calculate effectiveness
            NTU = Ah / (C_min * RA)

            if C_c == C_min
                  ε = 1 / C_r *(1 - exp(-C_r * (1 - exp(-NTU)) ) ) #effectiveness for cross flow with C_max mixed and C_min unmixed
            else
                  ε = 1 - exp(-1 / C_r * (1 - exp(-C_r * NTU) ) ) #effectiveness for cross flow with C_max unmixed and C_min mixed
            end

            # Calculate total heat transfer and exit temperatures
            Q = ε * Qmax #Actual heat transfer rate

            #Wall temperature (neglect change across wall)
            Tw = Tc_m + ((Tp_m - Tc_m)/RA) * (1 / ( h_c * (tD_i/tD_o) ) + tD_o / tD_i * Rfc)

            #Outlet properties
            Tp_out_guess = Tp_in - Q / C_p 
            Tc_out_guess = Tc_in + Q / C_c

            hp_out = hp_in - Q / mdot_p
            hc_out = hc_in + Q / mdot_c

            Δh_p = hp_out - hp_in
            Δh_c = hc_out - hc_in

            Tp_out = gas_tset(alpha_p, length(alpha_p), hp_out, Tp_out_guess)

            if occursin("liquid", fluid_c) #if coolant is liquid
                  Tc_out = Tc_out_guess
            else
                  Tc_out = gas_tset_single(igas_c, hc_out, Tc_out_guess)
            end

            if (abs((Q-Qprev)/Q) < tol)
                  break #break loop if convergence has been reached
            end
            Qprev = Q #else update previous heat
      end
      Tc_m = (Tc_out + Tc_in) / 2 #Mean temperature of coolant stream
      Tp_m = (Tp_out + Tp_in) / 2 #Mean temperature of process stream
      #---------------------------------
      # Compute pressure drop
      #---------------------------------
      _, _, _, _, μ_p_w, _ = gasPr(fluid_p, Tw)
      _, _, _, _, μ_p_m, _ = gasPr(fluid_p, Tp_m)
      μ_μw = μ_p_m / μ_p_w #Ratio of free flow viscosity to wall viscosity

      #Volumetric hydraulic diameter; Dv = 4 * (Net free volume) / (Friction surface)
      NFV = A_cs * L - N_tubes_tot * pi * tD_o^2 * l / 4 #Net free volume
      Dv = 4 * NFV / Ah

      Re_Dv = Dv * G / μ_p_m #Reynolds number based on hydraulic diameter and minimum free area

      if Re_Dv < 0 #If whole section is blocked
            Δp_p = Inf
      else
            Δp_p = Δp_calc_staggered_cyl(Re_Dv, G, L, ρ_p_m, Dv, tD_o, xtm_D, xl_D, μ_μw) #Calculate using the method of Gunter and Shaw (1945)
      end

      # Compute coolant pressure drop
      τw = ρ_c_m * Vc_m^2 / 2 * Cf
      A_s_c = pi * tD_i * l * n_passes #Surface area on one coolant stream
      A_cs_c = pi * tD_i^2 / 4 #cross-sectional area of one coolant stream
      Δp_c = τw * A_s_c / A_cs_c
      Δp_c = Δp_c * (Tw/Tc_m)^(-0.1) #Eq.(4.2) in Kays and London (1998)

      #---------------------------------
      # Output structs
      #---------------------------------
      #Gas parameters
      HXgas.Tp_out = Tp_out
      HXgas.Tc_out = Tc_out
      HXgas.Tw = Tw
      HXgas.Δh_p = Δh_p
      HXgas.Δh_c = Δh_c
      HXgas.Δp_p = Δp_p
      HXgas.Δp_c = Δp_c
      HXgas.ε = ε

      if frecirc
            HXgas.mdot_r = mdot_r
      end

end #hxoper!

"""
      radiator_coolant_mass(HXgas::HX_gas, Q::Float64)

Calculates the coolant mass flow rate that a heat exchanger needs to reject a desired amount of heat. It assumes
that the process side has maximum heat capacity rate.

!!! details "🔃 Inputs and Outputs"
    **Inputs:**
    - `HXgas::HX_gas`: structure with the gas properties
    - `Q::Float64`: required heat transfer rate (W)
    
    **Outputs:**
    - `mdot_c::Float64`: coolant mass flow rate (kg/s)
"""
function radiator_coolant_mass(HXgas::HX_gas, Q::Float64)

      #Fluid parameters
      Tp_in = HXgas.Tp_in
      Tc_in = HXgas.Tc_in
      ε = HXgas.ε

      #specific heats
      if occursin("liquid", HXgas.fluid_c)
            _, cp_c, _, _, _, _ = liquid_properties(HXgas.fluid_c, HXgas.Tc_in)
      else
            _, _, _, _, cp_c, _ = gasfun(HXgas.igas_c, HXgas.Tc_in)
      end
      _, _, _, _, cp_p, _ = gassum(HXgas.alpha_p, length(HXgas.alpha_p), HXgas.Tp_in)
      
      #Calculate minimum heat capacity rate from desired effectiveness and temperature difference
      C_min = abs(Q / (ε * (Tp_in - Tc_in)))

      #Design for C_min being C_c
      mdot_c = C_min / cp_c

      C_r = mdot_c * cp_c / (HXgas.mdot_p * cp_p)
      if C_r > 1 #If the coolant has the maximum heat capacity rate
            error("In radiator sizing, process stream has minimum heat capacity rate")
      end
            
      return mdot_c
end

"""
      RadiatorOffDesignCalc!(HXgas::HX_gas, HXgeom::HX_tubular, Q::Float64)

Evaluates the off-design performance of a heat exchanger for a given process-side mass flow rate and required heat transfer rate.
The function assumes that the minimum heat capacity rate is in the coolant stream, and calculates the coolant mass flow rate required to 
meet the heat transfer requirement.    

!!! details "🔃 Inputs and Outputs"
    **Inputs:**
    - `HXgas::HX_gas`: structure with the gas properties
    - `HXgeom::HX_tubular`: structure with the HX geometric properties
    - `Q::Float64`: required heat transfer rate (W)
    
    **Outputs:**
    No direct outputs. Input structures are modified with outlet gas properties.
"""
function RadiatorOffDesignCalc!(HXgas::HX_gas, HXgeom::HX_tubular, Q::Float64)

      #TODO: consider case with recirculation
      if occursin("liquid", HXgas.fluid_c)
            _, cp_c, _, _, _, _ = liquid_properties(HXgas.fluid_c, HXgas.Tc_in)
      else
            _, _, _, _, cp_c, _ = gasfun(HXgas.igas_c, HXgas.Tc_in)
      end
      _, _, _, _, cp_p, _ = gassum(HXgas.alpha_p, length(HXgas.alpha_p), HXgas.Tp_in)

      HXod_res(C_r) = HXheating_residual!(HXgas, HXgeom, Q, C_r) #Should be 0 at correct C_r

      Crg = 0.5 #guess for heat capacity rate
      C_r = find_zero(HXod_res, Crg) #Find root with Roots.jl

      if abs(HXod_res(C_r)) > 1e-4 #If the non-linear solver did not find a suitable solution
            error("Failed to find coolant mass flow rate in radiator off-design model")
      end
      HXgas.mdot_c = C_r * HXgas.mdot_p * cp_p / cp_c

      hxoper!(HXgas, HXgeom)

end
  
  """
      HXheating_residual!(HXgas::HX_gas, HXgeom::HX_tubular, Q::Float64, C_r::Float64)

Calculates the difference between the heat transfer rate of a heat exchanger and its required heat capacity rate for a given
ratio of heat capacity rates.  

!!! details "🔃 Inputs and Outputs"
    **Inputs:**
    - `HXgas::Struct`: structure of type HX_gas with the gas properties
    - `HXgeom::Struct`: structure of type HX_tubular with the HX geometric properties
    - `Q::Float64`: required heat transfer rate (W)
    - `C_r::Float64`: ratio of heat capacity rate in process-side to heat capacity rate in coolant-side
    
    **Outputs:**
    - `res::Float64`: relative difference between desired heat rate and actual heat rate
"""
function HXheating_residual!(HXgas::HX_gas, HXgeom::HX_tubular, Q::Float64, C_r::Float64)

      if occursin("liquid", HXgas.fluid_c)
            _, cp_c, _, _, _, _ = liquid_properties(HXgas.fluid_c, HXgas.Tc_in)
      else
            _, _, _, _, cp_c, _ = gasfun(HXgas.igas_c, HXgas.Tc_in)
      end
      _, _, _, _, cp_p, _ = gassum(HXgas.alpha_p, length(HXgas.alpha_p), HXgas.Tp_in)

      HXgas.mdot_c = C_r * (HXgas.mdot_p * cp_p) / cp_c

      try
            hxoper!(HXgas, HXgeom)
      catch
            return 1.0 #return something other than 0 if it fails
      end

      Q_HX = HXgas.Δh_p * HXgas.mdot_p

      res = 1 - Q_HX / Q
      return res
end

"""
    hxoptim!(HXgas, HXgeom, initial_x)

Optimizes heat exchanger design parameters for a given set of inputs. Uses the NLopt.jl package. The optimization
variables are `Mc_in`, `n_stages`, `xt_D` and `l`. The length of `initial_x` is the flag to determine how many parameters 
to optimize: if it is 4, all parameters are optimized; if it is 3, the tube length `l` is assumed to be an input and is not 
optimized.

!!! details "🔃 Inputs and Outputs"
    **Inputs:**
    - `HXgas::Struct`: structure of type HX_gas with the gas properties
    - `HXgeom::Struct`: structure of type HX_tubular with the HX geometric properties
    - `initial_x::Vector{Float64}`: vector with the initial guess for the optimization
    
    **Outputs:**
    No direct outputs. Input structures are modified with HX design geometry.
"""
function hxoptim!(HXgas::HX_gas, HXgeom::HX_tubular, initial_x::Vector{Float64})
      #Parameters to optimize: x[1]: 100 * Mc_in; x[2]: n_stages; x[3]: xt_D; x[4]: l
      #Set function to minimize
      obj(x, grad) =  hxobjf(x, HXgas, HXgeom) #Minimize objective function

      #Calculate minimum tube length
      alpha_p = HXgas.alpha_p #process gas composition
      mdot_p = HXgas.mdot_p #mass flow rate of process gas (kg/s)
      Tp_in = HXgas.Tp_in
      Mp_in  = HXgas.Mp_in
      pp_in  = HXgas.pp_in

      #Flags 
      fconc = HXgeom.fconc

      _, _, _, _, cp_p_in, Rp = gassum(alpha_p, length(alpha_p), Tp_in)
      γ_p_in = cp_p_in / (cp_p_in - Rp)
      ρ_p_in = pp_in / (Rp * Tp_in)
      Vp_in = Mp_in * sqrt(γ_p_in * Rp * Tp_in)

      A_cs = mdot_p / (ρ_p_in * Vp_in) #Cross-sectional area of freestream
      
      if fconc #Flow is concentric
            D_i = HXgeom.D_i
            D_o = sqrt(4 * (A_cs + pi * D_i^2 / 4) / pi) #Core outer diameter

            lmin = (D_o - D_i) / 2 #minimum tube length
            lmax = Inf
            
      else #square cross-section
            AR_max = 10 #Maximum aspect ratio
            #lmax = sqrt(AR_max * A_cs)
            lmax = Inf
            lmin = sqrt(A_cs / AR_max)

      end

      #Set bounds
      lower = [1e-9, 1.0, 1.0, lmin]
      upper = [30.0, 20.0, 6.0, lmax]
      initial_dx = [0.1, -0.1, -0.1, 0.1]

      #Use NLopt.jl to minimize function 
      opt = NLopt.Opt(:LN_COBYLA, length(initial_x)) #COBYLA can handle constraints natively

      # Set Optimization parameters
      opt.lower_bounds = lower
      opt.upper_bounds = upper
      opt.ftol_rel = 1e-9
      opt.initial_step = initial_dx
      opt.maxeval = 1000  # Set the maximum number of function evaluations

      opt.min_objective = obj
      
      tol = 1e-4
      inequality_constraint!(opt, (x, grad) -> MinPassesCstr(HXgeom), tol)
      inequality_constraint!(opt, (x, grad) -> MaxPassesCstr(HXgeom), tol)
      inequality_constraint!(opt, (x, grad) -> MinTubesCstr(HXgeom), tol)
      inequality_constraint!(opt, (x, grad) -> MaxTubesCstr(HXgeom), tol)
      inequality_constraint!(opt, (x, grad) -> MaxProcessΔPCstr(HXgas), tol)
      inequality_constraint!(opt, (x, grad) -> MaxCoolantΔPCstr(HXgas), tol)
      inequality_constraint!(opt, (x, grad) -> MaxLengthCstr(HXgeom), tol)

      (minf,xopt,ret) = NLopt.optimize(opt, initial_x)
      #println(opt.numevals)
      #xopt_round = round.(xopt) #elements 2 and 3 must be integers
      
      #Modify structs with output
      HXgas.Mc_in = xopt[1] / 100 #x[1] has 100*Mc_in

      HXgeom.n_stages = xopt[2]
      HXgeom.xt_D = xopt[3]
      HXgeom.l = xopt[4]

      #Return optimum parameters by modifying input structs

end #hxoptim!

 
"""
      hxobjf(x, HXgas, HXgeom)

Objective function for HX optimization in hxoptim!(). It returns the sum of the power dissipated due to pressure
drops in the process and coolant streams.

!!! details "🔃 Inputs and Outputs"
    **Inputs:**
    - `x::Vector{Float64}`: state vector with [`100 * Mc_in`, `l`, `n_stages`, `xt_D`]
    - `HXgas::Struct`: structure of type HX_gas with the gas properties
    - `HXgeom::Struct`: structure of type HX_tubular with the HX geometric properties
 
    **Outputs:**
    - `Iobj::Float64`: objective function (W)
"""
function hxobjf(x::Vector{Float64}, HXgas::HX_gas, HXgeom::HX_tubular)

      #Apply states
      HXgas.Mc_in = x[1] / 100

      HXgeom.n_stages = x[2]
      HXgeom.xt_D = x[3]
      HXgeom.l = x[4]

      #Size HX
      Iobj = Inf #Start with very high value of objective function
      try 
            hxsize!(HXgas, HXgeom)
            hxsize!(HXgas, HXgeom)

            #Extract outputs
            Pl_p = HXgas.Pl_p
            Pl_c = HXgas.Pl_c

            Iobj = (Pl_p + Pl_c) #Initialize objective function

      catch #Do nothing if it errors
      end

      return Iobj
end #hxobjf

#Dictionaries with indices for HXs in engine
PreCDict = Dict{String, Int64}(
      "iTp_in" => ieTt19,
      "ipp_in" => iept19,
      "ipc_in" => iept3,
      "iDh"    => iePreCDeltah,
      "iDp"    => iePreCDeltap
)

InterCDict = Dict{String, Int64}(
      "iTp_in" => ieTt25,
      "ipp_in" => iept25,
      "ipc_in" => iept3,
      "iDh"    => ieInterCDeltah,
      "iDp"    => ieInterCDeltap
)

RegenDict = Dict{String, Int64}(
      "iTp_in" => ieTt49,
      "ipp_in" => iept49,
      "ipc_in" => iept3,
      "iDh"    => ieRegenDeltah,
      "iDp"    => ieRegenDeltap
)

TurbCDict = Dict{String, Int64}(
      "iTp_in" => ieTt3,
      "ipp_in" => iept3,
      "ipc_in" => iept3,
      "iDh"    => ieTurbCDeltah,
      "iDp"    => ieTurbCDeltap
)

rad_dict = Dict(
      "iTp_in" => ieTt21,
      "ipp_in" => iept21,
      "iTc_in" => ieRadiatorCoolantT,
      "ipc_in" => ieRadiatorCoolantP,
      "iDh"    => ieRadiatorDeltah,
      "iDp"    => ieRadiatorDeltap,
      "imp_in" => iemfan,
      "iQheat" => ieRadiatorHeat
      )

HXsDict = Dict{String, Dict}(
      "PreC" => PreCDict,
      "InterC" => InterCDict,
      "Regen" => RegenDict,
      "TurbC" =>  TurbCDict,
      "Radiator" => rad_dict
)

"""
      hxdesign!(pare, igas, ipdes, HXs_prev)

Heat exchanger design and operation function. It calls hxoptim!() to optimize the heat exchanger at the design point and 
then evaluates performance for all missions and points with hxoper!().      

!!! details "🔃 Inputs and Outputs"
    **Inputs:**
    - `pare::Array{Float64 , 3}`: array with engine parameters
    - `igas::Float64`: coolant gas index
    - `ipdes::Float64`: index for design mission segment
    - `HXs_prev::Vector{Any}`: vector with heat exchanger data from the previous wsize iteration; elements are `HX_struct` structures
    - `rlx::Float64`: relaxation factor for pare update
    **Outputs:**
    - `HeatExchangers::Vector{Any}`: vector with heat exchanger data; elements are `HX_struct` structures
    - Also modifies `pare` with the fuel temperature and the HX enthalpy and pressure changes
"""
function hxdesign!(ac, ipdes, imission; rlx = 1.0)
      #Unpack aircraft
      pare = view(ac.pare,:, :, imission)
      pare_sl = view(pare,:, ipdes)
      igas = ac.options.ifuel
      HXs_prev = ac.engine.heat_exchangers
      #---------------------------------
      # Extract inputs
      #---------------------------------
      PreCepsilon = pare_sl[iePreCepsilon]
      InterCepsilon = pare_sl[ieInterCepsilon]
      Regenepsilon = pare_sl[ieRegenepsilon]
      TurbCepsilon = pare_sl[ieTurbCepsilon]
      Radiatorepsilon = pare_sl[ieRadiatorepsilon]

      all_eps = [PreCepsilon, InterCepsilon, Regenepsilon, TurbCepsilon, Radiatorepsilon]
      #Bypass rest if there are no HXs
      if maximum(all_eps) ≈ 0
            return HXs_prev
      end

      PreCorder = pare_sl[iePreCorder]
      PreCMp = pare_sl[iePreCMp]
      InterCorder = pare_sl[ieInterCorder]
      InterCMp = pare_sl[ieInterCMp]
      Regenorder = pare_sl[ieRegenorder]
      RegenMp = pare_sl[ieRegenMp]
      TurbCorder = pare_sl[ieTurbCorder]
      TurbCMp = pare_sl[ieTurbCMp]
      RadiatorMp = pare_sl[ieRadiatorMp]

      all_types = ["PreC", "InterC", "Regen", "TurbC", "Radiator"]
      all_orders = [PreCorder, InterCorder, Regenorder, TurbCorder, 0]
      all_Mp = [PreCMp, InterCMp, RegenMp, TurbCMp, RadiatorMp]
      
      HXtypes = []
      Mp_in = []
      ε_des = []
      sort_i = sortperm(all_orders) #Sort according to order

      for ind in sort_i
            if (all_eps[ind] > 0) && (all_eps[ind] <= 1) #If effectiveness is between 0 and 1
                  push!(HXtypes, all_types[ind])
                  push!(Mp_in, all_Mp[ind])
                  push!(ε_des, all_eps[ind])
            end
      end

      #Initialize Heat Exchanger vector
      HeatExchangers = []
      Mc_opts = []

      for (i,type) in enumerate(HXtypes) #For every desired type of heat exchanger (skipped if empty)
            #---------------------------------
            # Design exchangers
            #---------------------------------
            HXgeom, HXgas = PrepareHXobjects(HeatExchangers, i, ipdes, imission, igas, pare_sl, type, "sizing", ε_des[i], Mp_in[i])
            HXgeom.Δpdes = max(maximum(ac.pare[iept3,:,:]), maximum(ac.pare[ieRadiatorCoolantP,:,:])) #size wall thickness for maximum HPC or coolant pressure

            # Guess starting point for optimization
            #First calculate minimum tube length
            lmin, linit = calculate_min_tube_length(HXgeom, HXgas) #Minimum tube lenght and initial guess

            #Now set starting point
            if isempty(HXs_prev) #If there is no previous heat exchanger design point
                  #Calculate initial length

                  initial_x = [3, 4, 4, linit] #Initial guess
            else 
                  #x[1]: 100 * Mc_in; x[2]: n_stages; x[3]: xt_D; x[4]: l;
                  initial_x = [100 * HXs_prev[i].HXgas_mission[ipdes].Mc_in, 
                  HXs_prev[i].HXgeom.n_stages, HXs_prev[i].HXgeom.xt_D, max(HXs_prev[i].HXgeom.l, lmin)] #guess is previous iteration design point
            end

            hxoptim!(HXgas, HXgeom, initial_x) #Optimize heat exchanger geometry
            hxsize!(HXgas, HXgeom) #Evaluate all geometry properties at design point

            push!(Mc_opts, HXgas.Mc_in)
            nmis = size(ac.pare)[3]
            push!(HeatExchangers, HX_struct(type, HXgeom, Array{HX_gas}(undef,iptotal,nmis))) #Store HX struct in overall array
            HeatExchangers[i].HXgas_mission[ipdes,imission] = HXgas #Store design point fluid state
      end
      #---------------------------------
      # Analyze off-design performance
      #---------------------------------
     
      HXOffDesign!(HeatExchangers, pare, igas, imission, rlx = rlx)

      for i in 1:length(HeatExchangers)
            HeatExchangers[i].HXgas_mission[ipdes,imission].Mc_in = Mc_opts[i] #Store optimum Mc_in
      end

      return HeatExchangers
end #hxdesign!

"""
      PrepareHXobjects(HeatExchangers, idx, igas, pare_sl, type, mode = "off_design", eps = 0.0, Mp = 0.0)

This function prepares the gas and geometry heat exchanger objects to be used in design or 
off design analysis.

!!! details "🔃 Inputs and Outputs"
    **Inputs:**
    - `HeatExchangers::Vector{HX_struct}`: vector with heat exchanger data
    - `idx::Int64`: index for the heat exchanger number
    - `ip::Int64`: mission point index
    - `igas::Int64`: gas index
    - `pare_sl::Vector{Float64}`: sliced engine array with engine parameters
    - `type::String`: heat exchanger type
    - `mode::String`: design or off design indicator
    - `eps::Float64`: heat exchanger effectiveness
    - `Mp::Float64`: Mach number of the process gas

    **Outputs:**
    - `HXgeom::HX_tubular`: structure with the HX geometric properties
    - `HXgas::HX_gas`: structure with the gas properties
"""  
function PrepareHXobjects(HeatExchangers, idx, ip, imission, igas, pare_sl, type, mode = "off_design", eps = 0.0, Mp = 0.0)
      #Initiliaze design geometry and gas property as empty structs
      HXgas = HX_gas()
      HXgeom = HX_tubular()

      #Extract some inputs
      D_i = pare_sl[ieDi]
      Tc_ft = pare_sl[ieTft]
      frecirc = Bool(pare_sl[iefrecirc])
      recircT = pare_sl[ierecircT]
      h_lat = pare_sl[iehvap]

      if igas == 11 #TODO: add more options
            coolant_name = "ch4"
      elseif igas == 40
            coolant_name = "h2"
      else
            coolant_name = ""
      end

      # Heat exchanger materials and wall properties
      HXgeom.xl_D = 1
      HXgeom.Rfc = 8.815E-05 #Hydrogen gas fouling resistance, m^2*K/W
      HXgeom.maxL = 0.25 #maximum HEX length TODO make this an input?

      mcore = pare_sl[iemcore]
      mofft = pare_sl[iemofft]
      fc = pare_sl[iefc] #Extract cooling gas factor
      ff = pare_sl[ieff]

      if mcore > 0
            fo = mofft / mcore
      else #Avoid divided by 0
            fo = 0
      end

      HXgas.fluid_p = "air"
      HXgas.alpha_p = alpha #Use alpha by default, except for Regen

      #Find indices in pare corresponding to HX variables
      iTp_in = HXsDict[type]["iTp_in"]
      ipp_in = HXsDict[type]["ipp_in"]
      ipc_in = HXsDict[type]["ipc_in"]

      #Store inputs
      HXgas.ε = eps
      HXgas.Mp_in = Mp

      HXgas.Tp_in = pare_sl[iTp_in]
      HXgas.pp_in = pare_sl[ipp_in]
      HXgas.pc_in = pare_sl[ipc_in]
      HXgas.fluid_c = coolant_name
      HXgas.igas_c = igas
      HXgas.mdot_c = mcore * ff #Fuel fraction times core mass flow rate

      if type == "PreC" #Compressor Precooler
            HXgeom.fconc = true #Concentric
            HXgeom.D_i = D_i 
            HXgeom.Rfp = 0.001*0.1761 #Compressed air fouling resistance, m^2*K/W 
            HXgeom.material = StructuralAlloy("Al-2219-T87")
            HXgeom.fshaft = true #HX contains a shaft

            HXgas.mdot_p = mcore   #Core mass flow 

      elseif type == "InterC" #Compressor Intercooler
            HXgeom.fconc = true #Concentric
            HXgeom.D_i = D_i
            HXgeom.Rfp = 0.001*0.1761 #Compressed air fouling resistance, m^2*K/W 
            HXgeom.material = StructuralAlloy("Al-2219-T87")
            HXgeom.fshaft = true

            HXgas.mdot_p = mcore * (1 - fo) #Core mass flow minus offtake

      elseif type == "Regen" #Regenerative cooling
            HXgeom.fconc = true 
            HXgeom.D_i = D_i
            HXgeom.Rfp = 0.01*0.1761 #Engine exhaust air fouling resistance, m^2*K/W 
            HXgeom.material = StructuralAlloy("SS-304") #use stainless steel for regenerative cooler as temp is above melting for Al

            HXgas.mdot_p = mcore * (1 - fo) #Core mass flow minus offtake
            
            HXgas.alpha_p = lambdap_calc(pare_sl, alpha, igas) #Calculate postcombustion and mixing composition

      elseif type =="TurbC" #Cooling of turbine cooling flow
            HXgeom.fconc = false 
            HXgeom.Rfp = 0.001*0.1761 #Compressed air fouling resistance, m^2*K/W 
            HXgeom.material = StructuralAlloy("Al-2219-T87")

            HXgas.mdot_p = mcore * fc #Only cooling mass flow rate

      elseif type == "Radiator" #Radiator to reject residual heat
            HXgeom.fconc = true 
            HXgeom.D_i = D_i
            HXgeom.Rfp = 1.761e-4 #Compressed air fouling resistance, m^2*K/W 
            HXgeom.Rfc = 9E-05 #Distilled water fouling resistance, m^2*K/W
            HXgeom.maxL = 2.0 #Maximum radiator length
            HXgeom.material = StructuralAlloy("Al-2219-T87")

            iTc_in = HXsDict[type]["iTc_in"]
            imp_in =  HXsDict[type]["imp_in"]

            #Calculate coolant mass rate to release required heat
            HXgas.Tc_in = pare_sl[iTc_in]
            HXgas.mdot_p = pare_sl[imp_in]

            findLiquidCoolant!(HXgas) #Find coolant based on temperature
            if mode == "sizing"
                  iQheat = HXsDict[type]["iQheat"]
                  Q = pare_sl[iQheat]
                  HXgas.mdot_c = radiator_coolant_mass(HXgas, Q) 
            end
      end

      if type != "Radiator" #If HX is in the engine TODO make more robust to future HEX options
            if idx == 1 #At first heat exchanger
                  HXgas.Tc_in = Tc_ft #Coolant temperature is the tank temperature
                  if frecirc #There can only be recirculation in the first heat exchanger
                        HXgeom.frecirc = true 
                        HXgas.recircT = recircT
                        HXgas.h_lat = h_lat
                  else
                        HXgeom.frecirc = false 
                  end
                        
            else # For subsequent exchangers
                  HXprev = HeatExchangers[idx - 1] #Get previous heat exchanger struct
                  all_gas_prev = HXprev.HXgas_mission
                  HXgas.Tc_in = all_gas_prev[ip, imission].Tc_out #The inlet temperature is the outlet of previous HX at design point
                  
            end
      end

      return HXgeom, HXgas
end

"""
     HXOffDesign!(HeatExchangers, pare, igas, imission; rlx = 1.0)
This function runs the heat exchangers through an aircraft mission and calculates performance at every
mission point.      

!!! details "🔃 Inputs and Outputs"
    **Inputs:**
    - `HeatExchangers::Vector{HX_struct}`: vector with heat exchanger data
    - `pare::Array{Float64 , 3}`: array with engine parameters
    - `igas::Int64`: gas index
    - `imission::Int64`: mission index
    - `rlx::Float64`: relaxation factor for pare update
    **Outputs:**
    Modifies `pare` with the fuel temperature and the HX enthalpy and pressure changes and
    `HeatExchangers` with the gas properties at every mission point.
"""
function HXOffDesign!(HeatExchangers, pare, igas, imission; rlx = 1.0)
      if length(HeatExchangers) == 0 #Skip if no HXs
            return
      end
      frecirc = Bool(pare[iefrecirc,1])
      #Operate off-design for engine-integrated HEXs
      for (i,HX) in enumerate(HeatExchangers)
            HXgas_mis = Vector{Any}(undef, size(pare)[2]) #Vector to store gas properties across missions and segments

            type = HX.type

            Dh_i = HXsDict[type]["iDh"]
            Dp_i = HXsDict[type]["iDp"]
      
            for ip = 1:size(pare)[2] #For every point

                  pare_sl = pare[:, ip] #Slice pare with the parameters for the current point

                  _, HXgasp = PrepareHXobjects(HeatExchangers, i, ip, imission, igas, pare_sl, type)

                  if HXgasp.mdot_p == 0 #If the mass flow rate in this mission is 0, nothing happens
                        HXgasp.Tp_out = HXgasp.Tp_in
                        HXgasp.Tc_out = HXgasp.Tc_in
                        HXgasp.Δh_p = 0
                        HXgasp.Δp_p = 0
                        HXgasp.ε = 0
                  else #Otherwise, call HX off-design routine
                        if type == "Radiator" #If HEX is a radiator
                              iQheat = HXsDict[type]["iQheat"]
                              Q = pare_sl[iQheat]
                              
                              if Q > 0 #Radiator with non-zero heat
                                    RadiatorOffDesignCalc!(HXgasp, HX.HXgeom, Q)

                              else #Radiator with zero heat
                                    HXgasp.Tp_out = HXgasp.Tp_in
                                    HXgasp.Tc_out = HXgasp.Tc_in
                                    HXgasp.Δh_p = 0
                                    HXgasp.Δp_p = 0
                                    HXgasp.ε = 0
                              end
                        else #Not a radiator
                              hxoper!(HXgasp, HX.HXgeom)
                        end
                  end
<<<<<<< HEAD

                  if i == 1 && frecirc #If there is recirculation in the HX
                        pare[ieHXrecircP, ip] = find_recirculation_power(HXgasp)
                  end

=======
>>>>>>> b58bb5d9
                  HXgas_mis[ip] = HXgasp

                  #Store output in pare
                  pare[Dh_i, ip] =  (1 - rlx) * pare[Dh_i, ip] + rlx * HXgasp.Δh_p
                  pare[Dp_i, ip] = (1 - rlx) * pare[Dp_i, ip] + rlx * HXgasp.Δp_p
                  
            end
            HeatExchangers[i].HXgas_mission[:,imission] = HXgas_mis
      end

      #---------------------------------
      # Update fuel temperature and heat of vaporization
      #---------------------------------

      if HeatExchangers[end].type != "Radiator" #If HX is in the engine TODO make more robust to future HEX options
            for ip = 1:size(pare)[2] #For every mission point
                  if length(HeatExchangers) > 0
                        lastHX = HeatExchangers[end]
                        HXgas = lastHX.HXgas_mission[ip]
                        Tf = HXgas.Tc_out

                        pare[ieTfuel, ip] = (1 - rlx) * pare[ieTfuel, ip] + rlx * Tf
                  end
            end

            if (frecirc)  #Currently, non-zero heat of vaporization is only accounted for if there is recirculation
                  pare[iehvapcombustor, :, :] .= 0.0 #Fuel is vaporized in HX
            end

            findMinWallTemperature!(pare, HeatExchangers) #Store minimum wall temperature at each mission point to check for freezing
      end
end

"""
      findLiquidCoolant!(HXgas)

This function calculates the coolant liquid based on its temperature.      

!!! details "🔃 Inputs and Outputs"
    **Inputs:**
    - `HXgas::HX_gas`: heat exchanger gas object

    **Outputs:**
    Modifies `HXgas` with the coolant name
"""
function findLiquidCoolant!(HXgas)
      if HXgas.Tc_in > 373.15 #TODO add more coolant options
            coolant_name = "liquid ethylene glycol"
      else
            coolant_name = "liquid water"
      end
      HXgas.fluid_c = coolant_name
end

"""
      resetHXs(pare)

This function sets the fuel temperature to the temperature in the tank and sets the enthalpy and pressure changes
across the HXs to zero.      

!!! details "🔃 Inputs and Outputs"
    **Inputs:**
    - `pare::Array{Float64 , 3}`: array with engine parameters

    **Outputs:**
    Modifies `pare` with the fuel temperature and the HX enthalpy and pressure changes
"""
function resetHXs(pare)
      #Reset fuel temperature
      pare[ieTfuel, :] = pare[ieTft, :] #Fuel tank temperature

      #Reset enthalpy differences and pressure differences in engine
      pare[iePreCDeltah, :] .= 0.0
      pare[iePreCDeltap, :] .= 0.0
      pare[ieInterCDeltah, :] .= 0.0
      pare[ieInterCDeltap, :] .= 0.0
      pare[ieTurbCDeltah, :] .= 0.0
      pare[ieTurbCDeltap, :] .= 0.0
      pare[ieRegenDeltah, :] .= 0.0
      pare[ieRegenDeltap, :] .= 0.0
      pare[ieRadiatorDeltah, :] .= 0.0
      pare[ieRadiatorDeltap, :] .= 0.0
      pare[ieHXrecircP, :] .= 0.0

      #Reset heat of vaporization in combustor
      pare[iehvapcombustor, :, :] = pare[iehvap, :, :]

end

"""
      calculate_min_tube_length(HXgeom::HX_tubular, HXgas::HX_gas)

This function calculates the minimum tube length in a tubular HX pass. It also returns an initial guess 
for its optimization.  

!!! details "🔃 Inputs and Outputs"
    **Inputs:**
    - `HXgeom::HX_tubular`: structure with the HX geometric properties
    - `HXgas::HX_gas`: structure with the gas properties
    
    **Outputs:**
    - `lmin::Float64`: minimum tube length (m)
    - `linit::Float64`: initial guess for tube length (m)
"""
function calculate_min_tube_length(HXgeom::HX_tubular, HXgas::HX_gas)
      _, _, _, _, cp_p_in, Rp = gassum(HXgas.alpha_p, length(HXgas.alpha_p), HXgas.Tp_in)
      γ_p_in = cp_p_in / (cp_p_in - Rp)
      ρ_p_in = HXgas.pp_in / (Rp * HXgas.Tp_in)
      Vp_in = HXgas.Mp_in * sqrt(γ_p_in * Rp * HXgas.Tp_in)

      A_cs = HXgas.mdot_p / (ρ_p_in * Vp_in) #Cross-sectional area of freestream
      
      if HXgeom.fconc #Flow is concentric
            D_i = HXgeom.D_i
            D_o = sqrt(4 * (A_cs + pi * D_i^2 / 4) / pi) #Core outer diameter

            lmin = (D_o - D_i) / 2 #minimum tube length
            linit = 1.1 * lmin
      else #square cross-section
            AR_min = 0.1 #Minimum aspect ratio
            lmin = sqrt(AR_min * A_cs)
            linit = sqrt(A_cs)
      end
      return lmin, linit
end

"""
    jcalc_pipe(Re_D)

Calculates the Colburn j-factor and skin-friction coefficient for flow inside a circular pipe, 
assuming flow is fully developed and turbulent. Uses the 1913 Blasius correlation.

!!! details "🔃 Inputs and Outputs"
    **Inputs:**
    - `Re_D::Float64`: Reynolds number based on pipe diameter

    **Outputs:**
    - `j::Float64`: Colburn j-factor for heat calculations
    - `Cf::Float64`: skin-friction coefficient

"""
function jcalc_pipe(Re_D::Float64)
      #turbulent flow
      Cf = 0.0791 * Re_D^(-0.25) #Blasius solution for smooth pipes 
      
      j = Cf / 2 #Colburn j-factor by Reynolds analogy
      return j, Cf
end #jcalc_pipe

"""
    Nu_calc_staggered_cyl(Re_D, Pr, N_L, xt_D, xl_D)

Calculates the Nusselt number for cross flow on a set of staggered circular cylinders. Based on
the model in A. Žkauskas. Heat Transfer from Tubes in Crossflow. Advances in Heat Transfer v.18 (1987).

!!! details "🔃 Inputs and Outputs"
    **Inputs:**
    - `Re_D::Float64`: Reynolds number based on cylinder diameter with velocity at minimum free flow area
    - `Pr::Float64`: Prandtl number
    - `N_L::Float64`: number of cylinder rows
    - `n_stages::Float64`: number of different coolant stages with different coolant flows
    - `xt_D::Float64`: circumferential pitch between tubes over tube outer diameter
    - `xl_D::Float64`: longitudinal pitch between rows over tube outer diameter
 
    **Outputs:**
    - `Nu::Float64`: Nusselt number based on cylinder diameter 
"""
function Nu_calc_staggered_cyl(Re_D::Float64, Pr::Float64, N_L::Float64, xt_D::Float64, xl_D::Float64)

      #First calculate C_2
      if (Re_D > 1000)
            C2 = 1 - exp(-N_L^(1 / sqrt(3)))
      else
            C2 = 1 - exp(-sqrt(3 * N_L^(1 / sqrt(2))))
      end

      if (Re_D < 40)
            C1 = 1.04
            m = 0.4
            n = 0.36
      elseif (Re_D >= 40) & (Re_D < 1000)
            C1 = 0.71
            m = 0.5
            n = 0.36
      elseif (Re_D >= 1000) & (Re_D <= 2e5) & (xt_D / xl_D < 2)
            C1 = 0.35 * (xt_D / xl_D) ^ 0.2
            m = 0.6
            n = 0.36
      elseif  (Re_D >= 1000) & (Re_D <= 2e5) & (xt_D / xl_D >= 2)
            C1 = 0.4
            m = 0.6
            n = 0.36
      else
            C1 = 0.031 * (xt_D / xl_D) ^ 0.2
            m = 0.8
            n = 0.4
      end
      Nu = C1 * C2 * Re_D^m * Pr^n

      return Nu
end #Nu_calc_staggered_cyl

"""
    Δp_calc_staggered_cyl(Re, G, L, ρ, Dv, tD_o, xt_D, xl_D, μ_μw)

Calculates the pressure drop across a set of staggered cylinders in cross flow. Uses the method of Gunter and Shaw. 
A General Correlation of Friction Factors for Various Types of Surfaces in Crossflow. Journal of Fluids Engineering, 1945.

!!! details "🔃 Inputs and Outputs"
    **Inputs:**
    - `Re::Float64`: Reynolds number based on hydraulic diameter and minimum free flow area: Re = Dv G /μ
    - `G::Float64`: mass flow rate divided by minimum free flow area. `G = mdot / (A_min)`, `A_min` is the minimum free-flow area (kg/s/m^2)
    - `L::Float64`: axial channel length (m)
    - `ρ::Float64`: density (kg/m^3)
    - `Dv::Float64`: volumetric hydraulic diameter. Dv = 4 * (Net free volume) / (Friction surface)
    - `tD_o::Float64`: cylinder outer diameter (m)
    - `xt_D::Float64`: circumferential pitch between tubes over tube outer diameter
    - `xl_D::Float64`: longitudinal pitch between rows over tube outer diameter
    - `μ_μw::Float64`: ratio of free flow viscosity to wall viscosity
 
    **Outputs:**
    - `Δp::Float64`: pressure drop across staggered cylinders (Pa)
"""
function Δp_calc_staggered_cyl(Re::Float64, G::Float64, L::Float64, ρ::Float64, Dv::Float64, tD_o::Float64, xt_D::Float64, xl_D::Float64, μ_μw::Float64)

      #Compute friction factor, f_2 = f/2
      if (Re <= 200)
            f_2 = 90 / Re 
      else
            f_2 = 0.96 * Re ^ (-0.145)
      end

      #Calculate pressure drop
      Δp = G^2 * L / (Dv * ρ) * f_2 * (Dv / (xt_D * tD_o) )^0.4 * (xl_D / xt_D)^0.6 * μ_μw^(-0.14)
      
      return Δp
end #Δp_calc_staggered_cyl

"""
      tubesize!(K, HXgeom)

Calculates the tube diameter and thickness from flow and hoop stress balance.

!!! details "🔃 Inputs and Outputs"
    **Inputs:**
    - `K::Float64`: constant in equation for `tD_o`; `K = pi * b * n_stages / (4 * xt_D * A_cc)`
    - `HXgeom::Struct`: structure of type HX_tubular with the HX geometric and material properties
    
    **Outputs:**
    Modifies `HXgeom`.
"""
function tubesize!(K, HXgeom)
      Δp = HXgeom.Δpdes #design pressure difference
      safety_factor = 2
      σy = HXgeom.material.YTS

      tmin = 3e-4 #m, from Brewer 1991. Corresponds to 30 BWG.
      C = safety_factor * Δp / (2 * σy) #t = C * tD_o, from hoop stress balance
      
      thoop = C * K / (K - 2 * K * C)^2

      t = max(thoop, tmin) #Set a minimum thickness
      
      tD_o = (4 * K * t + sqrt(8 * K * t + 1) + 1) / (2 * K) #Compute tube outer diameter

      #Store outputs
      HXgeom.t = t
      HXgeom.tD_o = tD_o

end #tubesize!

"""
      hxweight(gee, HXgeom, fouter)

Calculates the weight of a heat exchanger with involute tubes.

!!! details "🔃 Inputs and Outputs"
    **Inputs:**
    - `gee::Float64`: gravitational acceleration (m/s^2)
    - `HXgeom::Struct`: structure of type HX_tubular with the HX geometric and material properties
    - `fouter::Float64`: ratio of HX external mass to tube mass
 
    **Outputs:**
    - `W_hx::Float64`: weight of heat exchanger (N)
"""
function hxweight(gee, HXgeom, fouter)
      #Extract inputs
      tD_o = HXgeom.tD_o 
      ρ = HXgeom.material.ρ
      l = HXgeom.l
      t = HXgeom.t
      N_tubes_tot = HXgeom.N_tubes_tot #total number of tubes across all rows
      tD_i = HXgeom.tD_i

      V_t = N_tubes_tot * pi * (tD_o^2 - tD_i^2) / 4 * l #total tube volume
      m_t = ρ * V_t #total tube mass

      W_hx = gee * m_t * (1 + fouter)

      if HXgeom.fshaft #If the HEX is in the core with a shaft through it, add additional mass for the shaft
            shaft_material = StructuralAlloy("AISI-4340") #Assume shaft is made of 4340 steel
            W_shaft = gee * shaft_material.ρ * HXgeom.L * HXgeom.D_i^2 * pi / 4 #Weight of the extra shaft length because of the HEX
            W_hx = W_hx + W_shaft
      end
      return W_hx
end #hxweight

"""
      findMinWallTemperature!(pare, HXs)

Calculates and stores the minimum tube wall temperature at each mission point.

!!! details "🔃 Inputs and Outputs"
    **Inputs:**
    - `pare::Array{Float64 , 3}`: array with engine parameters
    - `HXs_prev::Vector{HX_struct}`: vector with heat exchanger data

    **Outputs:**
    Modifies `pare` with the fuel temperature and the HX enthalpy and pressure changes
"""
function findMinWallTemperature!(pare, HXs)
      
      for ip in 1:iptotal
            minT = Inf #Start with infinite temperature
            for HX in HXs
                  if HX.HXgas_mission[ip].mdot_c > 0 
                        minT = min(minT,  HX.HXgas_mission[ip].Tw)
                  end
            end
            if minT == Inf
                  minT = 0.0 #Replace Inf with 0 when there is no mass flow rate
            end
            pare[ieHXminTwall, ip] = minT
      end
end

"""
<<<<<<< HEAD
      find_recirculation_power(HXgas)

Calculates and stores the power needed to drive recirculation in a HX.

!!! details "🔃 Inputs and Outputs"
    **Inputs:**
    - `HXgas::HX_gas`: structure with HX fluid data

    **Outputs:**
   - `P::Float64`: power needed to drive recirculation (W)
"""
function find_recirculation_power(HXgas)
      
      mdot_r = HXgas.mdot_r
      Tout = HXgas.Tc_out
      igas_c = HXgas.igas_c
      Δp_c = HXgas.Δp_c
      pc_in = HXgas.pc_in

      pc_out = pc_in - Δp_c #Outlet pressure of coolant in HX

      #Find specific heat capacity at outlet
      _, _, _, _, cp_out, R = gasfun(igas_c, Tout)
      γ = cp_out / (cp_out - R)

      #Isentropic compression power
      P = mdot_r * cp_out * Tout * ((pc_in/pc_out)^(1 - 1 / γ) - 1)
      return P
end

"""
      lambdap_calc(pare, alpha_in, ifuel, ip)
=======
      lambdap_calc(pare_sl, alpha_in, ifuel)
>>>>>>> b58bb5d9

Calculates the mass fractions of the gases in post-combustion air.

!!! details "🔃 Inputs and Outputs"
    **Inputs:**
    - `pare_sl::Vector{Float64 }`: array slice with engine parameters
    - `alpha_in::Vector{Float64}`: vector with process-side gas composition before combustion and mixing
    - `ifuel::Float64`: fuel gas index
    
    **Outputs:**
    - `lambda_p::Vector{Float64}`: vector with process-side gas composition after combustion and mixing
"""
function lambdap_calc(pare_sl, alpha_in, ifuel)
      #Extract inputs
      Tt3 = pare_sl[ieTt3]
      Ttf = pare_sl[ieTfuel]
      Tt4 = pare_sl[ieTt4]
      hvap = pare_sl[iehvapcombustor]

      etab = pare_sl[ieetab]
      beta = [0.0, 0.0, 0.0, 0.0, 0.0, 1.0]
      alpha = deepcopy(alpha_in)
      alpha = push!(alpha, 0.0)

      n = 6
      nair = n - 1
      gamma = gasfuel(ifuel, n)

      # Create buffer
      buf = Zygote.Buffer(gamma, length(gamma))
      for i = 1:length(gamma)
            buf[i] = gamma[i]
      end

      # Zygote can handle this
      for i = 1:nair
            buf[i] = etab * buf[i]
      end
      buf[n] = 1.0 - etab

      gamma = copy(buf)
      #

      ffb, lambda = gas_burn(alpha, beta, gamma, n, ifuel, Tt3, Ttf, Tt4, hvap)

      lambdap = zeros(nair)

      mcore = pare_sl[iemcore]
      mofft = pare_sl[iemofft]
      fc = pare_sl[iefc] #Extract cooling gas factor

      if mcore > 0
            fo = mofft / mcore
      else #Avoid divided by 0
            fo = 0
      end

      ff = pare_sl[ieff]

      #----- IGV exit mixing
      frac4 = (1.0 - fo - fc + ff) / (1.0 - fo + ff)
      fracm = fc / (1.0 - fo + ff)

      #----- mixed constituent fraction vector from mass equation
      # for i = 1:nair
      #       lambdap[i] = frac4 * lambda[i] + fracm * alpha[i]
      # end

      buf = Zygote.Buffer(lambdap, length(lambdap))
      for i = 1:nair
            buf[i] = frac4 * lambda[i] + fracm * alpha[i]
      end

      lambdap = copy(buf)

      return lambdap
end #lambdap_calc

function liquid_properties(fluid, T)
      #TODO: account for temperature dependence of properties
      if (fluid == "liquid water") #properties at 100 degrees Celsius and 3 bar pressure from NIST
            ρ = 958.44
            cp = 4215.2
            μ = 0.00028161
            k = 0.67733
            a = 1500 #m/s, speed of sound in water

      elseif (fluid == "liquid ethylene glycol") #data for 180-200 degrees Celsius
            ρ = 1060.1
            cp = 2746.5
            μ = 0.0024
            k =  0.2362
            a = 1500 #m/s, speed of sound in water (only used as scaling for coolant speed)

      end
      Pr = cp * μ / k

      return ρ, cp, μ, k, Pr, a 
end #liquid_properties

#Constraint functions for HX optimization
#TODO consider making the minima and maxima inputs rather than hardcoded params
function MinPassesCstr(HXgeom)
      n_passes = HXgeom.n_passes
      min_passes = 1.0
      return min_passes/n_passes - 1.0
end

function MaxPassesCstr(HXgeom)
      n_passes = HXgeom.n_passes
      max_passes = 20.0
      return n_passes/max_passes - 1.0
end

function MinTubesCstr(HXgeom)
      N_t = HXgeom.N_t
      min_tubes = 1.0
      return min_tubes/N_t - 1.0
end

function MaxTubesCstr(HXgeom)
      N_t = HXgeom.N_t
      max_tubes = 200.0
      return N_t/max_tubes - 1.0
end

function MaxProcessΔPCstr(HXgas)
      pp_in = HXgas.pp_in
      p_thres = 0.5
      Δp_p = HXgas.Δp_p
      Δp_max = p_thres * pp_in
      return Δp_p/Δp_max - 1.0
end

function MaxCoolantΔPCstr(HXgas)
      pc_in = HXgas.pc_in
      p_thres = 0.5 
      Δp_c = HXgas.Δp_c
      Δp_max = p_thres * pc_in
      return Δp_c/Δp_max - 1.0
end

function MaxLengthCstr(HXgeom)
      L = HXgeom.L
      Lmax = HXgeom.maxL
      return L/Lmax - 1.0
end<|MERGE_RESOLUTION|>--- conflicted
+++ resolved
@@ -1437,14 +1437,11 @@
                               hxoper!(HXgasp, HX.HXgeom)
                         end
                   end
-<<<<<<< HEAD
 
                   if i == 1 && frecirc #If there is recirculation in the HX
                         pare[ieHXrecircP, ip] = find_recirculation_power(HXgasp)
                   end
 
-=======
->>>>>>> b58bb5d9
                   HXgas_mis[ip] = HXgasp
 
                   #Store output in pare
@@ -1782,7 +1779,6 @@
 end
 
 """
-<<<<<<< HEAD
       find_recirculation_power(HXgas)
 
 Calculates and stores the power needed to drive recirculation in a HX.
@@ -1814,10 +1810,7 @@
 end
 
 """
-      lambdap_calc(pare, alpha_in, ifuel, ip)
-=======
       lambdap_calc(pare_sl, alpha_in, ifuel)
->>>>>>> b58bb5d9
 
 Calculates the mass fractions of the gases in post-combustion air.
 
