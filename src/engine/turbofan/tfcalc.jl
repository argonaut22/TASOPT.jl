""" 
    tfcalc(wing, engine, parg, para, pare, ip, ifuel, opt_calc_call, opt_cooling, initializes_engine)

Calls function tfsize or tfoper for one operating point.

!!! details "🔃 Inputs and Outputs"
    **Input:**
    - `opt_calc_call`:  "sizing"        call on-design  sizing   routine tfsize
                        "oper_fixedTt4" call off-design analysis routine tfoper, specified Tt4
                        "oper_fixedFe"  call off-design analysis routine tfoper, specified Fe

    - `opt_cooling`:   turbine cooling flag
               "none" = no cooling mass flow
               "fixed_coolingflowratio" = use specified cooling flow ratios epsrow(.), calculate Tmrow(.)
               "fixed_Tmetal" = use specified metal temperatures  Tmrow(.) , calculate epsrow(.)

    - `initializes_engine`:    true  initialize variables for iteration in TFOPER
                               false  use current variables as initial guesses in TFOPER
"""
function tfcalc!(wing, engine, parg::Vector{Float64}, para, pare, ip::Int64, ifuel::Int64, 
        opt_calc_call::String, opt_cooling::String, initializes_engine::Bool)

        Lprint = false

        if (Lprint)
                println("entering TFCALC", opt_calc_call, opt_cooling, initializes_engine)
        end

        eng_has_BLI_cores = engine.model.has_BLI_cores

        Gearf = parg[igGearf]
        Tmetal = parg[igTmetal]
        neng = parg[igneng]

        mofWpay = parg[igmofWpay]
        mofWMTO = parg[igmofWMTO]
        PofWpay = parg[igPofWpay]
        PofWMTO = parg[igPofWMTO]

        Wpay = parg[igWpay]
        WMTO = parg[igWMTO]

        TSFC = pare[ieTSFC]
        Fsp = pare[ieFsp]
        hfuel = pare[iehfuel]
        Tfuel = pare[ieTfuel]
        Tt4 = pare[ieTt4]
        BPR = pare[ieBPR]
        pif = pare[iepif]
        pilc = pare[iepilc]
        pihc = pare[iepihc]
        pid = pare[iepid]
        pib = pare[iepib]
        pifn = pare[iepifn]
        pitn = pare[iepitn]
        epolf = pare[ieepolf]
        epollc = pare[ieepollc]
        epolhc = pare[ieepolhc]
        epolht = pare[ieepolht]
        epollt = pare[ieepollt]
        etab = pare[ieetab]
        pifK = pare[iepifK]
        epfK = pare[ieepfK]
        M2 = pare[ieM2]
        M25 = pare[ieM25]
        M0 = pare[ieM0]
        Tt0 = pare[ieTt0]
        ht0 = pare[ieht0]
        pt0 = pare[iept0]
        cpt0 = pare[iecpt0]
        Rt0 = pare[ieRt0]
        p0 = pare[iep0]
        a0 = pare[iea0]
        rho0 = pare[ierho0]
        mu0 = pare[iemu0]
        T0 = pare[ieT0]
        u0 = pare[ieu0]
        mcore = pare[iemcore]
        dTstrk = pare[iedTstrk]
        StA = pare[ieStA]
        Mtexit = pare[ieMtexit]
        M4a = pare[ieM4a]
        ruc = pare[ieruc]
        efilm = pare[ieefilm]
        tfilm = pare[ietfilm]
        epsl = pare[ieepsl]
        epsh = pare[ieepsh]
        epsrow = zeros(ncrowx)
        Tmrow = zeros(ncrowx)
        hvap = pare[iehvapcombustor] #Enthalpy of vaporization of fuel

        #Effect of cooling on HPT efficiency
        epht_fc = pare[iedehtdfc]
        fc0 = fc0 = pare[iefc0]

        #Heat exchanger variables
        Δh_PreC = pare[iePreCDeltah]
        Δh_InterC = pare[ieInterCDeltah]
        Δh_Regen = pare[ieRegenDeltah]
        Δh_TurbC = pare[ieTurbCDeltah]
        Δp_PreC = pare[iePreCDeltap]
        Δp_InterC = pare[ieInterCDeltap]
        Δp_Regen = pare[ieRegenDeltap]

        if compare_strings(opt_cooling, "fixed_coolingflowratio")
                ncrow = ncrowx
                for icrow = 1:ncrowx
                        epsrow[icrow] = pare[ieepsc1+icrow-1]
                end
        elseif compare_strings(opt_cooling, "fixed_Tmetal")
                ncrow = ncrowx
                for icrow = 1:ncrowx
                        #cc      Tmrow[icrow]  = pare(ieTmet1+icrow-1)
                        Tmrow[icrow] = parg[igTmetal]
                end
        end

        #- - - - - - - - - - - - - - - - - - - - - - - 
        #---- set BL ingestion parameters
        if (M0 == 0.0)
                #----- no ingestion for static case
                Phiinl = 0.0
                Kinl = 0.0

        else
                #----- assume engine is at TE of fuselage
                DAfsurf = para[iaDAfsurf]
                KAfTE = para[iaKAfTE]
                fBLIf = parg[igfBLIf]

                #----- assume 85% of wing dissipation is on surface
                fDwake = 0.15
                CDAwing = para[iaCDwing] * wing.layout.S
                DAwsurf = CDAwing * (1.0 - fDwake)
                KAwTE = DAwsurf

                fBLIw = parg[igfBLIw]

                #----- set ingested  PKinl-PVinl = Phiinl  for one engine
                Phiinl = 0.5 * rho0 * u0^3 * (DAfsurf * fBLIf + DAwsurf * fBLIw) / neng
                Kinl = 0.5 * rho0 * u0^3 * (KAfTE * fBLIf + KAwTE * fBLIw) / neng
        end
        #- - - - - - - - - - - - - - - - - - - - - - - 

        #---- mass and power offtakes
        mofft = (mofWpay * Wpay + mofWMTO * WMTO) / neng
        Pofft = (PofWpay * Wpay + PofWMTO * WMTO) / neng

        Tt9 = pare[ieTt9]
        pt9 = pare[iept9]

        # #--------------------------------------------------------------------------
        if compare_strings(opt_calc_call, "sizing")
                #----- engine sizing case

                Fe = pare[ieFe]

                if (Lprint)
                        println("TFSIZE  M0 p0 =", M0, p0)
                        println("     pif pilc =", pif, pilc)
                        println("        Tt4 F =", Tt4, Fe)
                        println("ncrow =", ncrow)
                        println("        altkm =", para[iaalt] / 1000.0)
                end
<<<<<<< HEAD
                #        tset[time0]

                # println("===========================")
                # println(["gee, M0, T0, p0, a0, M2, M25,
                # Fe, Phiinl, Kinl, iBLIc,
                # BPR, pif, pilc, pihc,
                # pid, pib, pifn, pitn,
                # Tfuel, ifuel, etab,
                # epolf, epollc, epolhc, epolht, epollt,
                # pifK, epfK,
                # mofft, Pofft,
                # Tt9, pt9, Tt4,
                # epsl, epsh,
                # icool,
                # Mtexit, dTstrk, StA, efilm, tfilm,
                # M4a, ruc,
                # ncrowx, ncrow,
                # epsrow,", gee, M0, T0, p0, a0, M2, M25,
                #         Fe, Phiinl, Kinl, iBLIc,
                #         BPR, pif, pilc, pihc,
                #         pid, pib, pifn, pitn,
                #         Tfuel, ifuel, etab,
                #         epolf, epollc, epolhc, epolht, epollt,
                #         pifK, epfK,
                #         mofft, Pofft,
                #         Tt9, pt9, Tt4,
                #         epsl, epsh,
                #         icool,
                #         Mtexit, dTstrk, StA, efilm, tfilm,
                #         M4a, ruc,
                #         ncrowx, ncrow,
                #         epsrow])
                # println("===========================")
=======
>>>>>>> 3649ad0e

                epsrow, Tmrow,
                TSFC, Fsp, hfuel, ff, mcore,
                Tt0, ht0, pt0, cpt0, Rt0,
                Tt18, ht18, pt18, cpt18, Rt18,
                Tt19, ht19, pt19, cpt19, Rt19,
                Tt19c, ht19c, pt19c, cpt19c, Rt19c,
                Tt2, ht2, pt2, cpt2, Rt2,
                Tt21, ht21, pt21, cpt21, Rt21,
                Tt25, ht25, pt25, cpt25, Rt25,
                Tt25c, ht25c, pt25c, cpt25c, Rt25c,
                Tt3, ht3, pt3, cpt3, Rt3,
                ht4, pt4, cpt4, Rt4,
                Tt41, ht41, pt41, cpt41, Rt41,
                Tt45, ht45, pt45, cpt45, Rt45,
                Tt49, ht49, pt49, cpt49, Rt49,
                Tt5, ht5, pt5, cpt5, Rt5,
                Tt7, ht7, pt7, cpt7, Rt7,
                u0,
                T2, u2, p2, cp2, R2, A2,
                T25, u25, p25, cp25, R25, A25,
                T5, u5, p5, cp5, R5, A5,
                T6, u6, p6, cp6, R6, A6,
                T7, u7, p7, cp7, R7, A7,
                T8, u8, p8, cp8, R8, A8,
                u9, A9,
                epf, eplc, ephc, epht, eplt,
                etaf, etalc, etahc, etaht, etalt,
                Lconv = tfsize!(gee, M0, T0, p0, a0, M2, M25,
                        Fe, Phiinl, Kinl, eng_has_BLI_cores,
                        BPR, pif, pilc, pihc,
                        pid, pib, pifn, pitn,
                        Tfuel, ifuel, hvap, etab,
                        epolf, epollc, epolhc, epolht, epollt,
                        pifK, epfK,
                        mofft, Pofft,
                        Tt9, pt9, Tt4,
                        epsl, epsh,
                        opt_cooling,
                        Mtexit, dTstrk, StA, efilm, tfilm,
                        fc0, epht_fc,
                        M4a, ruc,
                        ncrowx, ncrow,
                        epsrow, Tmrow,
                        Δh_PreC, Δh_InterC, Δh_Regen, Δh_TurbC,
                        Δp_PreC, Δp_InterC, Δp_Regen)

                #        tadd(time0,t_tfsize)

                M5 = u5 / sqrt(T5 * R5 * cp5 / (cp5 - R5))
                M6 = u6 / sqrt(T6 * R6 * cp6 / (cp6 - R6))
                M7 = u7 / sqrt(T7 * R7 * cp7 / (cp7 - R7))
                M8 = u8 / sqrt(T8 * R8 * cp8 / (cp8 - R8))

                #      pare(ieM5 ) = M5   
                #      pare(ieM6 ) = M6   
                #      pare(ieM7 ) = M7   
                #      pare(ieM8 ) = M8   

                fo = mofft / mcore

                if (Lprint)
                        println("exited TFSIZE", fo)
                end

                #----- corrected mass flows
                mbf = mcore * sqrt(Tt2 / Tref) / (pt2 / pref) * BPR
                mblc = mcore * sqrt(Tt19c / Tref) / (pt19c / pref)
                mbhc = mcore * sqrt(Tt25c / Tref) / (pt25c / pref) * (1.0 - fo)
                mbht = mcore * sqrt(Tt41 / Tref) / (pt41 / pref) * (1.0 - fo + ff)
                mblt = mcore * sqrt(Tt45 / Tref) / (pt45 / pref) * (1.0 - fo + ff)

                #----- spool speed fractions for design case are unity by definition
                Nf = 1.0 / Gearf
                N1 = 1.0
                N2 = 1.0

                Nbf = Nf / sqrt(Tt2 / Tref)
                Nblc = N1 / sqrt(Tt19c / Tref)
                Nbhc = N2 / sqrt(Tt25c / Tref)
                Nbht = N2 / sqrt(Tt41 / Tref)
                Nblt = N1 / sqrt(Tt45 / Tref)

                #----- set quantities fixed by this design case for all operating points
                mbfD = mbf
                mblcD = mblc
                mbhcD = mbhc
                mbhtD = mbht
                mbltD = mblt

                pifD = pif
                pilcD = pilc
                pihcD = pihc
                pihtD = pt41 / pt45
                piltD = pt45 / pt49

                NbfD = Nbf
                NblcD = Nblc
                NbhcD = Nbhc
                NbhtD = Nbht
                NbltD = Nblt

                #----- but recalculate turbine pressure ratios using slightly approximate form,
                #-      to be fuly consistent with TFOPER's turbine efficiency function
                Trh = Tt41 / (Tt41 + (ht45 - ht41) / cpt41)
                Trl = Tt45 / (Tt45 + (ht49 - ht45) / cpt45)
                gexh = cpt41 / (Rt41 * epolht)
                gexl = cpt45 / (Rt45 * epollt)
                pihtD = Trh^gexh
                piltD = Trl^gexl

                #----- store design-point parameters
                pare[ieA2] = A2
                pare[ieA25] = A25
                pare[ieA5] = A5
                pare[ieA7] = A7

                pare[ieNbfD] = NbfD
                pare[ieNblcD] = NblcD
                pare[ieNbhcD] = NbhcD
                pare[ieNbhtD] = NbhtD
                pare[ieNbltD] = NbltD

                pare[iembfD] = mbfD
                pare[iemblcD] = mblcD
                pare[iembhcD] = mbhcD
                pare[iembhtD] = mbhtD
                pare[iembltD] = mbltD

                pare[iepifD] = pifD
                pare[iepilcD] = pilcD
                pare[iepihcD] = pihcD
                pare[iepihtD] = pihtD
                pare[iepiltD] = piltD

                #Fuel mass flow rate
                pare[iemfuel] = ff * mcore * neng

                #--------------------------------------------------------------------------
        else
                #----- off-design operation case

                #----- fixed parameters
                A2 = pare[ieA2]
                A25 = pare[ieA25]
                A5 = pare[ieA5]
                A7 = pare[ieA7]

                NbfD = pare[ieNbfD]
                NblcD = pare[ieNblcD]
                NbhcD = pare[ieNbhcD]
                NbhtD = pare[ieNbhtD]
                NbltD = pare[ieNbltD]

                mbfD = pare[iembfD]
                mblcD = pare[iemblcD]
                mbhcD = pare[iembhcD]
                mbhtD = pare[iembhtD]
                mbltD = pare[iembltD]

                pifD = pare[iepifD]
                pilcD = pare[iepilcD]
                pihcD = pare[iepihcD]
                pihtD = pare[iepihtD]
                piltD = pare[iepiltD]

                if (initializes_engine)
                        #------ force TFOPER to initialize these state variables
                        mbf = 0.0
                        mblc = 0.0
                        mbhc = 0.0
                        pif = 0.0
                        pilc = 0.0
                        pihc = 0.0
                        pt5 = 0.0
                        M2 = 1.0
                        M25 = 1.0
                else
                        #------ use existing state variables as initial guesses
                        mbf = pare[iembf]
                        mblc = pare[iemblc]
                        mbhc = pare[iembhc]
                        pif = pare[iepif]
                        pilc = pare[iepilc]
                        pihc = pare[iepihc]
                        pt5 = pare[iept5]
                        M2 = pare[ieM2]
                        M25 = pare[ieM25]
                end

                Fe = 0.0
                Tt4 = pare[ieTt4]

                if compare_strings(opt_calc_call, "oper_fixedTt4")
                        #------ specified Tt4 -- Fe will be computed
                        nothing; #nothing special is done
                elseif compare_strings(opt_calc_call, "oper_fixedFe")
                        #------ specified Fe -- Tt4 will be computed (set initial guess here)
                        Fe = pare[ieFe]
                end

                if (Lprint)
                        println(cplab[ip], opt_calc_call, Tt4, Fe)
                        println("Calling TFOPER...", opt_calc_call, opt_cooling, ip)
                        println(DAwsurf, para[iagamV])
                        println(rho0, u0, parg[igWMTO])
                        println(mcore, M2, M25)
                        println("Phiinl, Kinl", Phiinl, Kinl)

                end

                TSFC, Fsp, hfuel, ff,
                Fe, mcore,
                pif, pilc, pihc,
                mbf, mblc, mbhc,
                Nbf, Nblc, Nbhc,
                Tt0, ht0, pt0, cpt0, Rt0,
                Tt18, ht18, pt18, cpt18, Rt18,
                Tt19, ht19, pt19, cpt19, Rt19,
                Tt19c, ht19c, pt19c, cpt19c, Rt19c,
                Tt2, ht2, pt2, cpt2, Rt2,
                Tt21, ht21, pt21, cpt21, Rt21,
                Tt25, ht25, pt25, cpt25, Rt25,
                Tt25c, ht25c, pt25c, cpt25c, Rt25c,
                Tt3, ht3, pt3, cpt3, Rt3,
                Tt4, ht4, pt4, cpt4, Rt4,
                Tt41, ht41, pt41, cpt41, Rt41,
                Tt45, ht45, pt45, cpt45, Rt45,
                Tt49, ht49, pt49, cpt49, Rt49,
                Tt5, ht5, pt5, cpt5, Rt5,
                Tt7, ht7, pt7, cpt7, Rt7,
                u0,
                T2, u2, p2, cp2, R2, M2,
                T25, u25, p25, cp25, R25, M25,
                T5, u5, p5, cp5, R5, M5,
                T6, u6, p6, cp6, R6, M6, A6,
                T7, u7, p7, cp7, R7, M7,
                T8, u8, p8, cp8, R8, M8, A8,
                u9, A9,
                epf, eplc, ephc, epht, eplt,
                etaf, etalc, etahc, etaht, etalt,
                Lconv = tfoper!(gee, M0, T0, p0, a0, Tref, pref,
                        Phiinl, Kinl, eng_has_BLI_cores,
                        pid, pib, pifn, pitn,
                        Gearf,
                        pifD, pilcD, pihcD, pihtD, piltD,
                        mbfD, mblcD, mbhcD, mbhtD, mbltD,
                        NbfD, NblcD, NbhcD, NbhtD, NbltD,
                        A2, A25, A5, A7,
                        opt_calc_call,
                        Tfuel, ifuel, hvap, etab,
                        epolf, epollc, epolhc, epolht, epollt,
                        pifK, epfK,
                        mofft, Pofft,
                        Tt9, pt9,
                        epsl, epsh,
                        opt_cooling,
                        Mtexit, dTstrk, StA, efilm, tfilm,
                        fc0, epht_fc,
                        M4a, ruc,
                        ncrowx, ncrow,
                        epsrow, Tmrow,
                        Fe,
                        M2, pif, pilc, pihc, mbf, mblc, mbhc, Tt4, pt5, mcore, M25, 
                        Δh_PreC, Δh_InterC, Δh_Regen, Δh_TurbC,
                        Δp_PreC, Δp_InterC, Δp_Regen)


                if (Lprint)
                        println("exited TFOPER", Lconv)
                end

                if (!Lconv)
                        println("Failed on operating point", ip, ":  ", cplab[ip])
                end

                fo = mofft / mcore

                Nf = Nbf * sqrt(Tt2 / Tref)
                N1 = Nblc * sqrt(Tt19c / Tref)
                N2 = Nbhc * sqrt(Tt25c / Tref)

                pare[ieM2] = M2
                pare[ieM25] = M25

                if compare_strings(opt_calc_call, "oper_fixedTt4")
                        pare[ieFe] = Fe
                elseif compare_strings(opt_calc_call, "oper_fixedFe")
                        pare[ieTt4] = Tt4
                end

                pare[ieBPR] = mbf / mblc * sqrt(Tt19c / Tt2) * pt2 / pt19c

                # println("exited TFOPER call")

        end
        #- - - - - - - - - - - - - - - - - - - - - - - - - - - - - - - - - 

        if compare_strings(opt_cooling, "fixed_coolingflowratio")
                #------ cooling flow was specified... set metal temperatures
                for icrow = 1:ncrowx
                        pare[ieTmet1+icrow-1] = Tmrow[icrow]
                end

        elseif compare_strings(opt_cooling, "fixed_Tmetal")
                #------ Tmetal was specified... set cooling flow ratios
                epstot = 0.0
                for icrow = 1:ncrowx
                        epstot = epstot + epsrow[icrow]
                        pare[ieepsc1+icrow-1] = epsrow[icrow]
                end
                pare[iefc] = (1.0 - fo) * epstot

        end

        HTRf = parg[igHTRf]
        HTRlc = parg[igHTRlc]
        HTRhc = parg[igHTRhc]
        Alc = A2 / (1.0 + BPR)
        dfan = sqrt(4.0 * A2 / (pi * (1.0 - HTRf^2)))
        dlcomp = sqrt(4.0 * Alc / (pi * (1.0 - HTRlc^2)))
        dhcomp = sqrt(4.0 * A25 / (pi * (1.0 - HTRhc^2)))
        parg[igdfan] = dfan
        parg[igdlcomp] = dlcomp
        parg[igdhcomp] = dhcomp

        pare[ieTSFC] = TSFC
        pare[ieFsp] = Fsp
        pare[iehfuel] = hfuel
        pare[ieff] = ff
        pare[iemcore] = mcore
        pare[iemofft] = mofft
        pare[iePofft] = Pofft
        pare[iePhiinl] = Phiinl
        pare[ieKinl] = Kinl

        pare[ieNf] = Nbf * sqrt(Tt2 / Tref)
        pare[ieN1] = Nblc * sqrt(Tt19c / Tref)
        pare[ieN2] = Nbhc * sqrt(Tt25c / Tref)
        pare[ieNbf] = Nbf
        pare[ieNblc] = Nblc
        pare[ieNbhc] = Nbhc
        pare[iembf] = mbf
        pare[iemblc] = mblc
        pare[iembhc] = mbhc
        pare[iepif] = pif
        pare[iepilc] = pilc
        pare[iepihc] = pihc

        pare[ieTt0] = Tt0
        pare[ieht0] = ht0
        pare[iept0] = pt0
        pare[iecpt0] = cpt0
        pare[ieRt0] = Rt0

        pare[ieTt18] = Tt18
        pare[ieht18] = ht18
        pare[iept18] = pt18
        pare[iecpt18] = cpt18
        pare[ieRt18] = Rt18

        pare[ieTt19] = Tt19
        pare[ieht19] = ht19
        pare[iept19] = pt19
        pare[iecpt19] = cpt19
        pare[ieRt19] = Rt19

        pare[ieTt2] = Tt2
        pare[ieht2] = ht2
        pare[iept2] = pt2
        pare[iecpt2] = cpt2
        pare[ieRt2] = Rt2

        pare[ieTt21] = Tt21
        pare[ieht21] = ht21
        pare[iept21] = pt21
        pare[iecpt21] = cpt21
        pare[ieRt21] = Rt21

        pare[ieTt25] = Tt25
        pare[ieht25] = ht25
        pare[iept25] = pt25
        pare[iecpt25] = cpt25
        pare[ieRt25] = Rt25

        pare[ieTt3] = Tt3
        pare[ieht3] = ht3
        pare[iept3] = pt3
        pare[iecpt3] = cpt3
        pare[ieRt3] = Rt3

        #cc   pare[ieTt4 ] = Tt4
        pare[ieht4] = ht4
        pare[iept4] = pt4
        pare[iecpt4] = cpt4
        pare[ieRt4] = Rt4

        pare[ieTt41] = Tt41
        pare[ieht41] = ht41
        pare[iept41] = pt41
        pare[iecpt41] = cpt41
        pare[ieRt41] = Rt41

        pare[ieTt45] = Tt45
        pare[ieht45] = ht45
        pare[iept45] = pt45
        pare[iecpt45] = cpt45
        pare[ieRt45] = Rt45

        pare[ieTt49] = Tt49
        pare[ieht49] = ht49
        pare[iept49] = pt49
        pare[iecpt49] = cpt49
        pare[ieRt49] = Rt49

        pare[ieTt5] = Tt5
        pare[ieht5] = ht5
        pare[iept5] = pt5
        pare[iecpt5] = cpt5
        pare[ieRt5] = Rt5

        pare[ieTt7] = Tt7
        pare[ieht7] = ht7
        pare[iept7] = pt7
        pare[iecpt7] = cpt7
        pare[ieRt7] = Rt7

        pare[ieu0] = u0

        pare[iep2] = p2
        pare[ieT2] = T2
        pare[ieR2] = R2
        pare[iecp2] = cp2
        pare[ieu2] = u2

        pare[iep25] = p25
        pare[ieT25] = T25
        pare[ieR25] = R25
        pare[iecp25] = cp25
        pare[ieu25] = u25

        pare[iep5] = p5
        pare[ieT5] = T5
        pare[ieR5] = R5
        pare[iecp5] = cp5
        pare[ieu5] = u5

        pare[iep6] = p6
        pare[ieT6] = T6
        pare[ieR6] = R6
        pare[iecp6] = cp6
        pare[ieu6] = u6

        pare[iep7] = p7
        pare[ieT7] = T7
        pare[ieR7] = R7
        pare[iecp7] = cp7
        pare[ieu7] = u7

        pare[iep8] = p8
        pare[ieT8] = T8
        pare[ieR8] = R8
        pare[iecp8] = cp8
        pare[ieu8] = u8

        pare[ieu9] = u9

        pare[ieA6] = A6
        pare[ieA8] = A8
        pare[ieA9] = A9

        pare[ieepf] = epf
        pare[ieeplc] = eplc
        pare[ieephc] = ephc
        pare[ieepht] = epht
        pare[ieeplt] = eplt

        pare[ieetaf] = etaf
        pare[ieetalc] = etalc
        pare[ieetahc] = etahc
        pare[ieetaht] = etaht
        pare[ieetalt] = etalt

        #Fuel mass flow rate
        pare[iemfuel] = ff * mcore * neng

        if (M5 <= 0.999999)
                ichoke5 = 0
        else
                ichoke5 = 1
        end

        if (M7 <= 0.999999)
                ichoke7 = 0
        else
                ichoke7 = 1
        end

        if (Lprint)
                println(" exiting TFCALC")
                println("Tt3 Tt4 u0 u6 u8 fo fc", Tt3, Tt4, u0, u6, u8, fo, pare[iefc])
        end
        
        return ichoke5, ichoke7
end # tfcalc<|MERGE_RESOLUTION|>--- conflicted
+++ resolved
@@ -162,42 +162,6 @@
                         println("ncrow =", ncrow)
                         println("        altkm =", para[iaalt] / 1000.0)
                 end
-<<<<<<< HEAD
-                #        tset[time0]
-
-                # println("===========================")
-                # println(["gee, M0, T0, p0, a0, M2, M25,
-                # Fe, Phiinl, Kinl, iBLIc,
-                # BPR, pif, pilc, pihc,
-                # pid, pib, pifn, pitn,
-                # Tfuel, ifuel, etab,
-                # epolf, epollc, epolhc, epolht, epollt,
-                # pifK, epfK,
-                # mofft, Pofft,
-                # Tt9, pt9, Tt4,
-                # epsl, epsh,
-                # icool,
-                # Mtexit, dTstrk, StA, efilm, tfilm,
-                # M4a, ruc,
-                # ncrowx, ncrow,
-                # epsrow,", gee, M0, T0, p0, a0, M2, M25,
-                #         Fe, Phiinl, Kinl, iBLIc,
-                #         BPR, pif, pilc, pihc,
-                #         pid, pib, pifn, pitn,
-                #         Tfuel, ifuel, etab,
-                #         epolf, epollc, epolhc, epolht, epollt,
-                #         pifK, epfK,
-                #         mofft, Pofft,
-                #         Tt9, pt9, Tt4,
-                #         epsl, epsh,
-                #         icool,
-                #         Mtexit, dTstrk, StA, efilm, tfilm,
-                #         M4a, ruc,
-                #         ncrowx, ncrow,
-                #         epsrow])
-                # println("===========================")
-=======
->>>>>>> 3649ad0e
 
                 epsrow, Tmrow,
                 TSFC, Fsp, hfuel, ff, mcore,
