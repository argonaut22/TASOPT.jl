--- conflicted
+++ resolved
@@ -10,13 +10,9 @@
 
 export tfcalc!, mcool, Tmcalc, gas_tset, gaschem
 export tfweight, ddct, ddat, gct, gat, tfsize!, Ncmap, ecmap, Ncmap1, ecmap1, etmap, Pimap, tfoper!
-<<<<<<< HEAD
-export gassum, gassumd, gas_prat, gas_delh, gas_delhd, gas_burn, gas_burnd, gas_mach, gas_machd, gas_mass, gasfuel, gasPr
+
+export gassum, gassumd, gas_prat, gas_delh, gas_delhd, gas_burn, gas_burnd, gas_mach, gas_machd, gas_mass, gasfuel, fuelLHV, gasPr
 export hxdesign!, hxweight, resetHXs
-=======
-export gassum, gassumd, gas_prat, gas_delh, gas_delhd, gas_burn, gas_burnd, gas_mach, gas_machd, gas_mass, gasfuel, fuelLHV, gasPr
-export hxdesign!, hxweight
->>>>>>> 7efdf643
 
 import ..TASOPT: __TASOPTindices__, __TASOPTroot__, StructuralAlloy
 
