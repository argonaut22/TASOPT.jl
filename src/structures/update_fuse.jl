export update_fuse!, update_fuse_for_pax!
"""
<<<<<<< HEAD
    update_fuse!(fuselage, wing, htail, vtail, parg, fuselage_fueltank_count)
=======
update_fuse!(ac, imission)
>>>>>>> 7ad8df2e

Function to update the fuselage layout when there is a change in fuselage fuel-tank length.

!!! details "🔃 Inputs and Outputs"
    **Inputs:**
<<<<<<< HEAD
    - `fuselage::Fuselage`: structure with fuselage parameters
    - `wing::Wing`: structure with wing parameters
    - `htail::HorizontalTail`: structure with horizontal tail parameters
    - `vtail::VerticalTail`: structure with vertical tail parameters
    - `parg::Vector{Float64}`: vector with aircraft geometric and mass parameters
    - `fuselage_fueltank_count::Int`: number of fuel tanks in the fuselage
=======
    - `ac::aircraft`: object with aircraft parameters
    - `imission::Int64`: mission index
>>>>>>> 7ad8df2e

    **Outputs:**
    No direct outputs; parameters in `ac` are modified.
"""
<<<<<<< HEAD
function update_fuse!(fuselage, wing, htail, vtail, parg, fuselage_fueltank_count)
=======
function update_fuse!(ac, imission::Int64 = 1)
    #Unpack storage objects
    fuse = ac.fuselage
    wing = ac.wing
    htail = ac.htail
    vtail = ac.vtail
    pari = ac.pari
    parg = ac.parg
    parm = view(ac.parm, :, imission)
    para = view(ac.para, :, :, imission)
>>>>>>> 7ad8df2e

    lftank = parg[iglftank] # Get length of tank from previous iteration
    lftoffset = 2.0*ft_to_m #1 ft buffer for front and back of tanks

    #Useful relative distances to conserve
    lcyl = fuse.layout.l_cabin_cylinder
    dxeng2wbox = parg[igdxeng2wbox]
    dxapu2end = fuse.layout.x_end - fuse.APU.x
    dxshell2conend =fuse.layout.x_cone_end - fuse.layout.x_pressure_shell_aft
    dxshell2apu = fuse.APU.x - fuse.layout.x_pressure_shell_aft
    dxhbox2conend = fuse.layout.x_cone_end - htail.layout.box_x
    dxvbox2conend = fuse.layout.x_cone_end - vtail.layout.box_x

    if parg[igxftankaft] == 0.0 #if there is not a rear tank
        dxcyl2shellaft = fuse.layout.x_pressure_shell_aft - fuse.layout.x_end_cylinder
    else #if there is a rear tank
        dxcyl2shellaft = 0.0 #no need for offset between shell2 and blend2 since rear space cannot be used
    end

    #Update positions and fuselage length
<<<<<<< HEAD
    fuselage.layout.x_end_cylinder = fuselage.layout.x_start_cylinder + fuselage_fueltank_count * (lftank + lftoffset) + lcyl
=======
    fuse.layout.x_end_cylinder = fuse.layout.x_start_cylinder + nftanks * (lftank + lftoffset) + lcyl
>>>>>>> 7ad8df2e

    fuse.layout.x_pressure_shell_aft = fuse.layout.x_end_cylinder + dxcyl2shellaft

    fuse.layout.x_cone_end = fuse.layout.x_pressure_shell_aft + dxshell2conend
    fuse.APU.r = [fuse.layout.x_pressure_shell_aft + dxshell2apu, 0.0, 0.0]
    fuse.layout.x_end = fuse.APU.x + dxapu2end
    fuse.HPE_sys.r = [fuse.layout.x_cone_end * 0.52484, 0.0,0.0]#TODO: address this
    
    htail.layout.box_x = fuse.layout.x_cone_end - dxhbox2conend
    vtail.layout.box_x = fuse.layout.x_cone_end - dxvbox2conend
    
    parg[igxeng    ] =  wing.layout.box_x - dxeng2wbox


    #Update fuselage aerodynamic parameters
    fusebl!(fuse, parm, para, ipcruise1) #Recalculate fuselage bl properties

    #Update fuselage BL properties
    # Kinetic energy area at T.E.
    KAfTE = para[iaKAfTE, ipcruise1]
    # Surface dissapation area 
    DAfsurf = para[iaDAfsurf, ipcruise1]
    # Wake dissapation area
    DAfwake = para[iaDAfwake, ipcruise1]
    # Momentum area at ∞
    PAfinf = para[iaPAfinf, ipcruise1]

    # Assume K.E., Disspation and momentum areas are const. for all mission points:
    para[iaKAfTE, :] .= KAfTE
    para[iaDAfsurf, :] .= DAfsurf
    para[iaDAfwake, :] .= DAfwake
    para[iaPAfinf, :] .= PAfinf
end

"""
<<<<<<< HEAD
    update_fuse_for_pax!(has_wing_fuel, parg, fuse, fuse_tank, wing, htail, vtail)
=======
    update_fuse_for_pax!(ac)
>>>>>>> 7ad8df2e

Function to update the fuselage layout when the cabin length is not known a priori, for example if the radius is changed. 
It sizes the cabin for the design number of passengers.

!!! details "🔃 Inputs and Outputs"
    **Inputs:**
<<<<<<< HEAD
    - `has_wing_fuel::Bool`: true if fuel is stored in the wing, false if in fuselage
    - `parg::Vector{Float64}`: vector with aircraft geometric and mass parameters
    - `fuse::Fuselage`: structure with fuselage parameters
    - `fuse_tank::fuselage_tank`: structure with cryogenic fuel tank parameters
=======
    - `ac`::aircraft: aircraft object
>>>>>>> 7ad8df2e

    **Outputs:**
    Parameters in `parg` are modified. It also outputs:
    - `seats_per_row::Float64`: number of seats per row in main cabin (lower deck if double decker)
"""
<<<<<<< HEAD
function update_fuse_for_pax!(has_wing_fuel, parg, fuse, fuse_tank, wing, htail, vtail)
=======
function update_fuse_for_pax!(ac)
    pari, parg, fuse, fuse_tank, wing, htail, vtail = unpack_ac_components(ac)
>>>>>>> 7ad8df2e

    seat_pitch = fuse.cabin.seat_pitch
    seat_width = fuse.cabin.seat_width 
    aisle_halfwidth = fuse.cabin.aisle_halfwidth
    h_seat = fuse.cabin.seat_height
    d_floor = fuse.cabin.floor_distance

    Rfuse = fuse.layout.radius
    dRfuse = fuse.layout.bubble_lower_downward_shift
    wfb = fuse.layout.bubble_center_y_offset
    nfweb = fuse.layout.n_webs

    #Find cabin length by placing seats
    if fuse.n_decks == 2 #if the aircraft is a double decker
        xopt, seats_per_row = optimize_double_decker_cabin(fuse) #Optimize the floor layout and passenger distributions

        lcyl, _ = find_double_decker_cabin_length(xopt, fuse) #Total length is maximum of the two

        paxsize = xopt[1]
        #Store angles
        fuse.cabin.floor_angle_main = xopt[2]
        fuse.cabin.floor_angle_top = find_floor_angles(true, Rfuse, dRfuse, θ1 = xopt[2], h_seat = h_seat, d_floor = d_floor)[2]
    else
        θ = find_floor_angles(false, Rfuse, dRfuse, h_seat = h_seat) #Find the floor angle
        paxsize = fuse.cabin.exit_limit #maximum number of passengers
        w = find_cabin_width(Rfuse, wfb, nfweb, θ, h_seat) #Cabin width
        lcyl, _, seats_per_row = place_cabin_seats(paxsize, w, seat_pitch, seat_width, aisle_halfwidth) #Cabin length
    end

    #Useful relative distances to conserve
    dxeng2wbox = parg[igdxeng2wbox] #Distance from engine to wingbox
    dxcyl2shellaft = fuse.layout.x_pressure_shell_aft - fuse.layout.x_end_cylinder #Distance from blend2 to shell2
    dxapu2end = fuse.layout.x_end - fuse.APU.x #Distance from APU to end
    dxshell2conend = fuse.layout.x_cone_end - fuse.layout.x_pressure_shell_aft #Distance from shell2 to conend
    dxshell2apu = fuse.APU.x - fuse.layout.x_pressure_shell_aft #Distance from shell2 to APU
    dxhbox2conend = fuse.layout.x_cone_end - htail.layout.box_x #Distance from conend to xhbox
    dxvbox2conend = fuse.layout.x_cone_end - vtail.layout.box_x #Distance from conend to xvbox
    #Fraction of cabin length at which wing is located
    wbox_cabin_frac =  (wing.layout.box_x- fuse.layout.x_start_cylinder )/(fuse.layout.x_end_cylinder - fuse.layout.x_start_cylinder) 

    #Find new cabin length
    d_floor = fuse.cabin.floor_distance
    h_seat = fuse.cabin.seat_height 
    θ = find_floor_angles(false, fuse.layout.radius, fuse.layout.cross_section.bubble_lower_downward_shift, h_seat = h_seat, d_floor=d_floor) #Find the floor angle
    wcabin = find_cabin_width(fuse.layout.radius, fuse.layout.bubble_center_y_offset, fuse.layout.n_webs, θ, h_seat) #Find cabin width
    lcyl, _, _ = place_cabin_seats(paxsize, wcabin, seat_pitch, seat_width, aisle_halfwidth) #Size for max pax count

    #When there is a fuel tank at the back of the fuselage, there is no offset between the end of the seat rows
    #and the start of the tank. For this reason, leave a 5ft offset at back
    if !(has_wing_fuel) && ((fuse_tank.placement == "rear") || (fuse_tank.placement == "both"))
        lcyl = lcyl + 5.0 * ft_to_m #Make cabin longer to leave room in the back
        #TODO the hardcoded 5 ft is not elegant
    end

    #Update positions and fuselage length
    fuse.layout.x_end_cylinder = fuse.layout.x_start_cylinder + lcyl

    #Update wingbox position
    wing.layout.box_x = fuse.layout.x_start_cylinder + wbox_cabin_frac * lcyl
       
    #Update other lengths
    fuse.layout.x_pressure_shell_aft = fuse.layout.x_end_cylinder + dxcyl2shellaft

    fuse.layout.x_cone_end = fuse.layout.x_pressure_shell_aft + dxshell2conend
    fuse.APU.r = [fuse.layout.x_pressure_shell_aft + dxshell2apu, 0.0,0.0]
    fuse.layout.x_end = fuse.APU.x + dxapu2end
    fuse.HPE_sys.r = [fuse.layout.x_cone_end * 0.52484, 0.0, 0.0] #TODO: address this
    
    htail.layout.box_x = fuse.layout.x_cone_end - dxhbox2conend
    vtail.layout.box_x = fuse.layout.x_cone_end - dxvbox2conend
    
    parg[igxeng    ] =  wing.layout.box_x - dxeng2wbox #Move engine

    fuse.layout.l_cabin_cylinder = lcyl #Store new cabin length

    EvaluateCabinProps!(fuse) #Update cabin parameters

    return seats_per_row
end

"""
    find_minimum_radius_for_seats_per_row(seats_per_row, ac_base)

This function calculates the minimum radius required to have a desired number of seats per row in the main cabin.

!!! details "🔃 Inputs and Outputs"
    **Inputs:**
    - `seats_per_row::Int64`: number of seats per row in main cabin (lower deck if double decker)
    - `ac_base::aircraft`: aircraft object

    **Outputs:**
    - `R::Float64`: minimum radius for desired number of seats per row (m)
"""
function find_minimum_radius_for_seats_per_row(seats_per_row::Int64, ac_base)
    ac = deepcopy(ac_base) #Copy input ac to avoid modifying it
    obj(x, grad) = x[1] + 1e3 * abs(check_seats_per_row_diff(seats_per_row, x, ac))  #Objective function is the radius plus a big penalty if constraint is not met

    #First, use global optimizer to find region of global optimum
    initial_x = [4.0]
    opt = Opt(:GN_DIRECT, length(initial_x)) #Use a global optimizer
    opt.lower_bounds = [0.0]
    opt.upper_bounds = [5.0]

    # opt_local = Opt(:GN_DIRECT, length(initial_x))
    opt.maxeval = 500  # Set the max number of evaluations
    # opt.local_optimizer = opt_local

    opt.min_objective = obj

    #Apply the equality constraint that ensures that the number of seats per row is the desired one
    #equality_constraint!(opt, (x, grad) -> check_seats_per_row_diff(seats_per_row, x, ac), 1e-5) 
    
    (minf,xopt,ret) = NLopt.optimize(opt, initial_x) #Solve optimization problem

    #Next, use local optimizer to polish off optimum
    opt = Opt(:LN_NELDERMEAD, length(initial_x)) #Use a local optimizer
    opt.lower_bounds = [0.0]
    opt.upper_bounds = [5.0]
    opt.min_objective = obj
    opt.ftol_rel = 1e-4

    (minf,xopt,ret) = NLopt.optimize(opt, xopt) #Solve optimization problem starting from global solution

    R = xopt[1]
    #Check if constraint is met
    diff = check_seats_per_row_diff(seats_per_row, xopt, ac)
    if diff ≈ 0.0
        return R
    else
        error("Optimizer failed to find a fuselage radius for the desired pax per row")
    end
end

"""
    check_seats_per_row_diff(seats_per_row, x, ac)

This function returns the difference between the desired number of seats per row and the one corresponding to a 
given radius

!!! details "🔃 Inputs and Outputs"
    **Inputs:**
    - `seats_per_row::Float64`: desired number of seats per row in main cabin (lower deck if double decker)
    - `x::Vector{Float64}`: vector with one entry containing the fuselage radius (m)
    - `ac::aircraft`: aircraft object

    **Outputs:**
    - `diff::Float64`: difference between desired number of seats per row and that for the input radius
"""
function check_seats_per_row_diff(seats_per_row, x, ac)
    Rfuse = x[1]
    ac.fuselage.layout.cross_section.radius = Rfuse
    try #Sometimes update_fuse_for_pax may fail
<<<<<<< HEAD
        seats_per_row_rad = update_fuse_for_pax!(ac.options.has_wing_fuel, ac.parg, ac.fuselage, ac.fuse_tank, ac.wing, ac.htail, ac.vtail)
=======
        seats_per_row_rad = update_fuse_for_pax!(ac)
>>>>>>> 7ad8df2e
        diff = seats_per_row_rad - seats_per_row
        #println("R = $Rfuse, s = $seats_per_row_rad")
        return diff
    catch
        return 1.0
    end
end<|MERGE_RESOLUTION|>--- conflicted
+++ resolved
@@ -1,45 +1,24 @@
 export update_fuse!, update_fuse_for_pax!
 """
-<<<<<<< HEAD
-    update_fuse!(fuselage, wing, htail, vtail, parg, fuselage_fueltank_count)
-=======
 update_fuse!(ac, imission)
->>>>>>> 7ad8df2e
 
 Function to update the fuselage layout when there is a change in fuselage fuel-tank length.
 
 !!! details "🔃 Inputs and Outputs"
     **Inputs:**
-<<<<<<< HEAD
-    - `fuselage::Fuselage`: structure with fuselage parameters
-    - `wing::Wing`: structure with wing parameters
-    - `htail::HorizontalTail`: structure with horizontal tail parameters
-    - `vtail::VerticalTail`: structure with vertical tail parameters
-    - `parg::Vector{Float64}`: vector with aircraft geometric and mass parameters
-    - `fuselage_fueltank_count::Int`: number of fuel tanks in the fuselage
-=======
     - `ac::aircraft`: object with aircraft parameters
     - `imission::Int64`: mission index
->>>>>>> 7ad8df2e
 
     **Outputs:**
     No direct outputs; parameters in `ac` are modified.
 """
-<<<<<<< HEAD
-function update_fuse!(fuselage, wing, htail, vtail, parg, fuselage_fueltank_count)
-=======
 function update_fuse!(ac, imission::Int64 = 1)
     #Unpack storage objects
-    fuse = ac.fuselage
-    wing = ac.wing
-    htail = ac.htail
-    vtail = ac.vtail
-    pari = ac.pari
-    parg = ac.parg
-    parm = view(ac.parm, :, imission)
-    para = view(ac.para, :, :, imission)
->>>>>>> 7ad8df2e
-
+    parg, parm, para, pare, options, fuse, fuse_tank, wing, htail, vtail, engine = unpack_ac(ac, imission) 
+    parm = view(parm, :, imission)
+    para = view(para, :, :, imission)
+
+    nftanks = fuse_tank.tank_count #number of tanks
     lftank = parg[iglftank] # Get length of tank from previous iteration
     lftoffset = 2.0*ft_to_m #1 ft buffer for front and back of tanks
 
@@ -59,11 +38,7 @@
     end
 
     #Update positions and fuselage length
-<<<<<<< HEAD
-    fuselage.layout.x_end_cylinder = fuselage.layout.x_start_cylinder + fuselage_fueltank_count * (lftank + lftoffset) + lcyl
-=======
     fuse.layout.x_end_cylinder = fuse.layout.x_start_cylinder + nftanks * (lftank + lftoffset) + lcyl
->>>>>>> 7ad8df2e
 
     fuse.layout.x_pressure_shell_aft = fuse.layout.x_end_cylinder + dxcyl2shellaft
 
@@ -99,36 +74,21 @@
 end
 
 """
-<<<<<<< HEAD
-    update_fuse_for_pax!(has_wing_fuel, parg, fuse, fuse_tank, wing, htail, vtail)
-=======
     update_fuse_for_pax!(ac)
->>>>>>> 7ad8df2e
 
 Function to update the fuselage layout when the cabin length is not known a priori, for example if the radius is changed. 
 It sizes the cabin for the design number of passengers.
 
 !!! details "🔃 Inputs and Outputs"
     **Inputs:**
-<<<<<<< HEAD
-    - `has_wing_fuel::Bool`: true if fuel is stored in the wing, false if in fuselage
-    - `parg::Vector{Float64}`: vector with aircraft geometric and mass parameters
-    - `fuse::Fuselage`: structure with fuselage parameters
-    - `fuse_tank::fuselage_tank`: structure with cryogenic fuel tank parameters
-=======
     - `ac`::aircraft: aircraft object
->>>>>>> 7ad8df2e
 
     **Outputs:**
     Parameters in `parg` are modified. It also outputs:
     - `seats_per_row::Float64`: number of seats per row in main cabin (lower deck if double decker)
 """
-<<<<<<< HEAD
-function update_fuse_for_pax!(has_wing_fuel, parg, fuse, fuse_tank, wing, htail, vtail)
-=======
 function update_fuse_for_pax!(ac)
-    pari, parg, fuse, fuse_tank, wing, htail, vtail = unpack_ac_components(ac)
->>>>>>> 7ad8df2e
+    parg, options, fuse, fuse_tank, wing, htail, vtail, _ = unpack_ac_components(ac)
 
     seat_pitch = fuse.cabin.seat_pitch
     seat_width = fuse.cabin.seat_width 
@@ -178,7 +138,7 @@
 
     #When there is a fuel tank at the back of the fuselage, there is no offset between the end of the seat rows
     #and the start of the tank. For this reason, leave a 5ft offset at back
-    if !(has_wing_fuel) && ((fuse_tank.placement == "rear") || (fuse_tank.placement == "both"))
+    if !(options.has_wing_fuel) && ((fuse_tank.placement == "rear") || (fuse_tank.placement == "both"))
         lcyl = lcyl + 5.0 * ft_to_m #Make cabin longer to leave room in the back
         #TODO the hardcoded 5 ft is not elegant
     end
@@ -281,11 +241,7 @@
     Rfuse = x[1]
     ac.fuselage.layout.cross_section.radius = Rfuse
     try #Sometimes update_fuse_for_pax may fail
-<<<<<<< HEAD
-        seats_per_row_rad = update_fuse_for_pax!(ac.options.has_wing_fuel, ac.parg, ac.fuselage, ac.fuse_tank, ac.wing, ac.htail, ac.vtail)
-=======
         seats_per_row_rad = update_fuse_for_pax!(ac)
->>>>>>> 7ad8df2e
         diff = seats_per_row_rad - seats_per_row
         #println("R = $Rfuse, s = $seats_per_row_rad")
         return diff
