--- conflicted
+++ resolved
@@ -82,18 +82,12 @@
     wfb = parg[igwfb]
     nfweb = parg[ignfweb]
 
-<<<<<<< HEAD
     #Find cabin length by placing seats
-    if pari[iidoubledeck] == 1 #if the aircraft is a double decker
+    if fuse.n_decks == 2 #if the aircraft is a double decker
         xopt, seats_per_row = optimize_double_decker_cabin(parg, parm) #Optimize the floor layout and passenger distributions
 
         lcyl, _ = find_double_decker_cabin_length(xopt, parg, parm) #Total length is maximum of the two
 
-=======
-    if fuse.n_decks == 2 #if the aircraft is a double decker
-        #passenger count to size cabin is half of the maximum
-        paxsize = ceil(parg[igWpaymax]/parm[imWperpax,1] / 2) 
->>>>>>> a8f6df46
     else
         θ = find_floor_angles(false, Rfuse, dRfuse, h_seat = h_seat) #Find the floor angle
         paxsize = parg[igWpaymax]/parm[imWperpax,1] #maximum number of passengers
@@ -112,13 +106,11 @@
     #Fraction of cabin length at which wing is located
     wbox_cabin_frac =  (parg[igxwbox]- fuse.layout.x_start_cylinder )/(fuse.layout.x_end_cylinder - fuse.layout.x_start_cylinder) 
 
-<<<<<<< HEAD
-=======
     #Find new cabin length
     wcabin = find_cabin_width(fuse.layout.radius, fuse.layout.bubble_lower_downward_shift, fuse.layout.bubble_center_y_offset, fuse.layout.n_webs, parg[igfloordist]) #Find cabin width
     lcyl, _, _ = place_cabin_seats(paxsize, wcabin, seat_pitch, seat_width, aisle_halfwidth) #Size for max pax count
-
->>>>>>> a8f6df46
+    wbox_cabin_frac =  (parg[igxwbox]- parg[igxblend1] )/(parg[igxblend2] - parg[igxblend1]) 
+
     #When there is a fuel tank at the back of the fuselage, there is no offset between the end of the seat rows
     #and the start of the tank. For this reason, leave a 5ft offset at back
     if (pari[iifwing]  == 0) && ((fuse_tank.placement == "rear") || (fuse_tank.placement == "both"))
@@ -146,7 +138,6 @@
     parg[igxeng    ] =  parg[igxwbox] - dxeng2wbox #Move engine
 
     parg[igdxcabin] = lcyl #Store new cabin length
-<<<<<<< HEAD
 
     return seats_per_row
 end
@@ -226,9 +217,6 @@
         return 1.0
     end
 end
-=======
-end
 
 # [fuselage.layout.x_end_cylinder, parg[igxwbox], fuselage.layout.x_pressure_shell_aft, fuselage.layout.x_cone_end,
-# fuselage.APU.x, fuselage.layout.x_end, fuselage.HPE_sys.x, parg[igxhbox], parg[igxvbox],parg[igxeng],parg[igdxcabin]]
->>>>>>> a8f6df46
+# fuselage.APU.x, fuselage.layout.x_end, fuselage.HPE_sys.x, parg[igxhbox], parg[igxvbox],parg[igxeng],parg[igdxcabin]]