--- conflicted
+++ resolved
@@ -108,16 +108,11 @@
 
     Ldebug && println("Max weight iterations = $iter")
     wsize(ac, itermax = iter, initwgt = initwgt,
-<<<<<<< HEAD
         Ldebug = Ldebug, printiter = printiter,
         saveODperf = saveOD)
 
     #if sized properly, mark as such
+    #TODO: apply logic and exit codes to make check more robust
     ac.sized .= true
-=======
-    Ldebug = Ldebug, printiter = printiter,
-    saveODperf = saveOD)
-
->>>>>>> 1d6ac9cb
 end
 end