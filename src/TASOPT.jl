--- conflicted
+++ resolved
@@ -79,10 +79,6 @@
 using .engine
 using .CryoTank
 
-<<<<<<< HEAD
-
-=======
->>>>>>> e1e90e60
 #Load other functions
 include("./misc/aircraft.jl")
 export aircraft, fuselage_tank
