--- conflicted
+++ resolved
@@ -869,11 +869,7 @@
         @printf(io, "htail.outboard.cross_section.thickness_to_chord = %20.20f \n", htail.outboard.cross_section.thickness_to_chord)
         # @printf(io, "htail.opt_move_wing = %20.20f \n", htail.opt_move_wing) #moved to options
         @printf(io, "htail.CL_CLmax = %20.20f \n", htail.CL_CLmax)
-<<<<<<< HEAD
-        #@printf(io, "htail.opt_sizing = %20.20f \n", htail.opt_sizing)
-=======
         @printf(io, "htail.opt_sizing = \"%s\" \n", htail.opt_sizing)
->>>>>>> 35ac93e6
         @printf(io, "htail.volume = %20.20f \n", htail.volume)
         @printf(io, "htail.outboard.GJ = %20.20f \n", htail.outboard.GJ)
         @printf(io, "htail.outboard.EI[4] = %20.20f \n", htail.outboard.EI[4])
@@ -926,11 +922,7 @@
         @printf(io, "vtail.layout.span = %20.20f \n", vtail.layout.span)
         @printf(io, "vtail.layout.AR = %20.20f \n", vtail.layout.AR)
         @printf(io, "vtail.layout.S = %20.20f \n", vtail.layout.S)
-<<<<<<< HEAD
-        #@printf(io, "vtail.opt_sizing = %20.20f \n", vtail.opt_sizing)
-=======
         @printf(io, "vtail.opt_sizing = \"%s\" \n", vtail.opt_sizing)
->>>>>>> 35ac93e6
         @printf(io, "vtail.dxW = %20.20f \n", vtail.dxW)
         @printf(io, "vtail.outboard.cross_section.width_to_chord = %20.20f \n", vtail.outboard.cross_section.width_to_chord)
         @printf(io, "vtail.outboard.cross_section.web_to_box_height = %20.20f \n", vtail.outboard.cross_section.web_to_box_height)
