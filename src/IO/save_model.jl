--- conflicted
+++ resolved
@@ -72,23 +72,13 @@
 
         d_miss["N_missions"] = size(parm,2)
         
-<<<<<<< HEAD
-        d_miss["range"] = ac_m[imRange,:]
-        d_miss["weight_per_pax"] = ac_m[imWperpax, :]
-        d_miss["payload"] = ac_m[imWpay,:]
-        d_miss["max_payload"] = ac_g[igWpaymax]
-        d_miss["fuel_reserves"] = ac_g[igfreserve]
-        d_miss["Vne"] = ac_g[igVne]
-        d_miss["Nlift"] = ac_g[igNlift]
-=======
         d_miss["range"] = parm[imRange,:]
         d_miss["weight_per_pax"] = parm[imWperpax, :]
-        d_miss["pax"] = parm[imWpay,:] ./ parm[imWperpax, :]
+        d_miss["payload"] = parm[imWpay,:]
         d_miss["max_pax"] = parg[igWpaymax] ./ parm[imWperpax, :]
         d_miss["fuel_reserves"] = parg[igfreserve]
         d_miss["Vne"] = parg[igVne]
         d_miss["Nlift"] = parg[igNlift]
->>>>>>> f9a3e1a0
 
     # mission: Takeoff
     d_to = Dict()
