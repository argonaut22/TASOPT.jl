--- conflicted
+++ resolved
@@ -565,19 +565,13 @@
 [Propulsion.Weight]
     engine_access_weight_fraction = 0.10 # feadd    Weadd/Wbare   engine accessories, fuel system fraction 
     pylon_weight_fraction = 0.10  # fpylon   Wpylon/We+a+n engine pylon weight fraction   
-<<<<<<< HEAD
-    weight_model = "basic" #Options are "MD": Mark Drela's original model
-                              #   "basic": NF's new model with basic tech
-                              #"advanced": NF's new model with advanced tech
+    weight_model = "fitzgerald_basic"    #Options are "MD": Mark Drela's original model
+                                    #   "fitzgerald_basic": NF's new model with basic tech
+                                    #     "fitzgerald_adv": NF's new model with advanced tech
                               #"fractional_weight": simple model with constant weight fractions
                               #"constant_weight": use the specified total engine weight
     #Parameters for "fractional_weight" engine weight model
     engine_weight_fraction = 0.1 #Fraction of MTOW, includes accessories and pylon
 
     #Parameters for "constant_weight" engine weight model
-    engine_weight_total = "10000 lbf" #Total weight of all engines, accessories, and pylons
-=======
-    weight_model = "fitzgerald_basic"    #Options are "MD": Mark Drela's original model
-                                    #   "fitzgerald_basic": NF's new model with basic tech
-                                    #     "fitzgerald_adv": NF's new model with advanced tech
->>>>>>> fd01f2a0
+    engine_weight_total = "10000 lbf" #Total weight of all engines, accessories, and pylons