# This is a template TOML input file and are the default values that will
# be used by TASOPT
["Aircraft Description"]
    name = "Default TASOPT Model"
    description = """
    This model file describes a basic single-aisle aircraft to 
    demonstrate how to define a model file. The contents of this file are 
    also loaded by the `TASOPT.jl` package as default if no other details are 
    provided by the user.
    """

#-------------------------------------------------#
##               Note on units                   ##
#-------------------------------------------------#
# TASOPT input files can parse the following units.
#  if no units are provided or pure numerical values are
#  provided then they are assumed to be in SI units.
# ╔══════════╦══════════╦══════════════════════════╗
# ║ Quantity ║ SI units ║ Other allowed units      ║
# ╠══════════╬══════════╬═════╦═══════╦═══════╦════╣
# ║ mass     ║ kg       ║ g   ║ lbm   ║       ║    ║
# ╠══════════╬══════════╬═════╬═══════╬═══════╬════╣
# ║ distance ║ m        ║ km  ║ nmi   ║ ft    ║ in ║
# ╠══════════╬══════════╬═════╬═══════╬═══════╬════╣
# ║ area     ║ m2       ║     ║       ║ ft2   ║ in2║
# ╠══════════╬══════════╬═════╬═══════╬═══════╬════╣
# ║ volume   ║ m3       ║     ║       ║ ft3   ║ in3║
# ╠══════════╬══════════╬═════╬═══════╬═══════╬════╣
# ║ force    ║ N        ║ kN  ║ lbf   ║       ║    ║
# ╠══════════╬══════════╬═════╬═══════╬═══════╬════╣
# ║ pressure ║ Pa       ║ atm ║lbf/in2║lbf/ft2║ psi║    
# ╠══════════╬══════════╬═════╬═══════╬═══════╬════╣
# ║ speed    ║ m/s      ║ kts ║ km/hr ║ ft/s  ║    ║
# ╠══════════╬══════════╬═════╬═══════╬═══════╬════╣
# ║ power    ║ W        ║ kW  ║ MW    ║ hp    ║    ║
# ╠══════════╬══════════╬═════╬═══════╬═══════╬════╣
# ║ angle    ║ rad      ║ deg ║       ║       ║    ║
# ╚══════════╩══════════╩═════╩═══════╩═══════╩════╝

[Options] #
    optimize        = false   # Do you want TASOPT to optimize the aircraft or just size it 
    
    engine_location = "wing" # 1: Engines on "wing"
                             # 2: Engines on "fuselage"

    prop_sys_arch = "TF" #Options are TF: Turbofan
                         #            TE: Turbo-electric
[Fuel]
    fuel_type       = "Jet-A" # Choices are "Jet-A", "LH2" and "CH4"
    fuel_in_wing    = true # Is fuel stored in wings?
    fuel_in_wingcen = true # Is fuel stored in wing center box?
    fuel_usability_factor = 0.90 # fraction of max fuel volume that is usable

    fuel_temp = 280.0
    fuel_density = 817.0 #kg/m3

[Fuel.Storage] #Default fuselage fuel storage parameters for cryogenic fuels
    tank_placement = "rear" #Location of tank in fuselage. Choices are "front", "rear", or "both".

    tank_aspect_ratio = 2.0
    fuselage_clearance = "0.3 ft"
    additional_mass_fraction = 0.25
    weld_efficiency = 0.9 
    ullage_fraction = 0.05 #minimum ullage fraction at tank venting pressure
    heat_leak_factor = 1.3 #Factor to account for heat leakage through structural elements, piping, etc (qfac > 1)
    SL_temperature_for_tank = "288.2 K"

    #Tank pressure design parameters
    pressure_rise_factor = 2.0 #Factor to account for stratification in homogenous tank model (pfac >= 1)
    pressure_venting = "2 atm"
    pressure_initial = "1.2 atm"
    hold_departure = "0 h"
    hold_arrival = "0 h"

    inner_vessel_material = "Al-2219-T87"
    inner_vessel_support_angle = "80 deg"
    
    #Insulation options: "rohacell41S", "polyurethane27", "polyurethane32", "polyurethane35", "vacuum", "mylar", "microspheres"
    size_insulation = true #Flag to decide whether to size insulation for boiloff
    insulation_material = ["polyurethane32", "polyurethane32", "polyurethane32"] 
    insulation_segment_base_thickness = [0.05, 0.05, 0.05] #m
    
    cruise_boiloff_rate = 0.4 #%/hour, used if size_insulation == true
    insulation_thicknesses_design_indices = [1,2,3] #insulation segments to size if size_insulation == true

    #Parameters for double-walled tank, if "vacuum" is in insulation_material
    outer_vessel_material = "Al-2219-T87"
    outer_vessel_support_angles = ["45 deg", "135 deg"]
    
[Mission]
    N_missions = 2 # Number of missions to be modeled (first mission is the design mission)
    max_pax = 230               # Maximum number of passengers for aircarft
                                # defines the maximum payload carrying capacity of the aircraft
                                
    range = ["3000.0 nmi", "2000.0 nmi"] # Design Range + second mission range

    pax = [180, 150]                    # Number of passengers in each mission
                                        # weight per pax also specified (215 lbf/pax is std)

    weight_per_pax = "215.0 lbf"    # Specify weight per passenger - 
                                    # includes luggage [lbm or lbf or kg or N] 
                                    # judging you if you use imperial units but wtvs

    fuel_reserves = 0.20 # W_reserveFuel / W_fuelburned

    Nlift = 3.0 # Max vertical load factor for wing bending loads
    Vne = "280 kts" # Never exceed IAS for tail loads

[Mission.Takeoff]
    takeoff_alt = ["0.0 ft", "500 ft"] 
    takeoff_T = [288.2, 298.0]

    max_balanced_field_length = "8000.0 ft"
    Nland = 6.0 # Max vertical load factor for fuse bending loads

    CL_max_perp     = 2.25  #CLmax/(cos(sweep))^2
    CD_dead_engine  = 0.50  #CDA_fan/ A_fan
    CD_landing_gear = 0.015 #CD*Agear/ Sref
    CD_spoilers     = 0.10  #CD*Aspoiler/ Sref

    rolling_resistance_coeff = 0.025
    braking_resistance_coeff = 0.35

    takeoff_obstacle_height = "35 ft"

[Mission.Climb]
    minimum_top-of-climb_gradient = 0.015

[Mission.Cruise]
    cruise_alt  = ["35000.0 ft", "30e3 ft"]
    cruise_mach = 0.80
    cruise_CL   = 0.57

[Mission.Descent]
    descent_angle_top-of-descent = "-3.0 deg"
    descent_angle_bottom-of-descent = "-3.0 deg"

[Fuselage]
    cabin_pressure_altitude = "8000.0 ft"

[Fuselage.Geometry]
    number_of_bubbles = 1  # SingleBubble or MultiBubble Designs
    radius = "77 in"       # Fuselage radius
    dRadius = "15 in"      # Downward shift of lower bubbles
    y_offset = 0.0         # y offset of bubble center
    floor_depth = "5.0 in" # depth of floor beams
    a_nose = 1.65 # Nose radius = Rfuse*(1 - xi^a_nose)^(1/a_nose)
    b_tail = 2.0 # Tail radius = Rfuse*(1 - xi^b_tail)
    tailcone_taper = 0.3
    taper_fuse_to = "point" # Options are "point" or "edge"
    
    # Tail load fuselage bending moment inertial relief factor
    HT_load_fuse_bend_relief = 0.4 
    VT_load_fuse_bend_relief = 0.7
# Overall fuselage layout
    #Use provided layout (false) or recalculate it (true) for maximum pax keeping deltas
    calculate_cabin_length = false 

    double_decker   = false #if true, the fuselage has two passenger decks
    floor_distance  = "0 in" #Vertical distance between floors if double decker
    seat_pitch      = "30 in"
    seat_width      = "19 in"
    aisle_halfwidth = "10 in"

    #Provided layout
    x_nose_tip           = "0 ft"
    x_pressure_shell_fwd = "17 ft"
    x_start_cylinder     = "20 ft"
    x_end_cylinder       = "97 ft"
    x_pressure_shell_aft = "102 ft"
    x_cone_end           = "117 ft"
    x_end                = "124 ft"
    
# Power systems and landing gear locations
    x_HPE_sys = "62ft" #Hydraulic, Pneumatic and Electrical systems
    x_nose_landing_gear        = "14ft"
    x_main_landing_gear_offset = "1 ft" # main LG offset behind the wing lift centroid

    x_APU = "120 ft"

    x_fixed_weight = "7ft" #Cockpit/ pilots etc

# Engine positions
    x_engines = "52 ft"
    y_critical_engines = "16 ft" # y location of engines that would cause max yaw


[Fuselage.Weights]
    stringer = 0.35   # (Weight of stringers)/ Wskin
    frame    = 0.25   # (Weight of frame)/ Wskin
    additional = 0.20 # (Additional weight)/ Wskin

    fixed_weight = "3000 lbf" #cockpit, pilots etc

    window_per_length     = 435.0 #[N/m]
    window_insul_per_area =  22.0 #[N/m2]
    floor_weight_per_area =  60.0 #[N/m2]

    HPE_sys_weight_fraction = 0.010 # W_HPEsys/WMTO
    LG_nose_weight_fraction = 0.011 # Wlgnose/WMTO
    LG_main_weight_fraction = 0.044 # Wlgmain/WMTO

    APU_weight_fraction = 0.035 # W_APU/W_payload
    seat_weight_fraction = 0.10 # Wseats/W_payload
    add_payload_weight_fraction = 0.35 # Additional payload proportional Wfrac

[Fuselage.Aero]
    fuse_moment_volume_deriv = "2390.0 ft3" # d(Mfuse/q)/dCL
    CL_zero_fuse_moment      = 0.185         # CL when Mfuse = 0
    #Fuselage velocity overspeed at wing
    wingroot_fuse_overspeed  = 0.018
    wingbreak_fuse_overspeed = 0.014
    wingtip_fuse_overspeed   = 0.0045

    excrescence_drag_factor = 1.03 # Rivets, sheet breaks etc

    BLI_frac = 0.0 #Fraction of fuselage BL KE defect ingested

[Wing]
    wing_planform = 1 # 0: Wing cantilever, plain
                      # 1: Wing cantilever with engine
    strut_braced_wing = false

    sweep = 26.0 # wing sweep in degrees
    AR    = 10.1
    maxSpan = "117.5 ft"

    inner_panel_taper_ratio = 0.7  #cs/co
    outer_panel_taper_ratio = 0.25 #ct/co

    panel_break_location = 0.285 # eta_s panel break eta location. eta = y/b
    
    center_box_halfspan = "71.0 in"
    box_width_chord = 0.50
    root_thickness_to_chord = 0.1268
    spanbreak_thickness_to_chord = 0.1266

    hweb_to_hbox = 0.75 #web-height/hbox ratio
    spar_box_x_c = 0.40 # spar box axis x/c location

    x_wing_box = "57 ft"
    z_wing  = "-5.5 ft"
    z_strut = "154 in" #Note only used if `strut_braced_wing = true`

    #Only used if `sturt_braced_wing == true`:
    strut_toc = 0.15 #strut thickness to chord
    strut_local_velocity_ratio = 1.0 # V_strut/V_freestream

[Wing.Aero]
    fuselage_lift_carryover_loss_factor = -0.3
    wing_tip_lift_rolloff_factor        = -0.05

    lowspeed_cdf = 0.0085
    lowspeed_cdp = 0.0035
    Re_ref       = 20e6

    #Only used if strut present
    strut_lowspeed_cdf = 0.0085
    strut_lowspeed_cdp = 0.0035
    strut_Re_ref       = 1e6

    Reynolds_scaling = -0.15 # = aRe, used for Re-scaling CD = cd*(Re/Re_ref)^aRe

    excrescence_drag_factor = 1.02 # Rivets, sheet breaks etc

    BLI_frac = 0.0 #Fraction of wing BL KE defect ingested

# Spanwise cl and cm distributions:
[Wing.Aero.Takeoff]
    cls_clo = 1.1 #rcls = break/root cl ratio = cls/clo
    clt_clo = 0.6 #rclt = tip  /root cl ratio = clt/clo
    cm_o = -0.20 # root section cm
    cm_s = -0.20 # span-break section cm
    cm_t = -0.02 # tip section cm

[Wing.Aero.Climb] #used for all clean situations
    cls_clo = 1.238 #rcls = break/root cl ratio = cls/clo
    clt_clo = 0.90 #rclt = tip  /root cl ratio = clt/clo
    cm_o = -0.06 # root section cm
    cm_s = -0.06 # span-break section cm
    cm_t = -0.06 # tip section cm

[Wing.Aero.Landing] #Forward-CG tail sizing case
    cls_clo = 1.1 #rcls = break/root cl ratio = cls/clo
    clt_clo = 0.5 #rclt = tip  /root cl ratio = clt/clo
    cm_o = -0.35 # root section cm
    cm_s = -0.35 # span-break section cm
    cm_t = -0.02 # tip section cm

[Wing.Weightfracs]
    # Weight fractions of flight surfaces and secondary wing components
    # as fractions of the sturctural wing box weight
    flap = 0.2 #flaps, flap mounts and actuators weight fraction
    slat = 0.1 #slats, slat mounts and actuators weight fraction
    aileron = 0.04 #ailerons, aileron mounts and actuators weight fraction
    leading_trailing_edge = 0.1
    ribs = 0.15        # Ribs, local stiffeners, reinforcements
    spoilers = 0.020   # Spoilers, spolier mounts and attachements
    attachments = 0.03 # Wing attachment hardware



[Stabilizers]

    #Tail profile drags:
    lowspeed_cdf = 0.0060
    lowspeed_cdp = 0.0035
    Re_ref       = 10e6

    excrescence_drag_factor = 1.02 # Rivets, sheet breaks etc

    [Stabilizers.Htail]
        AR_Htail = 6.0
        taper = 0.25
        sweep = 26.0 #typically can be set to be the same as the wings
        center_box_halfspan = "2.5 ft"
        x_Htail = "114.5 ft"
        z_Htail = "0 ft"

        max_tail_download = -0.5 # = CLh/CLmax. Tail download param at max load case.
        
        # How do you want to size the horizontal stabilizers?
        HTsize = "Vh" # Options are "Vh" or "maxforwardCG" 
        # 1: set Sh via specified Vh
        # 2: set Sh via CLhCGfwd at max-forward CG during landing
        Vh = 1.45 # Horizontal tail volume (only used if HTsize == "Vh")
        CLh_at_max_forward_CG = -0.7 # (only used if HTsize == "maxforwardCG")

        move_wingbox = "SMmin" # 0: "fix" wing position 
                             # 1: move wing to get CLh="CLhspec" in cruise 
                             # 2: move wing to get min static margin = "SMmin"

        SM_min = 0.05 # Minimum static margin
        CLh_spec = -0.02

        downwash_factor = 0.60 #dε/dα
        nacelle_lift_curve_slope = 3.8 #dCL_nacelle/dα
                                       # Recommend ~3.8 for wing mounted nacelle
                                       #           ~0.0 for rear mounted nacelle
        CD_Htail_from_center = 0.1 #CDhtail contribution factor from center part 0 < y < yoh
        CLh_max = 2.0

        added_weight_fraction = 0.30 # e.g. ribs, LE, elevator, attachments

        box_width_chord = 0.50
        box_height_chord = 0.14
        web_height_hbox  = 0.75

    [Stabilizers.Vtail]
        AR_Vtail = 2.0
        taper = 0.30
        sweep = 25.0
        center_box_halfspan = 0.0
        x_Vtail = "110 ft"
        number_Vtails = 1.0

        VTsize = "Vv" # Options are "Vv" or "OEI"
        # 1: set Vtail area Sv via specified Vv
        # 2: set Vtail area Sv via engine-out trim CL
        Vv = 0.1 # only used if VTsize == "Vv"
        CLv_at_engine_out = 0.5 # only used if VTsize == "OEI"
        CLv_max = 2.6

        added_weight_fraction = 0.40 # e.g. ribs, LE, rudder, attachments

        box_width_chord = 0.50
        box_height_chord = 0.14 
        web_height_hbox  = 0.75

[Structures]
    stress_factor = 1.0 # convenient factor to multiply all stress below

    # Allowable stresses at sizing cases:
    caps_material = "TASOPT-Al"
    caps_max_avg_stress = 1.1
    caps_safety_factor = 1.5
    # the sigma_max works out to be roughly 30e3 lbf/in2
    
    webs_material = "TASOPT-Al"
    webs_max_avg_stress = 1.1
    webs_safety_factor = 1.5
    # the sigma_max works out to be roughly 30e3 lbf/in2
    
    ## Fuselage pressurization skin stress and bending skin+stringer stress
    skin_material = "TASOPT-Al"
    skin_max_avg_stress = 1.1
    skin_safety_factor = 3.0
    # the sigma_max works out to be roughly 15e3 lbf/in2
    
    bending_material = "TASOPT-Al"
    bending_max_avg_stress = 1.1
    bending_safety_factor = 1.5
    # the sigma_max works out to be roughly 30e3 lbf/in2

<<<<<<< HEAD
=======
    cone_material = "TASOPT-Al"
    cone_max_avg_stress = 1.1
    cone_safety_factor = 2.0

>>>>>>> cb368351
    floor_material = "TASOPT-Al"
    floor_max_avg_stress = 1.1
    floor_safety_factor = 1.5

    ## Wing and tail bending and shear stresses
    sigma_caps    = "30e3 lbf/in2"
    sigma_struts  = "30e3 lbf/in2"
    tau_webs = "20e3 lbf/in2"

    fuse_shell_modulus_ratio = 1.0 # Ebend/Eskin

    E_wing_spar_cap = "10e6 lbf/in2"
    E_struts        = "10e6 lbf/in2"

    # Material densities (Aluminium)
    wing_tail_cap_density = 2700.0
    wing_tail_web_density = 2700.0
    strut_density = 2700.0

[Propulsion]

    number_of_engines = 2
    T_max_metal = 1280.0

    Tt4_takeoff = 1833.0
    Tt4_frac_bottom_of_climb = 0.2
    Tt4_frac_top_of_climb = 0.2
    Tt4_cruise = 1587.0

    # Core in clean flow or does core ingests KE defect?
    core_in_clean_flow = true

[Propulsion.Turbomachinery]

    BPR = 5.1
    gear_ratio = 1.0 #Fan gear ratio. 1 => direct drive turbofan

    OPR    = 30.0
    Fan_PR = 1.685
    LPC_PR = 2.5
    
    diffuser_PR    = 0.998
    burner_PR      = 0.94
    fan_nozzle_PR  = 0.98
    core_nozzle_PR = 0.989

    fan_eta_poly = 0.8948
    LPC_eta_poly = 0.88
    HPC_eta_poly = 0.87
    HPT_eta_poly = 0.889
    LPT_eta_poly = 0.899

    #Fan efficiency function constants -> epoly_actual = epolyf + Kf*(FPR-FPR0)
    FPR0 = 1.685
    Kf_polyeff = -0.077 

    HTR_fan = 0.30
    HTR_LPC = 0.60
    HTR_HPC = 0.80

    M2  = 0.60
    M25 = 0.60

    low_spool_loss  = 0.01
    high_spool_loss = 0.022

[Propulsion.Combustor]
    combustion_efficiency = 0.98

[Propulsion.Cooling]
    hot_streak_T_allowance = 200.0
    M_turbine_blade_exit = 1.0
    St = 0.09 # area-weighted effective Stanton number
    e_film_cooling = 0.70 #blade-to-cooling flow heat transfer eff
    t_film_cooling = 0.30 #cooling-film effectiveness factor
    M41 = 0.9 # Mach number at start of cooling-air mixing zone
    cooling_air_V_ratio = 0.15 #v_cool/v_edge velocity ratio of exiting cooling air

[Propulsion.Offtakes]
    LPC_mass_offtake_per_pax = 0.0063
    LPC_mass_offtake_per_max_mass = 0.0

    Low_spool_power_offtake_per_pax = 200.0
    Low_spool_power_offtake_per_max_mass = 1.8

    Tt_offtake_air = 300.0
    Pt_offtake_air = 30e3

[Propulsion.Nozzles]
#Nozzle area factors relative to cruise design_area

    fan_nozzle_area.static       = 1.0
    fan_nozzle_area.rotation     = 1.0
    fan_nozzle_area.cutback      = 1.0
    fan_nozzle_area.climbstart   = 1.0
    fan_nozzle_area.climbend     = 1.0
    fan_nozzle_area.descentstart = 1.0
    fan_nozzle_area.descentend   = 1.0

    core_nozzle_area.static       = 1.0
    core_nozzle_area.rotation     = 1.0
    core_nozzle_area.cutback      = 1.0
    core_nozzle_area.climbstart   = 1.0
    core_nozzle_area.climbend     = 1.0
    core_nozzle_area.descentstart = 1.0
    core_nozzle_area.descentend   = 1.0


[Propulsion.Nacelles]
    nacelle_pylon_wetted_area_ratio = 16.0 # = rSnace = wetted area/fan area
    nacelle_local_velocity_ratio = 1.02 # local/freestream velocity

[Propulsion.HeatExchangers] #Default model does not have heat exchangers in the propulsion system
    recirculation_flag = 0
    recirculation_temperature = 0
    latent_heat = 0
    core_inner_diameter = 0

    precooler_order = 0
    precooler_effectiveness = 0
    precooler_inlet_mach = 0

    intercooler_order = 0
    intercooler_effectiveness = 0
    intercooler_inlet_mach = 0

    regenerative_order = 0
    regenerative_effectiveness = 0
    regenerative_inlet_mach = 0

    turbine_cooler_order = 0
    turbine_cooler_effectiveness = 0
    turbine_cooler_inlet_mach = 0
    
[Propulsion.Weight]
    engine_access_weight_fraction = 0.10 # feadd    Weadd/Wbare   engine accessories, fuel system fraction 
    pylon_weight_fraction = 0.10  # fpylon   Wpylon/We+a+n engine pylon weight fraction   
    weight_model = "basic" #Options are "MD": Mark Drela's original model
                              #   "basic": NF's new model with basic tech
                              #"advanced": NF's new model with advanced tech<|MERGE_RESOLUTION|>--- conflicted
+++ resolved
@@ -392,13 +392,10 @@
     bending_safety_factor = 1.5
     # the sigma_max works out to be roughly 30e3 lbf/in2
 
-<<<<<<< HEAD
-=======
     cone_material = "TASOPT-Al"
     cone_max_avg_stress = 1.1
     cone_safety_factor = 2.0
 
->>>>>>> cb368351
     floor_material = "TASOPT-Al"
     floor_max_avg_stress = 1.1
     floor_safety_factor = 1.5
