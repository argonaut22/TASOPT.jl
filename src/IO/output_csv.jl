export output_csv, default_output_indices
export output_indices_all, output_indices_wGeom, output_indices_wEngine

"""
    output_csv(ac::TASOPT.aircraft=TASOPT.load_default_model(), 
            filepath::String=joinpath(TASOPT.__TASOPTroot__, "IO/IO_samples/default_output.csv");
            overwrite::Bool = false, indices::Dict = default_output_indices,
            includeMissions::Union{AbstractVector,Colon,Bool,Integer} = false, 
            includeFlightPoints::Union{AbstractVector,Colon,Bool,Integer} = false,
            forceMatrices::Bool = false)

writes the values of `ac` to CSV file `filepath` with index variables as headers. 
A typical set of values is output by default for the design mission at the first cruise point.
Appends to extant `filepath` if headers are compatible, appending integer suffixes to filename when not.

Output is customizable by:
  - `indices`: specifies the desired indices of each par array,
  - `includeMissions`: allows output of all missions (i.e., =true) or specifiable indices (e.g., =[1,2,3]),
  - `includeFlightPoints`: allows output of all flight points (as for `includeMissions`).

!!! details "🔃 Inputs and Outputs"
    **Inputs:**
    - `ac::TASOPT.aircraft`: TASOPT aircraft `struct` containing model in any state. 
    - `filepath::String`: path and name of .csv file to be written.
    - `overwrite::Bool`: deletes existing file at filepath when true, default is false.
    - `indices::Dict{String => Union{AbstractVector,Colon(), Integer}}`: specifies desired indices of par arrays given as keys. Customizable; built-in options: [`default_output_indices`](@ref), `output_indices_all`, and `output_indices_wEngine`.
    - `includeMissions::Union{AbstractVector,Colon,Bool,Integer}`: saves all mission entries as an array in a CSV cell when true, default is false, inner nested array when flight points are also output. specific indices can also be specified as Vectors of Ints.
    - `includeFlightPoints::Union{AbstractVector,Colon,Bool,Integer}`: saves all flight point entries as an array in a CSV cell when true, default is false, outer nested array when missions are also output. specific indices can also be specified as Vectors of Ints.
    - `forceMatrices::Bool`: forces all entries that vary with mission and flight point to follow nested array structure
    - `struct_excludes::AbstractVector{String}`: names/substrings of fields to exclude from output of ac struct. Default is `[]`, excluding nothing.
    **Outputs:**
    - `newfilepath::String`: actual output filepath; updates in case of header conflicts. same as input filepath if `overwrite = true`.
"""
function output_csv(ac::TASOPT.aircraft=TASOPT.load_default_model(), 
    filepath::String=joinpath(TASOPT.__TASOPTroot__, "IO/IO_samples/default_output.csv");
    overwrite::Bool = false, indices::Dict = default_output_indices,
    includeMissions::Union{AbstractVector,Colon,Bool,Integer} = false, 
    includeFlightPoints::Union{AbstractVector,Colon,Bool,Integer} = false,
    forceMatrices::Bool = false,
    struct_excludes::AbstractVector = [])

    #initialize row to write out
    csv_row = []
    #initalize header row to assess compatibility, and maybe write out
    header = ["Model Name","Description","Sized?"]
    par_array_names = ["pari", "parg", "parm", "para", "pare"] #used for checking/populating indices Dict, deleting from struct

    #pull name and description, removing line breaks and commas
    append!(csv_row, [ac.name, 
                     replace(ac.description, r"[\r\n,]" => " "),
                     ac.sized[1]])

    #if the entire struct is not excluded from output
    if length(intersect(struct_excludes, ["aircraft","ac", "all"])) < 1
        #flatten the struct into a list of names and values
        titles, values = flatten_struct(ac) 
        #remove par arrays from titles and values (the contents will be appended later)
        par_array_indices = findall(title -> any( contains.(title, par_array_names) ), titles)
        titles = deleteat!(titles, par_array_indices)
        values = deleteat!(values, par_array_indices)
        #remove any fields that contain the substrings in struct_excludes
        if !isempty(struct_excludes)
            exclude_indices = findall(title -> any( contains.(title, struct_excludes) ), titles)
            titles = deleteat!(titles, exclude_indices)
            values = deleteat!(values, exclude_indices)
        end
        #append the rest of the struct to the row
        append!(csv_row, values)
        append!(header, titles)
    end

    #if all outputs are desired, map all par arrays to colon() for data pull below
    if indices in [Colon(), Dict()] #if indices is Colon() or an EMPTY dict()
        indices = Dict(name => Colon() for name in par_array_names)
    #if desired output indices are indicated...
    elseif indices isa Dict
        for indexkey in keys(indices)
            # ...if key is not in valid names dict, remove it
            if !(indexkey in par_array_names)
                @warn "indices Dict for csv_output() contains an unparsable key: "*String(indexkey)*". Removing key and continuing."
                delete!(indices,indexkey)
            # ...else if key is not Colon(), ensure there are no repeats
            elseif indices[indexkey] != Colon()
                #remove duplicate indices in array because CSV.jl can't handle them
                oldlen = length(indices[indexkey])
                indices[indexkey] = union(indices[indexkey])
                if length(indices[indexkey]) < oldlen
                    @warn "duplicate indices identified and removed from indices Dict["*String(indexkey)*"]" 
                end
            end
        end
    else #complain if not as expected
        throw(ArgumentError("indices parameter must be Dict or Colon()"))
    end

  #mission and flight point indexing logic
    #default indices (design mission, cruise point)
    default_imiss = 1 
    default_ipts = ipcruise1

    #convert boolean selections into index arrays 
    # append all mission/flight points (i.e., Colon()) if include is true, 
    # else just first mission (design)/cruise point
    if includeMissions isa Bool
        includeMissions = includeMissions ? Colon() : default_imiss
    end
    if includeFlightPoints isa Bool
        includeFlightPoints = includeFlightPoints ? Colon() : default_ipts
    end
    #if desired, force matrix output when value is mission- and flight-point-dependent
    # (prevent flattening into 1d vector if only 1 index is requested; done by creating a range)
    if forceMatrices
        #convert length-1 vectors to integers
        if (includeMissions isa Vector) && (length(includeMissions) == 1); includeMissions = includeMissions[1]; end
        if (includeFlightPoints isa Vector) && (length(includeFlightPoints) == 1); includeFlightPoints = includeFlightPoints[1]; end

        #convert integers to ranges to force matrix output
        if includeMissions isa Integer; includeMissions = (includeMissions:includeMissions); end
        if includeFlightPoints isa Integer; includeFlightPoints = (includeFlightPoints:includeFlightPoints); end
    end

    #append mission- and flight-point-independent arrays
    append!(csv_row,ac.pari[indices["pari"]],
                    ac.parg[indices["parg"]])

    #append mission-dependent arrays
    append!(csv_row, array2nestedvectors(ac.parm[indices["parm"], includeMissions])) #append to csv_rows

    #append flight-point- and mission-dependent arrays
    if (indices["para"]==Colon()) || !isempty(indices["para"])    #explicit check required, lest an empty [] be appended
        append!(csv_row,array2nestedvectors(ac.para[indices["para"], includeFlightPoints , includeMissions]))
    end
    if (indices["pare"]==Colon()) || !isempty(indices["pare"])    # ( " )
        append!(csv_row,array2nestedvectors(ac.pare[indices["pare"], includeFlightPoints , includeMissions]))
    end

    #jUlIa iS cOluMn MaJoR
    csv_row=reshape(csv_row,1,:) 

    #get lookup dict for column names from variable indices in indices Dict()
    suffixes = ["i","g","m","a","e"]
    par_indname_dict = generate_par_indname(suffixes) #gets dictionary with all index var names via global scope

    #get column names in order
    for suffix in suffixes
        append!(header,par_indname_dict["par"*suffix][indices["par"*suffix]])
    end
    
    #if overwrite indicated (not default), do so
    if overwrite
        newfilepath = filepath
        bool_append = false
        if isfile(filepath)
            rm(filepath)
            @info "overwriting "*filepath
        end

    # else, assign new filepath, checking header append-compatibility
    # i.e, if can append here, do so. else, add a suffix and warn
    else 
        newfilepath, bool_append = check_file_headers(filepath, header)
    end

    io = open(newfilepath,"a+")
    CSV.write(io, Tables.table(csv_row), header = header, append = bool_append,
                    delim=',', quotechar='"')
    close(io)
    return newfilepath
end



function flatten_struct(s, prefix="")
    T = typeof(s)
    #get all field names and values of current struct
    field_names = String.(collect(fieldnames(T))) 
    field_values = [getfield(s, f) for f in fieldnames(T)]

    flat_names = []
    flat_values = []
    
    #iterate over field-value pairs
    for (name, value) in zip(field_names, field_values)
        full_name = prefix * name #add prefix to name if this struct is a field of another struct
        #if value is a struct, call recursively
        if isstructtype(typeof(value)) && !(value isa AbstractArray)
            sub_names, sub_values = flatten_struct(value, full_name * ".")
            append!(flat_names, sub_names)
            append!(flat_values, sub_values)
        else
            push!(flat_names, full_name)
            push!(flat_values, value)
            # push!(flat_values, string(value))   #ensure value is a string for CSV writing - unclear if necessary
        end
    end

    return flat_names, flat_values
end

"""
    check_file_headers(filepath, header)

checks a filepath for existence. returns suffixed filename if extant .csv contains 
    column headers that conflict with header parameter. recursively called if suffix is needed/added

!!! details "🔃 Inputs and Outputs"
    **Inputs:**
    - `filepath::String`: path and name of .csv file to be checked for header consistency.
    - `header::Vector{String}: column headers intended for output, will be checked with filepath's header`
    **Outputs:**
    - `newfilepath::String`: path and name of .csv file cleared for writing.
    - `bool_append::Bool`: true if newfilepath is appendable; false if newfilepath is new and needs headers written

"""
function check_file_headers(filepath, header)
    #does file already exist?
    #if not
    if !isfile(filepath)    
        @info "output to .csv creating new file: "*basename(filepath)
        return filepath, false  #write to the given filepath, append = false
    else #if file already exists
        #check if headers match, 
         #replacing any default Column names with blanks to match
        header_old = replace.(String.(propertynames(CSV.File(filepath))), 
                               r"Column\d+" .=> "")
        
        if header == header_old #if so, simple append to given filepath, append = true
            @info "output to .csv appending to: "*basename(filepath)
            return filepath, true
        else    #if not, add a suffix to the filename
            #split filepath into components
            dir, file = splitdir(filepath)
            filebase, ext = split(file,".")
   
            #detect if end of filename is already an int suffix
            regexp_pattern = r"_(\d+)$"
            matches = match(regexp_pattern, filebase)
           
            #if not, add suffix "_1"
            if matches===nothing 
               suffix = "_1"
               filebase = filebase*suffix
            #if so, increment suffix by 1
            else
                int_suffix = parse(Int, matches[1])
                new_int_suffix = int_suffix + 1
                filebase = replace(filebase, regexp_pattern => "_$new_int_suffix")
            end

            #collate new path with modified filebase and check THAT file recursively
            newfilepath = joinpath(dir,filebase*"."*ext)
            newfilepath, bool_append = check_file_headers(newfilepath,header)

            return newfilepath, bool_append
        end
    end
end

"""
Indices of quantities of par arrays selected to be output by default by [`output_csv()`](@ref).
Formatted as a Dict() where keys are par array names and values are arrays of indices.
Note that this selection is only along the first dimension of par arrays (i.e., selecting quantities, not missions or flight points).

Custom Dicts() can be passed to [`output_csv()`](@ref) following the format: `Dict(){String => Union{AbstractVector,Colon(), Integer}}`. 

Example usage:

1 : `default_output_indices["pari"] = [1, 5, iitotal]`
    
2 : `default_output_indices["para"] = Colon() #NOT [Colon()]`
"""
default_output_indices = 
    Dict("pari" => Colon(),
        "parg" => [#weights
<<<<<<< HEAD
                    igWMTO, igWfuel, igWpay, igWpaymax,
                    #FIX: wing params no more
                   # igWweb,igWcap, igfflap,igfslat, igfaile, igflete, igfribs, igfspoi, igfwatt,
                 #igWwing, igWvtail, igWhtail, 
                 igWtesys, igWftank, 
                    
=======
                    igWMTO, igWfuel, igWpay, igWpaymax, igflgnose,igflgmain,
                    igWtesys, igWftank, 
>>>>>>> f6fdbeed
                    #other
                    igdfan, igGearf,
                    #performance, different from im?
                    igRange
                    ],
        "parm" => [imRange, imWpay, imWTO, imWfuel, imPFEI, 
                    ],
        "para" => [iaalt, iaMach, iaReunit,iagamV,      #flight conditions
                    iaCL, iaCD, iaCDi, iaCLh,iaspaneff, #performance
                    iaxCG, iaxCP,                       #balance
                    ],
        "pare" => [iehfuel, ieTfuel, ieff, ieTSFC, ieBPR, ieOPR, iepif, iepilc, iepihc
        ])

output_indices_wEngine = deepcopy(default_output_indices)
#append engine params
pareinds = output_indices_wEngine["pare"]
pare_toadd = [
            ieFe, ieFsp,
            ieN1, ieN2,#spool speeds
            #core flow
            ieTt0,ieTt19,ieTt3,ieTt4,ieTt45, ieTt49, ieTt5, 
            iept0,iept19,iept3,iept4,iept45, iept49, iept5, 
            #bypass flow
            ieTt2, ieTt21, ieTt9,
            iept2, iept21, iept9,
            
            iedeNOx, iemdotf, ieEINOx1, ieEINOx2,
            ieFAR, ieOPR
            ]
append!(pareinds, pare_toadd)
output_indices_wEngine["pare"] = pareinds

output_indices_all =  Dict("pari" => Colon(),
                            "parg" => Colon(),
                            "parm" => Colon(),
                            "para" => Colon(),
                            "pare" => Colon())<|MERGE_RESOLUTION|>--- conflicted
+++ resolved
@@ -272,17 +272,8 @@
 default_output_indices = 
     Dict("pari" => Colon(),
         "parg" => [#weights
-<<<<<<< HEAD
                     igWMTO, igWfuel, igWpay, igWpaymax,
-                    #FIX: wing params no more
-                   # igWweb,igWcap, igfflap,igfslat, igfaile, igflete, igfribs, igfspoi, igfwatt,
-                 #igWwing, igWvtail, igWhtail, 
-                 igWtesys, igWftank, 
-                    
-=======
-                    igWMTO, igWfuel, igWpay, igWpaymax, igflgnose,igflgmain,
                     igWtesys, igWftank, 
->>>>>>> f6fdbeed
                     #other
                     igdfan, igGearf,
                     #performance, different from im?
