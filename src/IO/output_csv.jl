export output_csv, default_output_indices
export output_indices_all, output_indices_wGeom, output_indices_wEngine

"""
    output_csv(ac::TASOPT.aircraft=TASOPT.load_default_model(), 
            filepath::String=joinpath(TASOPT.__TASOPTroot__, "IO/IO_samples/default_output.csv");
            overwrite::Bool = false, indices::Dict = default_output_indices,
            includeMissions::Union{AbstractVector,Colon,Bool,Integer} = false, 
            includeFlightPoints::Union{AbstractVector,Colon,Bool,Integer} = false,
            forceMatrices::Bool = false)

writes the values of `ac` to CSV file `filepath` with index variables as headers. 
A typical set of values is output by default for the design mission at the first cruise point.
Appends to extant `filepath` if headers are compatible, appending integer suffixes to filename when not.

Output is customizable by:
  - `indices`: specifies the desired indices of each par array,
  - `includeMissions`: allows output of all missions (i.e., =true) or specifiable indices (e.g., =[1,2,3]),
  - `includeFlightPoints`: allows output of all flight points (as for `includeMissions`).

!!! details "🔃 Inputs and Outputs"
    **Inputs:**
    - `ac::TASOPT.aircraft`: TASOPT aircraft `struct` containing model in any state. 
    - `filepath::String`: path and name of .csv file to be written.
    - `overwrite::Bool`: deletes existing file at filepath when true, default is false.
    - `indices::Dict{String => Union{AbstractVector,Colon(), Integer}}`: specifies desired indices of par arrays given as keys. Customizable; built-in options: [`default_output_indices`](@ref), `output_indices_all`, and `output_indices_wEngine`.
    - `includeMissions::Union{AbstractVector,Colon,Bool,Integer}`: saves all mission entries as an array in a CSV cell when true, default is false, inner nested array when flight points are also output. specific indices can also be specified as Vectors of Ints.
    - `includeFlightPoints::Union{AbstractVector,Colon,Bool,Integer}`: saves all flight point entries as an array in a CSV cell when true, default is false, outer nested array when missions are also output. specific indices can also be specified as Vectors of Ints.
    - `forceMatrices::Bool`: forces all entries that vary with mission and flight point to follow nested array structure
    - `struct_excludes::AbstractVector{String}`: names/substrings of fields to exclude from output of ac struct. Default is `[]`, excluding nothing.
    **Outputs:**
    - `newfilepath::String`: actual output filepath; updates in case of header conflicts. same as input filepath if `overwrite = true`.
"""
function output_csv(ac::TASOPT.aircraft=TASOPT.load_default_model(), 
    filepath::String=joinpath(TASOPT.__TASOPTroot__, "IO/IO_samples/default_output.csv");
    overwrite::Bool = false, indices::Dict = default_output_indices,
    includeMissions::Union{AbstractVector,Colon,Bool,Integer} = false, 
    includeFlightPoints::Union{AbstractVector,Colon,Bool,Integer} = false,
    forceMatrices::Bool = false,
    struct_excludes::AbstractVector = [])

    #initialize row to write out
    csv_row = []
    #initalize header row to assess compatibility, and maybe write out
    header = ["Model Name","Description","Sized?"]
    par_array_names = ["pari", "parg", "parm", "para", "pare"] #used for checking/populating indices Dict, deleting from struct

    #pull name and description, removing line breaks and commas
    append!(csv_row, [ac.name, 
<<<<<<< HEAD
                     replace(ac.description, r"[\r\n,]" => ""),
                     ac.is_sized[1]])
=======
                     replace(ac.description, r"[\r\n,]" => " "),
                     ac.sized[1]])
>>>>>>> 41db2421

    #if the entire struct is not excluded from output
    if length(intersect(struct_excludes, ["aircraft","ac", "all"])) < 1
        #flatten the struct into a list of names and values
        titles, values = flatten_struct(ac) 
        #remove par arrays from titles and values (the contents will be appended later)
        par_array_indices = findall(title -> any( contains.(title, par_array_names) ), titles)
        titles = deleteat!(titles, par_array_indices)
        values = deleteat!(values, par_array_indices)
        #remove any fields that contain the substrings in struct_excludes
        if !isempty(struct_excludes)
            exclude_indices = findall(title -> any( contains.(title, struct_excludes) ), titles)
            titles = deleteat!(titles, exclude_indices)
            values = deleteat!(values, exclude_indices)
        end
        #append the rest of the struct to the row
        append!(csv_row, values)
        append!(header, titles)
    end

    #if all outputs are desired, map all par arrays to colon() for data pull below
    if indices in [Colon(), Dict()] #if indices is Colon() or an EMPTY dict()
        indices = Dict(name => Colon() for name in par_array_names)
    #if desired output indices are indicated...
    elseif indices isa Dict
        for indexkey in keys(indices)
            # ...if key is not in valid names dict, remove it
            if !(indexkey in par_array_names)
                @warn "indices Dict for csv_output() contains an unparsable key: "*String(indexkey)*". Removing key and continuing."
                delete!(indices,indexkey)
            # ...else if key is not Colon(), ensure there are no repeats
            elseif indices[indexkey] != Colon()
                #remove duplicate indices in array because CSV.jl can't handle them
                oldlen = length(indices[indexkey])
                indices[indexkey] = union(indices[indexkey])
                if length(indices[indexkey]) < oldlen
                    @warn "duplicate indices identified and removed from indices Dict["*String(indexkey)*"]" 
                end
            end
        end
    else #complain if not as expected
        throw(ArgumentError("indices parameter must be Dict or Colon()"))
    end

  #mission and flight point indexing logic
    #default indices (design mission, cruise point)
    default_imiss = 1 
    default_ipts = ipcruise1

    #convert boolean selections into index arrays 
    # append all mission/flight points (i.e., Colon()) if include is true, 
    # else just first mission (design)/cruise point
    if includeMissions isa Bool
        includeMissions = includeMissions ? Colon() : default_imiss
    end
    if includeFlightPoints isa Bool
        includeFlightPoints = includeFlightPoints ? Colon() : default_ipts
    end
    #if desired, force matrix output when value is mission- and flight-point-dependent
    # (prevent flattening into 1d vector if only 1 index is requested; done by creating a range)
    if forceMatrices
        #convert length-1 vectors to integers
        if (includeMissions isa Vector) && (length(includeMissions) == 1); includeMissions = includeMissions[1]; end
        if (includeFlightPoints isa Vector) && (length(includeFlightPoints) == 1); includeFlightPoints = includeFlightPoints[1]; end

        #convert integers to ranges to force matrix output
        if includeMissions isa Integer; includeMissions = (includeMissions:includeMissions); end
        if includeFlightPoints isa Integer; includeFlightPoints = (includeFlightPoints:includeFlightPoints); end
    end

    #append mission- and flight-point-independent arrays
    append!(csv_row,ac.pari[indices["pari"]],
                    ac.parg[indices["parg"]])

    #append mission-dependent arrays
    append!(csv_row, array2nestedvectors(ac.parm[indices["parm"], includeMissions])) #append to csv_rows

    #append flight-point- and mission-dependent arrays
    if (indices["para"]==Colon()) || !isempty(indices["para"])    #explicit check required, lest an empty [] be appended
        append!(csv_row,array2nestedvectors(ac.para[indices["para"], includeFlightPoints , includeMissions]))
    end
    if (indices["pare"]==Colon()) || !isempty(indices["pare"])    # ( " )
        append!(csv_row,array2nestedvectors(ac.pare[indices["pare"], includeFlightPoints , includeMissions]))
    end

    #jUlIa iS cOluMn MaJoR
    csv_row=reshape(csv_row,1,:) 

    #get lookup dict for column names from variable indices in indices Dict()
    suffixes = ["i","g","m","a","e"]
    par_indname_dict = generate_par_indname(suffixes) #gets dictionary with all index var names via global scope

    #get column names in order
    for suffix in suffixes
        append!(header,par_indname_dict["par"*suffix][indices["par"*suffix]])
    end
    
    #if overwrite indicated (not default), do so
    if overwrite
        newfilepath = filepath
        bool_append = false
        if isfile(filepath)
            rm(filepath)
            @info "overwriting "*filepath
        end

    # else, assign new filepath, checking header append-compatibility
    # i.e, if can append here, do so. else, add a suffix and warn
    else 
        newfilepath, bool_append = check_file_headers(filepath, header)
    end

    io = open(newfilepath,"a+")
    CSV.write(io, Tables.table(csv_row), header = header, append = bool_append,
                    delim=',', quotechar='"')
    close(io)
    return newfilepath
end



function flatten_struct(s, prefix="")
    T = typeof(s)
    #get all field names and values of current struct
    field_names = String.(collect(fieldnames(T))) 
    field_values = [getfield(s, f) for f in fieldnames(T)]

    flat_names = []
    flat_values = []
    
    #iterate over field-value pairs
    for (name, value) in zip(field_names, field_values)
        full_name = prefix * name #add prefix to name if this struct is a field of another struct
        #if value is a struct, call recursively
        if isstructtype(typeof(value)) && !(value isa AbstractArray)
            sub_names, sub_values = flatten_struct(value, full_name * ".")
            append!(flat_names, sub_names)
            append!(flat_values, sub_values)
        else
            push!(flat_names, full_name)
            push!(flat_values, value)
            # push!(flat_values, string(value))   #ensure value is a string for CSV writing - unclear if necessary
        end
    end

    return flat_names, flat_values
end

"""
    check_file_headers(filepath, header)

checks a filepath for existence. returns suffixed filename if extant .csv contains 
    column headers that conflict with header parameter. recursively called if suffix is needed/added

!!! details "🔃 Inputs and Outputs"
    **Inputs:**
    - `filepath::String`: path and name of .csv file to be checked for header consistency.
    - `header::Vector{String}: column headers intended for output, will be checked with filepath's header`
    **Outputs:**
    - `newfilepath::String`: path and name of .csv file cleared for writing.
    - `bool_append::Bool`: true if newfilepath is appendable; false if newfilepath is new and needs headers written

"""
function check_file_headers(filepath, header)
    #does file already exist?
    #if not
    if !isfile(filepath)    
        @info "output to .csv creating new file: "*basename(filepath)
        return filepath, false  #write to the given filepath, append = false
    else #if file already exists
        #check if headers match, 
         #replacing any default Column names with blanks to match
        header_old = replace.(String.(propertynames(CSV.File(filepath))), 
                               r"Column\d+" .=> "")
        
        if header == header_old #if so, simple append to given filepath, append = true
            @info "output to .csv appending to: "*basename(filepath)
            return filepath, true
        else    #if not, add a suffix to the filename
            #split filepath into components
            dir, file = splitdir(filepath)
            filebase, ext = split(file,".")
   
            #detect if end of filename is already an int suffix
            regexp_pattern = r"_(\d+)$"
            matches = match(regexp_pattern, filebase)
           
            #if not, add suffix "_1"
            if matches===nothing 
               suffix = "_1"
               filebase = filebase*suffix
            #if so, increment suffix by 1
            else
                int_suffix = parse(Int, matches[1])
                new_int_suffix = int_suffix + 1
                filebase = replace(filebase, regexp_pattern => "_$new_int_suffix")
            end

            #collate new path with modified filebase and check THAT file recursively
            newfilepath = joinpath(dir,filebase*"."*ext)
            newfilepath, bool_append = check_file_headers(newfilepath,header)

            return newfilepath, bool_append
        end
    end
end

"""
Indices of quantities of par arrays selected to be output by default by [`output_csv()`](@ref).
Formatted as a Dict() where keys are par array names and values are arrays of indices.
Note that this selection is only along the first dimension of par arrays (i.e., selecting quantities, not missions or flight points).

Custom Dicts() can be passed to [`output_csv()`](@ref) following the format: `Dict(){String => Union{AbstractVector,Colon(), Integer}}`. 

Example usage:

1 : `default_output_indices["pari"] = [1, 5, iitotal]`
    
2 : `default_output_indices["para"] = Colon() #NOT [Colon()]`
"""
default_output_indices = 
    Dict("pari" => Colon(),
        "parg" => [#weights
                    igWMTO, igWfuel, igWpay, igWpaymax, igflgnose,igflgmain,
                    igWtesys, igWftank, 
                    #other
                    igdfan, igGearf,
                    #performance, different from im?
                    igRange
                    ],
        "parm" => [imRange, imWpay, imWTO, imWfuel, imPFEI, 
                    ],
        "para" => [iaalt, iaMach, iaReunit,iagamV,      #flight conditions
                    iaCL, iaCD, iaCDi, iaCLh,iaspaneff, #performance
                    iaxCG, iaxCP,                       #balance
                    ],
        "pare" => [iehfuel, ieTfuel, ieff, ieTSFC, ieBPR, ieOPR, iepif, iepilc, iepihc
        ])

output_indices_wEngine = deepcopy(default_output_indices)
#append engine params
pareinds = output_indices_wEngine["pare"]
pare_toadd = [
            ieFe, ieFsp,
            ieN1, ieN2,#spool speeds
            #core flow
            ieTt0,ieTt19,ieTt3,ieTt4,ieTt45, ieTt49, ieTt5, 
            iept0,iept19,iept3,iept4,iept45, iept49, iept5, 
            #bypass flow
            ieTt2, ieTt21, ieTt9,
            iept2, iept21, iept9,
            
            iedeNOx, iemdotf, ieEINOx1, ieEINOx2,
            ieFAR, ieOPR
            ]
append!(pareinds, pare_toadd)
output_indices_wEngine["pare"] = pareinds

output_indices_all =  Dict("pari" => Colon(),
                            "parg" => Colon(),
                            "parm" => Colon(),
                            "para" => Colon(),
                            "pare" => Colon())<|MERGE_RESOLUTION|>--- conflicted
+++ resolved
@@ -47,13 +47,8 @@
 
     #pull name and description, removing line breaks and commas
     append!(csv_row, [ac.name, 
-<<<<<<< HEAD
-                     replace(ac.description, r"[\r\n,]" => ""),
+                     replace(ac.description, r"[\r\n,]" => " "),
                      ac.is_sized[1]])
-=======
-                     replace(ac.description, r"[\r\n,]" => " "),
-                     ac.sized[1]])
->>>>>>> 41db2421
 
     #if the entire struct is not excluded from output
     if length(intersect(struct_excludes, ["aircraft","ac", "all"])) < 1
