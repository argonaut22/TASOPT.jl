--- conflicted
+++ resolved
@@ -979,13 +979,8 @@
     pare = cat(ac_og.pare[:,:,1], ac_og.pare[:,:,1], dims=3)
     para = cat(ac_og.para[:,:,1], ac_og.para[:,:,1], dims=3)
     ac = aircraft(ac_og.name, ac_og.description,
-<<<<<<< HEAD
     ac_og.options, ac_og.parg, parm, para, pare, [true], 
-    ac_og.fuselage, ac_og.fuse_tank, ac_og.wing, ac_og.htail, ac_og.vtail, ac_og.engine)
-=======
-    ac_og.pari, ac_og.parg, parm, para, pare, ac_og.fuse_tank,
-    ac_og.fuselage, ac_og.wing, ac_og.htail, ac_og.vtail, ac_og.engine, ac_og.landing_gear, [true])
->>>>>>> 181c5a03
+    ac_og.fuselage, ac_og.fuse_tank, ac_og.wing, ac_og.htail, ac_og.vtail, ac_og.engine, ac_og.landing_gear)
 
     #Extract aircraft parameters
     maxPay = ac.parg[igWpaymax]
