--- conflicted
+++ resolved
@@ -6,20 +6,23 @@
     parg = ac.parg
     pari = ac.pari
     fuselage = ac.fuselage
+    wing = ac.wing
+    htail = ac.htail
+    vtail = ac.vtail
     Wempty  = parg[igWMTO] - parg[igWfuel] - parg[igWpay]
     Whpesys = parg[igWMTO] * fuselage.HPE_sys.W
     Wlgnose = parg[igWMTO] * parg[igflgnose]
     Wlgmain = parg[igWMTO] * parg[igflgmain]
     Wtotadd = Whpesys + Wlgnose + Wlgmain
 
-    Wbox    = parg[igWweb] + parg[igWcap]
-    Wflap   = Wbox * parg[igfflap]
-    Wslat   = Wbox * parg[igfslat]
-    Waile   = Wbox * parg[igfaile]
-    Wlete   = Wbox * parg[igflete]
-    Wribs   = Wbox * parg[igfribs]
-    Wspoi   = Wbox * parg[igfspoi]
-    Wwatt   = Wbox * parg[igfwatt]
+    Wbox    = wing.inboard.webs.weight.W + wing.inboard.caps.weight.W
+    Wflap   = Wbox * wing.weight_frac_flap
+    Wslat   = Wbox * wing.weight_frac_slat
+    Waile   = Wbox * wing.weight_frac_ailerons
+    Wlete   = Wbox * wing.weight_frac_leading_trailing_edge
+    Wribs   = Wbox * wing.weight_frac_ribs
+    Wspoi   = Wbox * wing.weight_frac_spoilers
+    Wwatt   = Wbox * wing.weight_frac_attachments
     Wwing   = Wbox + Wflap + Wslat + Waile + Wlete + Wribs + Wspoi + Wwatt
 
 
@@ -32,21 +35,21 @@
                          parg[igWMTO], parg[igWMTO]/lbf_to_N); color=:bold)
 
     @printf(io,"Wfuse   + %10.1f N (%8.1f lb)\n", fuselage.weight, fuselage.weight/lbf_to_N)
-    @printf(io,"Wwing   + %10.1f N (%8.1f lb)\n", parg[igWwing ], parg[igWwing ]/lbf_to_N)
-    @printf(io,"Wvtail  + %10.1f N (%8.1f lb)\n", parg[igWvtail], parg[igWvtail]/lbf_to_N)
-    @printf(io,"Whtail  + %10.1f N (%8.1f lb)\n", parg[igWhtail], parg[igWhtail]/lbf_to_N)
+    @printf(io,"Wwing   + %10.1f N (%8.1f lb)\n", wing.weight, wing.weight/lbf_to_N)
+    @printf(io,"Wvtail  + %10.1f N (%8.1f lb)\n", vtail.weight, vtail.weight/lbf_to_N)
+    @printf(io,"Whtail  + %10.1f N (%8.1f lb)\n", htail.weight, htail.weight/lbf_to_N)
     @printf(io,"Wtesys  + %10.1f N (%8.1f lb)\n", parg[igWtesys], parg[igWtesys]/lbf_to_N)
     @printf(io,"Wftank  + %10.1f N (%8.1f lb)\n", parg[igWftank], parg[igWftank]/lbf_to_N)
     @printf(io,"Wadd    + %10.1f N (%8.1f lb)\n", Wtotadd, Wtotadd/lbf_to_N)
     @printf(io,"--------------------\n")
     printstyled(io, @sprintf("Wempty  = %10.1f N (%8.1f lb)\n\n", 
-    fuselage.weight + parg[igWwing]+ parg[igWvtail] + parg[igWhtail] + 
+    fuselage.weight + wing.weight + vtail.weight + htail.weight + 
     parg[igWtesys] + +parg[igWftank] + Wtotadd, 
-    (fuselage.weight + parg[igWwing]+ parg[igWvtail] + parg[igWhtail] + 
+    (fuselage.weight + wing.weight + vtail.weight + htail.weight + 
     parg[igWtesys] + +parg[igWftank] + Wtotadd)/lbf_to_N); color=:bold)
 
-    @printf(io,"Wcap    + %10.1f N (%8.1f lb)\n", parg[igWcap], parg[igWcap]/lbf_to_N)
-    @printf(io,"Wweb    + %10.1f N (%8.1f lb)\n", parg[igWweb], parg[igWweb]/lbf_to_N)
+    @printf(io,"Wcap    + %10.1f N (%8.1f lb)\n", wing.inboard.caps.weight.W, wing.inboard.caps.weight.W/lbf_to_N)
+    @printf(io,"Wweb    + %10.1f N (%8.1f lb)\n", wing.inboard.webs.weight.W , wing.inboard.webs.weight.W /lbf_to_N)
     @printf(io,"Wflap   + %10.1f N (%8.1f lb)\n", Wflap, Wflap/lbf_to_N)
     @printf(io,"Wslat   + %10.1f N (%8.1f lb)\n", Wslat, Wslat/lbf_to_N)
     @printf(io,"Waile   + %10.1f N (%8.1f lb)\n", Waile, Waile/lbf_to_N)
@@ -88,10 +91,11 @@
 """
 function aero(ac::aircraft; io = stdout)
     parg = ac.parg
+    wing = ac.wing
     @views para = ac.para[:,:,1]
     printstyled(io, "Aerodynamics:\n -------------- \n", color=:bold)
 
-    @printf(io, "Ref.Area= %6.5f m²\n", parg[igS])
+    @printf(io, "Ref.Area= %6.5f m²\n", wing.layout.S)
     @printf(io, "L/D     = %6.5f\n", para[iaCL, ipcruise1]/ para[iaCD, ipcruise1])
     @printf(io, "CL      = %6.5f\n", para[iaCL, ipcruise1])
     @printf(io, "CD      = %6.5f\n", para[iaCD, ipcruise1])
@@ -105,16 +109,16 @@
     @printf(io, "CDBLIw  = %6.5f\n", para[iadCDBLIw, ipcruise1])
 
     printstyled(io, "\nDrag Areas = CD × Sref:\n", color=:bold)
-    @printf(io, "CL     × Sref = %6.5f m²\n", parg[igS]*para[iaCL, ipcruise1])
-    @printf(io, "CD     × Sref = %6.5f m²\n", parg[igS]*para[iaCD, ipcruise1])
-    @printf(io, "CDfuse × Sref = %6.5f m²\n", parg[igS]*para[iaCDfuse, ipcruise1])
-    @printf(io, "CDi    × Sref = %6.5f m²\n", parg[igS]*para[iaCDi, ipcruise1])
-    @printf(io, "CDwing × Sref = %6.5f m²\n", parg[igS]*para[iaCDwing, ipcruise1])
-    @printf(io, "CDhtail× Sref = %6.5f m²\n", parg[igS]*para[iaCDhtail, ipcruise1])
-    @printf(io, "CDvtail× Sref = %6.5f m²\n", parg[igS]*para[iaCDvtail, ipcruise1])
-    @printf(io, "CDnace × Sref = %6.5f m²\n", parg[igS]*para[iaCDnace, ipcruise1])
-    @printf(io, "CDBLIf × Sref = %6.5f m²\n", parg[igS]*para[iadCDBLIf, ipcruise1])
-    @printf(io, "CDBLIw × Sref = %6.5f m²\n\n", parg[igS]*para[iadCDBLIw, ipcruise1])
+    @printf(io, "CL     × Sref = %6.5f m²\n", wing.layout.S*para[iaCL, ipcruise1])
+    @printf(io, "CD     × Sref = %6.5f m²\n", wing.layout.S*para[iaCD, ipcruise1])
+    @printf(io, "CDfuse × Sref = %6.5f m²\n", wing.layout.S*para[iaCDfuse, ipcruise1])
+    @printf(io, "CDi    × Sref = %6.5f m²\n", wing.layout.S*para[iaCDi, ipcruise1])
+    @printf(io, "CDwing × Sref = %6.5f m²\n", wing.layout.S*para[iaCDwing, ipcruise1])
+    @printf(io, "CDhtail× Sref = %6.5f m²\n", wing.layout.S*para[iaCDhtail, ipcruise1])
+    @printf(io, "CDvtail× Sref = %6.5f m²\n", wing.layout.S*para[iaCDvtail, ipcruise1])
+    @printf(io, "CDnace × Sref = %6.5f m²\n", wing.layout.S*para[iaCDnace, ipcruise1])
+    @printf(io, "CDBLIf × Sref = %6.5f m²\n", wing.layout.S*para[iadCDBLIf, ipcruise1])
+    @printf(io, "CDBLIw × Sref = %6.5f m²\n\n", wing.layout.S*para[iadCDBLIw, ipcruise1])
 
 end
 
@@ -123,27 +127,25 @@
 """
 function geometry(ac::aircraft; io = stdout)
     parg = ac.parg
-<<<<<<< HEAD
-    fuse = ac.fuselage
-    lay = fuse.layout
-=======
     fuselage = ac.fuselage
->>>>>>> cb368351
+    wing = ac.wing
+    htail = ac.htail
+    vtail = ac.vtail
     printstyled(io, "Fuselage Layout:\n -------------- \n", color=:bold )
     @printf(io, "xnose     = %5.1f m (%8.1f ft)\n", fuselage.layout.x_nose , fuselage.layout.x_nose/ft_to_m)
     @printf(io, "xend      = %5.1f m (%8.1f ft)\n", fuselage.layout.x_end , fuselage.layout.x_end/ft_to_m)
-    @printf(io, "xwing     = %5.1f m (%8.1f ft)\n", parg[igxwing  ] , parg[igxwing   ]/ft_to_m)
-    @printf(io, "xhtail    = %5.1f m (%8.1f ft)\n", parg[igxhtail ] , parg[igxhtail  ]/ft_to_m)
-    @printf(io, "xvtail    = %5.1f m (%8.1f ft)\n", parg[igxvtail ] , parg[igxvtail  ]/ft_to_m)
+    @printf(io, "xwing     = %5.1f m (%8.1f ft)\n", wing.layout.x , wing.layout.x/ft_to_m)
+    @printf(io, "xhtail    = %5.1f m (%8.1f ft)\n", htail.layout.x , htail.layout.x/ft_to_m)
+    @printf(io, "xvtail    = %5.1f m (%8.1f ft)\n", vtail.layout.x , vtail.layout.x/ft_to_m)
     @printf(io, "xblend1   = %5.1f m (%8.1f ft)\n", fuselage.layout.x_start_cylinder , fuselage.layout.x_start_cylinder/ft_to_m)
     @printf(io, "xblend2   = %5.1f m (%8.1f ft)\n", fuselage.layout.x_end_cylinder , fuselage.layout.x_end_cylinder/ft_to_m)
     @printf(io, "xshell1   = %5.1f m (%8.1f ft)\n", fuselage.layout.x_pressure_shell_fwd , fuselage.layout.x_pressure_shell_fwd/ft_to_m)
     @printf(io, "xshell2   = %5.1f m (%8.1f ft)\n", fuselage.layout.x_pressure_shell_aft , fuselage.layout.x_pressure_shell_aft/ft_to_m)
     @printf(io, "xhbend    = %5.1f m (%8.1f ft)\n", fuselage.bendingmaterial_h.weight.x , fuselage.bendingmaterial_h.weight.x/ft_to_m)
     @printf(io, "xvbend    = %5.1f m (%8.1f ft)\n", fuselage.bendingmaterial_v.weight.x , fuselage.bendingmaterial_v.weight.x/ft_to_m)
-    @printf(io, "xwbox     = %5.1f m (%8.1f ft)\n", parg[igxwbox  ] , parg[igxwbox   ]/ft_to_m)
-    @printf(io, "xhbox     = %5.1f m (%8.1f ft)\n", parg[igxhbox  ] , parg[igxhbox   ]/ft_to_m)
-    @printf(io, "xvbox     = %5.1f m (%8.1f ft)\n", parg[igxvbox  ] , parg[igxvbox   ]/ft_to_m)
+    @printf(io, "xwbox     = %5.1f m (%8.1f ft)\n", wing.layout.box_x , wing.layout.box_x/ft_to_m)
+    @printf(io, "xhbox     = %5.1f m (%8.1f ft)\n", htail.layout.box_x , htail.layout.box_x/ft_to_m)
+    @printf(io, "xvbox     = %5.1f m (%8.1f ft)\n", vtail.layout.box_x , vtail.layout.box_x/ft_to_m)
     @printf(io, "xtshaft   = %5.1f m (%8.1f ft)\n", parg[igxtshaft] , parg[igxtshaft ]/ft_to_m)
     @printf(io, "xgen      = %5.1f m (%8.1f ft)\n", parg[igxgen   ] , parg[igxgen    ]/ft_to_m)
     @printf(io, "xcat      = %5.1f m (%8.1f ft)\n", parg[igxcat   ] , parg[igxcat    ]/ft_to_m)
@@ -162,23 +164,22 @@
     @printf(io, "xSMfwd  = %5.4f\n", SMfwd)
     @printf(io, "xSMaft  = %5.4f\n", SMaft)
 
-    
     printstyled(io, "\nWing Layout:\n -------------- \n", color=:bold )
-    @printf(io, "AR      = %5.3f \n" , parg[igAR     ])
-    @printf(io, "sweep   = %5.3f \n" , parg[igsweep  ])
-    @printf(io, "lambdas = %5.3f \n" , parg[iglambdas])
-    @printf(io, "lambdat = %5.3f \n" , parg[iglambdat]) 
-    co = parg[igco]
-    cs = parg[igco]*parg[iglambdas]
-    ct = parg[igco]*parg[iglambdat]
+    @printf(io, "AR      = %5.3f \n" , wing.layout.AR)
+    @printf(io, "sweep   = %5.3f \n" , wing.layout.sweep)
+    @printf(io, "lambdas = %5.3f \n" , wing.inboard.layout.λ)
+    @printf(io, "lambdat = %5.3f \n" , wing.outboard.layout.λ) 
+    co = wing.layout.chord
+    cs = wing.layout.chord*wing.inboard.layout.λ 
+    ct = wing.layout.chord*wing.outboard.layout.λ 
 
     @printf(io, "co      = %5.1f m (%8.1f ft)\n" , co, co / ft_to_m )
     @printf(io, "cs      = %5.1f m (%8.1f ft)\n" , cs, cs / ft_to_m )
     @printf(io, "ct      = %5.1f m (%8.1f ft)\n" , ct, ct / ft_to_m )
-    @printf(io, "bo      = %5.1f m (%8.1f ft)\n" , parg[igbo], parg[igbo]/ft_to_m   )
-    @printf(io, "bs      = %5.1f m (%8.1f ft)\n" , parg[igbs], parg[igbs]/ft_to_m   )
-    @printf(io, "b       = %5.1f m (%8.1f ft)\n" , parg[igb ], parg[igb ]/ft_to_m   )
-    @printf(io, "S       = %5.1f m²(%8.1f ft²)\n" , parg[igS ], parg[igS ]/ft_to_m^2 )
+    @printf(io, "bo      = %5.1f m (%8.1f ft)\n" , wing.layout.box_halfspan, wing.layout.box_halfspan/ft_to_m   )
+    @printf(io, "bs      = %5.1f m (%8.1f ft)\n" , wing.inboard.layout.b, wing.inboard.layout.b/ft_to_m   )
+    @printf(io, "b       = %5.1f m (%8.1f ft)\n" , wing.outboard.layout.b, wing.outboard.layout.b/ft_to_m   )
+    @printf(io, "S       = %5.1f m²(%8.1f ft²)\n" , wing.layout.S, wing.layout.S/ft_to_m^2 )
 
 
 end
@@ -197,24 +198,28 @@
     @views pare = ac.pare[:,:,1]
     @views para = ac.para[:,:,1]
     @views parm = ac.parm[:,:,1]
+    wing = ac.wing
+    htail = ac.htail
+    vtail = ac.vtail
+    fuselage = ac.fuselage
     # Wing
-        co = parg[igco]
-        cs = parg[igco]*parg[iglambdas]
-        ct = parg[igco]*parg[iglambdat]
-
-        sweep = parg[igsweep  ]
-        λs = parg[iglambdas]
-        λt = parg[iglambdat]
-
-        bo = parg[igbo]
-        bs = parg[igbs]
-        b  = parg[igb ]
+        co = wing.layout.chord
+        cs = wing.layout.chord*wing.inboard.layout.λ
+        ct = wing.layout.chord*wing.outboard.layout.λ
+
+        sweep = wing.layout.sweep
+        λs = wing.inboard.layout.λ
+        λt = wing.outboard.layout.λ
+
+        bo = wing.layout.box_halfspan
+        bs = wing.inboard.layout.b
+        b  = wing.outboard.layout.b
 
         xax = 0.40
         xcLE = -xax
         xcTE = 1.0 - xax
 
-        dx = parg[igxwbox]      
+        dx = wing.layout.box_x
         etas = bs/b
         etao = bo/b
         cosL = cos(sweep*pi/180.0)
@@ -242,7 +247,7 @@
         yw[5] = bs/2.0
         yw[6] = bo/2.0
     # Fuse
-        fuselage = ac.fuselage
+        
         Rfuse = fuselage.layout.radius
         wfb   = fuselage.layout.bubble_center_y_offset
 
@@ -253,16 +258,7 @@
         xend     = fuselage.layout.x_end
         xblend1  = fuselage.layout.x_start_cylinder
         xblend2  = fuselage.layout.x_end_cylinder
-        xhtail   = parg[igxhtail  ]
-        xvtail   = parg[igxvtail  ]
-        xwing    = parg[igxwing   ]
-
-        xwbox    = parg[igxwbox   ]
-        xhbox    = parg[igxhbox   ]
-        xvbox    = parg[igxvbox   ]
-
-        lcyl = xblend2 - xblend1
-        xtail = xvtail 
+        xhbox    = htail.layout.box_x
         
         hwidth = Rfuse + wfb
         
@@ -305,11 +301,11 @@
         xh = zeros(6)
         yh = zeros(6)
         
-        boh = parg[igboh]
-        Sh  = parg[igSh]
-        ARh = parg[igARh]
-        lambdah = parg[iglambdah]
-        sweeph  = parg[igsweeph]
+        boh = htail.layout.box_halfspan
+        Sh  = htail.layout.S
+        ARh = htail.layout.AR
+        lambdah = htail.outboard.λ
+        sweeph  = htail.layout.sweep
 
         bh = sqrt(Sh*ARh)
         coh = Sh/(boh + (bh-boh)*0.5*(1.0+lambdah))
@@ -483,12 +479,12 @@
         
         # Plot Tail
         tailz = 1
-        parg[igzhtail] > 0 ? tailz = 21 : tailz = 1
+        htail.layout.z> 0 ? tailz = 21 : tailz = 1
             # ax.plot(xh,  yh, "-k", zorder = tailz)
             # ax.plot(xh, -yh, "-k", zorder = tailz)
             ax.fill_between(xh, -yh, yh, facecolor = "w", alpha = 0.8, edgecolor = "k", zorder = tailz, linewidth = 2.0)
-        xvt = [-0.4, -0.15, 0.2, 0.6].*parg[igcov] .+ parg[igxvbox]
-        yvt = hcat([0.0 ones(length(xvt) - 2)' .*(parg[igcov]*parg[ighboxv]/2) 0.0])[:]
+        xvt = [-0.4, -0.15, 0.2, 0.6].*vtail.layout.chord .+ vtail.layout.box_x
+        yvt = hcat([0.0 ones(length(xvt) - 2)' .*(vtail.layout.chord*vtail.layout.box_x/2) 0.0])[:]
         ax.fill_between(xvt, -yvt, yvt, facecolor = "k", alpha = 0.8, edgecolor = "k", zorder = 22)
 
         # Plot fuse
@@ -527,7 +523,7 @@
             D = parg[igdfan]
             neng = parg[igneng]
             lnace = parg[iglnace]
-            ηs = parg[igetas]
+            ηs = wing.ηs
             dy = 2*D # space to leave near wing root and tip [m]
             if parg[igneng] == 2
                 yi = [ηs*b/2]
@@ -547,8 +543,8 @@
                 end
             end
 
-            tanL = tan(parg[igsweep]*π/180.0)
-            @. xi = tanL * (yi - bo/2) - 0.4ci + parg[igxwbox] - 1.0
+            tanL = tan(wing.layout.sweep*π/180.0)
+            @. xi = tanL * (yi - bo/2) - 0.4ci + wing.layout.box_x - 1.0
             xlocations = hcat([xi, xi, xi.+lnace, xi.+lnace, xi]...) #hcat is to avoid this being an array of arrays
             ylocations = hcat([yi.-D/2, yi.+D/2, yi.+D/3, yi.-D/3, yi.-D/2]...)
             ax.plot(xlocations, ylocations, color = "r", linewidth = 1.5)
@@ -577,7 +573,7 @@
 
     # Annotations
     ax.text(0, 16, @sprintf("PFEI = %5.3f J/Nm\nM\$_{cruise}\$ = %.2f\nWMTO = %.1f tonnes\nSpan = %5.1f m\nco    = %5.1f m\n\$ \\Lambda \$ = %.1f\$^\\circ\$\nRfuse = %5.1f m\nL/D = %3.2f",
-     parm[imPFEI], para[iaMach, ipcruise1],parg[igWMTO]/9.81/1000, parg[igb], parg[igco], parg[igsweep], fuselage.layout.radius, para[iaCL, ipcruise1]/para[iaCD, ipcruise1]),
+     parm[imPFEI], para[iaMach, ipcruise1],parg[igWMTO]/9.81/1000, wing.outboard.layout.b, wing.layout.chord, wing.layout.sweep, fuselage.layout.radius, para[iaCL, ipcruise1]/para[iaCD, ipcruise1]),
      fontsize = label_fs, ha="left", va="top")
 
     yloc = -20
@@ -636,6 +632,9 @@
     pari = ac.pari
     parg = ac.parg
     fuselage = ac.fuselage
+    wing = ac.wing
+    htail = ac.wing
+    vtail = ac.wing
     @views pare = ac.pare[:,:,1]
     @views para = ac.para[:,:,1]
     @views parm = ac.parm[:,:,1]
@@ -687,10 +686,10 @@
         Wfuel = parg[igWfuel]
         WMTO  = parg[igWMTO]
 
-        Wwing  = parg[igWwing]
+        Wwing  = wing.weight
         Wfuse  = fuselage.weight
-        Wvtail = parg[igWvtail]
-        Whtail = parg[igWhtail]
+        Wvtail = vtail.weight
+        Whtail = htail.weight
         Weng = parg[igWeng]
         Wtesys = parg[igWtesys]
         Wftank = parg[igWftank]
@@ -1097,27 +1096,30 @@
     pari = ac.pari
     parg = ac.parg
     fuselage = ac.fuselage
+    wing = ac.wing
+    htail = ac.htail
+    vtail = ac.vtail
     @views pare = ac.pare[:,:,1]
     @views para = ac.para[:,:,1]
     @views parm = ac.parm[:,:,1]
     # Wing
-        co = parg[igco]
-        cs = parg[igco]*parg[iglambdas]
-        ct = parg[igco]*parg[iglambdat]
-
-        sweep = parg[igsweep  ]
-        λs = parg[iglambdas]
-        λt = parg[iglambdat]
-
-        bo = parg[igbo]
-        bs = parg[igbs]
-        b  = parg[igb ]
+        co = wing.layout.chord
+        cs = wing.layout.chord*wing.inboard.layout.λ
+        ct = wing.layout.chord*wing.outboard.layout.λ
+
+        sweep = wing.layout.sweep
+        λs = wing.inboard.layout.λ
+        λt = wing.outboard.layout.λ
+
+        bo = wing.layout.box_halfspan
+        bs = wing.inboard.layout.b
+        b  = wing.outboard.layout.b
 
         xax = 0.40
         xcLE = -xax
         xcTE = 1.0 - xax
 
-        dx = parg[igxwbox]      
+        dx = wing.layout.box_x
         etas = bs/b
         etao = bo/b
         cosL = cos(sweep*pi/180.0)
@@ -1156,13 +1158,13 @@
         xend     = fuselage.layout.x_end
         xblend1  = fuselage.layout.x_start_cylinder
         xblend2  = fuselage.layout.x_end_cylinder
-        xhtail   = parg[igxhtail  ]
-        xvtail   = parg[igxvtail  ]
-        xwing    = parg[igxwing   ]
-
-        xwbox    = parg[igxwbox   ]
-        xhbox    = parg[igxhbox   ]
-        xvbox    = parg[igxvbox   ]
+        xhtail   = htail.layout.x
+        xvtail   = vtail.layout.x
+        xwing    = wing.layout.x
+
+        xwbox    = wing.layout.box_x
+        xhbox    = htail.layout.box_x
+        xvbox    = vtail.layout.box_x
 
         lcyl = xblend2 - xblend1
         xtail = xvtail 
@@ -1205,15 +1207,14 @@
 
     
     # Tail
-        xh = zeros(6)
-        yh = zeros(6)
-        
-        boh = parg[igboh]
-        Sh  = parg[igSh]
-        ARh = parg[igARh]
-        lambdah = parg[iglambdah]
-        sweeph  = parg[igsweeph]
-
+    xh = zeros(6)
+    yh = zeros(6)
+    
+        boh = htail.layout.box_halfspan
+        Sh  = htail.layout.S
+        ARh = htail.layout.AR
+        lambdah = htail.outboard.λ
+        sweeph  = htail.layout.sweep
         bh = sqrt(Sh*ARh)
         coh = Sh/(boh + (bh-boh)*0.5*(1.0+lambdah))
 
@@ -1296,17 +1297,17 @@
     xv = zeros(6)
     yv = zeros(6)
     
-    bov = parg[igbov]
-    Sv  = parg[igSv]
-    ARv = parg[igARv]
-    lambdav = parg[iglambdav]
-    sweepv  = parg[igsweepv]
-
-    bv = parg[igbv]
-    cov = parg[igcov]
-
-
-    dx = parg[igxvbox]
+    bov = vtail.layout.box_halfspan
+    Sv  = vtail.layout.S
+    ARv = vtail.layout.AR
+    lambdav = vtail.outboard.λ
+    sweepv  = vtail.layout.sweep
+
+    bv = vtail.outboard.b
+    cov = vtail.layout.chord
+
+
+    dx = vtail.layout.box_x
     tanLv = tan(sweepv*π/180.0)
     ctv = cov*lambdav
 
@@ -1436,12 +1437,12 @@
             # ax.plot(xw[[2,5]], -yw[[2,5]], "-k", lw = 1.0, alpha = 0.5)
         
         # Plot Tail
-        parg[igzhtail] > 0 ? tailz = 21 : tailz = 1
+        htail.layout.z > 0 ? tailz = 21 : tailz = 1
             # ax.plot(xh,  yh, "-k", zorder = tailz)
             # ax.plot(xh, -yh, "-k", zorder = tailz)
             ax.fill_between(xh, -yh, yh, facecolor = "w", alpha = 0.8, edgecolor = "k", zorder = tailz, linewidth = 2.0)
-        xvt = [-0.4, -0.3, -0.2, -0.15, 0.2, 0.6].*parg[igcov] .+ parg[igxvbox]
-        tailthick = (parg[igcov]*parg[ighboxv]/2)
+        xvt = [-0.4, -0.3, -0.2, -0.15, 0.2, 0.6].*vtail.layout.chord .+ vtail.layout.box_x
+        tailthick = (vtail.layout.chord*vtail.outboard.chord_thickness/2)
         yvt = hcat([0.0 0.5*tailthick 0.9*tailthick ones(2)' .*tailthick 0.0])[:]
         ax.fill_between(xvt, -yvt, yvt, facecolor = "k", alpha = 0.8, edgecolor = "k", zorder = 22)
 
@@ -1498,8 +1499,8 @@
                 end
             end
 
-            tanL = tan(parg[igsweep]*π/180.0)
-            @. xi = tanL * (yi - bo/2) - 0.4ci + parg[igxwbox] - 1.0
+            tanL = tan(wing.layout.sweep*π/180.0)
+            @. xi = tanL * (yi - bo/2) - 0.4ci + wing.layout.box_x - 1.0
             
             xlocs = hcat([xi, xi, xi.+lnace, xi.+lnace, xi]...)
             ylocs = hcat([yi.-D/2, yi.+D/2, yi.+D/3, yi.-D/3, yi.-D/2 ]...)
@@ -1535,7 +1536,7 @@
 
     # Annotations
     ax.text(0, 16, @sprintf("PFEI = %5.3f J/Nm\nM\$_{cruise}\$ = %.2f\nWMTO = %.1f tonnes\nSpan = %5.1f m\nco    = %5.1f m\n\$ \\Lambda \$ = %.1f\$^\\circ\$\nRfuse = %5.1f m\nL/D = %3.2f",
-     parm[imPFEI], para[iaMach, ipcruise1],parg[igWMTO]/9.81/1000, parg[igb], parg[igco], parg[igsweep], fuselage.layout.radius, para[iaCL, ipcruise1]/para[iaCD, ipcruise1]),
+     parm[imPFEI], para[iaMach, ipcruise1],parg[igWMTO]/9.81/1000, wing.outboard.layout.b, wing.layout.chord, wing.layout.sweep, fuselage.layout.radius, para[iaCL, ipcruise1]/para[iaCD, ipcruise1]),
      fontsize = label_fs, ha="left", va="top")
 
     yloc = -20
