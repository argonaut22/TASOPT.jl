--- conflicted
+++ resolved
@@ -451,21 +451,13 @@
 
     pax = parg[igWpay]/parm[imWperpax]
 
-<<<<<<< HEAD
-    _, xseats, seats_per_row = place_cabin_seats(pax, fuse.layout.radius)
-=======
-    wcabin = find_cabin_width(parg[igRfuse], parg[igdRfuse], parg[igwfb], parg[ignfweb], parg[igfloordist]) #Find cabin width
+    wcabin = find_cabin_width(fuse.layout.radius, fuse.layout.bubble_lower_downward_shift, fuse.layout.bubble_center_y_offset, fuse.layout.n_webs, parg[igfloordist]) #Find cabin width
     _, xseats, seats_per_row = place_cabin_seats(pax, wcabin)
->>>>>>> 90a11ce6
     xseats = xseats .+ xseats0
     rows = length(xseats)
 
     println("Seats per row = $seats_per_row, Total rows = $rows")
-<<<<<<< HEAD
-    yseats, symmetric_seats = arrange_seats(seats_per_row, fuse.layout.radius)
-=======
     yseats = arrange_seats(seats_per_row, wcabin)
->>>>>>> 90a11ce6
 
     ## Plot
     if ax === nothing
@@ -1406,21 +1398,13 @@
 
     #Seats
     pax = parg[igWpay]/parm[imWperpax]
-<<<<<<< HEAD
-    _, xseats, seats_per_row = place_cabin_seats(pax, fuse.layout.radius)
-=======
-    wcabin = find_cabin_width(parg[igRfuse], parg[igdRfuse], parg[igwfb], parg[ignfweb], parg[igfloordist]) #Find cabin width
+    wcabin = find_cabin_width(fuse.layout.radius, fuse.layout.bubble_lower_downward_shift, fuse.layout.bubble_center_y_offset, fuse.layout.n_webs, parg[igfloordist]) #Find cabin width
     _, xseats, seats_per_row = place_cabin_seats(pax, wcabin)
->>>>>>> 90a11ce6
     xseats = xseats .+ xseats0
     rows = length(xseats)
 
     println("Seats per row = $seats_per_row, Total rows = $rows")
-<<<<<<< HEAD
-    yseats, symmetric_seats = arrange_seats(seats_per_row, fuse.layout.radius)
-=======
     yseats = arrange_seats(seats_per_row, wcabin)
->>>>>>> 90a11ce6
 
     ## Plot
     if ax === nothing
