--- conflicted
+++ resolved
@@ -554,17 +554,10 @@
                 end
             end
 
-<<<<<<< HEAD
             tanL = tan(wing.layout.sweep*π/180.0)
             @. xi = tanL * (yi - bo/2) - 0.4ci + wing.layout.box_x - 1.0
-            xlocations = hcat([xi, xi, xi.+lnace, xi.+lnace, xi]...) #hcat is to avoid this being an array of arrays
-            ylocations = hcat([yi.-D/2, yi.+D/2, yi.+D/3, yi.-D/3, yi.-D/2]...)
-=======
-            tanL = tan(parg[igsweep]*π/180.0)
-            @. xi = tanL * (yi - bo/2) - 0.4ci + parg[igxwbox] - 1.0
             xlocations = vec(hcat([xi, xi, xi.+lnace, xi.+lnace, xi]...)) #hcat is to avoid this being an array of arrays
             ylocations = vec(hcat([yi.-D/2, yi.+D/2, yi.+D/3, yi.-D/3, yi.-D/2]...))
->>>>>>> 6a8a2926
             ax.plot(xlocations, ylocations, color = "r", linewidth = 1.5)
 
         # Plot NP and CG range
@@ -591,22 +584,9 @@
 
 
     # Annotations
-<<<<<<< HEAD
-    ax.text(0, 16, @sprintf("PFEI = %5.3f J/Nm\nM\$_{cruise}\$ = %.2f\nWMTO = %.1f tonnes\nSpan = %5.1f m\nco    = %5.1f m\n\$ \\Lambda \$ = %.1f\$^\\circ\$\nRfuse = %5.1f m\nL/D = %3.2f",
-     parm[imPFEI], para[iaMach, ipcruise1],parg[igWMTO]/9.81/1000, wing.layout.b, wing.layout.chord, wing.layout.sweep, fuselage.layout.radius, para[iaCL, ipcruise1]/para[iaCD, ipcruise1]),
-     fontsize = label_fs, ha="left", va="top")
-
-    yloc = -20
-    ax.annotate("", xy=(0.0, yloc), xytext=( xf[end], yloc),
-            fontsize=16, ha="center", va="bottom",
-            arrowprops=Dict("arrowstyle"=> "|-|, widthA=0.5, widthB=0.5"),
-             zorder = 30)
-    ax.text(xend/2, yloc, @sprintf("l = %5.1f m", xend), bbox=Dict("ec"=>"w", "fc"=>"w"), ha="center", va="center", fontsize = 14, zorder = 31)
-
-=======
     if annotate_text
         ax.text(1.05, 0.75, transform=ax.transAxes, @sprintf("PFEI = %5.3f\nM\$_{cruise}\$ = %.2f\nWMTO = %.1f t\nSpan = %5.1f m\nco    = %5.1f m\n\$ \\Lambda \$ = %.1f\$^\\circ\$\nRfuse = %5.1f m\nL/D = %3.2f",
-        parm[imPFEI], para[iaMach, ipcruise1],parg[igWMTO]/9.81/1000, parg[igb], parg[igco], parg[igsweep], fuselage.layout.radius, para[iaCL, ipcruise1]/para[iaCD, ipcruise1]),
+        parm[imPFEI], para[iaMach, ipcruise1],parg[igWMTO]/9.81/1000, wing.layout.b, wing.layout.chord, wing.layout.sweep, fuselage.layout.radius, para[iaCL, ipcruise1]/para[iaCD, ipcruise1]),
         fontsize = label_fs, ha="left", va="top")
     end
     if annotate_length
@@ -617,7 +597,6 @@
                 zorder = 30)
         ax.text(xend/2, yloc, @sprintf("l = %5.1f m", xend), bbox=Dict("ec"=>"w", "fc"=>"w"), ha="center", va="center", fontsize = 14, zorder = 31)
     end
->>>>>>> 6a8a2926
     # Span annotations:
     groups, bmax = find_aerodrome_code(parg[igbmax]) #Find ICAO and FAA groups as well as max span
     xcode = -2.0
@@ -1128,7 +1107,6 @@
 end
 
 """
-<<<<<<< HEAD
     high_res_airplane_plot(parg, pari, parm; ax = nothing, label_fs = 16, save_name = nothing)
 
 plots high resolution figure for publications
@@ -1651,8 +1629,6 @@
 end
 
 """
-=======
->>>>>>> 6a8a2926
     PayloadRange(ac_og, Rpts, Ppts, filename, OEW, itermax)
 
 Function to plot a payload range diagram for an aircraft
