using TOML
export read_aircraft_model, load_default_model

"""
    read_input(k::String, dict::AbstractDict=data, 
    default_dict::AbstractDict = default)

Reads the input from a given dictonary (typically parsed from a TOML file).
If requested input does not exist in dictionary, looks for value in default input
and stores default value into the given dictionary (primarily for later output/
saving as an aircraft model file)
"""
function read_input(k::String, dict::AbstractDict=data, 
    default_dict::AbstractDict = default)

    get!(dict, k) do 
        if k in keys(default_dict)
            println("\n")
            @info """$k not found in user specified input file. 
            Reading $k from default TASOPT input:
            \n$k = $(default_dict[k])\n\n"""
            default_dict[k]
        else
            error("Requested key/parameter is not supported. Check the default 
            input file to see all available input options. Key: "*k)
        end
    end
end

# Convenience functions to convert to SI units
Speed(x)    = convertSpeed(parse_unit(x)...)
Distance(x)      = convertDist(parse_unit(x)...)
Force(x)    = convertForce(parse_unit(x)...)
Pressure(x) = convertPressure(parse_unit(x)...)
Stress = Pressure
Density(x)  = convertDensity(parse_unit(x)...)
Area(x)     = convertArea(parse_unit(x)...)
Vol(x)      = convertVolume(parse_unit(x)...)
Angle(x)    = convertAngle(parse_unit(x)...)
Time(x)     = convertTime(parse_unit(x)...)
Temp(x)     = convertTemp(parse_unit(x)...)

"""
    read_aircraft_model(datafile; 
    defaultfile = joinpath(TASOPT.__TASOPTroot__, "IO/default_input.toml"))

Reads a specified TOML file that describes a TASOPT `aircraft` model 
with a fall back to the default `aircraft` definition 
provided in \"src/IO/default_input.toml\""

!!! note "Deviating from default"
    Extending `read_input.jl` and `save_model.jl` is recommended for models deviating appreciably 
    from the default functionality. Thorough knowledge of the model is required.

# Examples
```julia-repl
julia> read_aircraft_model("src/IO/input.toml")


┌ Info: engine_location not found in user specified input file. 
│ Reading engine_location from default TASOPT input:
│ 
│ engine_location = wing
└ 

┌ Info: pylon_weight_fraction not found in user specified input file. 
│ Reading pylon_weight_fraction from default TASOPT input:
│ 
│ pylon_weight_fraction = 0.1
└ 
Name: Example TASOPT Model;
Wpay = 210.0 kN
Des. Range  = 5.56e6 km
Cruise Mach = 0.8

```
"""
function read_aircraft_model(
    datafile=joinpath(TASOPT.__TASOPTroot__, "IO/default_input.toml"); 
    defaultfile = joinpath(TASOPT.__TASOPTroot__, "IO/default_input.toml"))

data = TOML.parsefile(datafile)
default = TOML.parsefile(defaultfile)
ac_descrip = get(data, "Aircraft Description", Dict{})
name = get(ac_descrip, "name", "Untitled Model")
description = get(ac_descrip, "description", "---")
sized = get(ac_descrip, "sized",[false])
#Get number of missions to create data arrays
mis = read_input("Mission", data, default)
dmis = default["Mission"]
readmis(x::String) = read_input(x, mis, dmis)
nmisx = readmis("N_missions")
pari = zeros(Int64, iitotal)
parg = zeros(Float64, igtotal)
parm = zeros(Float64, (imtotal, nmisx))
para = zeros(Float64, (iatotal, iptotal, nmisx))
pare = zeros(Float64, (ietotal, iptotal, nmisx))

fuselage = Fuselage()

# Setup option variables
options = read_input("Options", data, default)
doptions = default["Options"]

pari[iiopt] = read_input("optimize", options, doptions)

propsys = read_input("prop_sys_arch", options, doptions)
if lowercase(propsys) == "tf"
    pari[iiengtype] = 1
elseif lowercase(propsys) == "te"
    pari[iiengtype] = 0
else
    error("Propulsion system \"$propsys\" specified. Choose between
    > TF - turbo-fan
    > TE - turbo-electric" )
end

engloc = read_input("engine_location", options, doptions)

if typeof(engloc) == Int
    pari[iiengloc] = engloc
elseif typeof(engloc) <: AbstractString
    engloc = lowercase(engloc)
    if engloc == "wing"
        pari[iiengloc] = 1
    elseif engloc == "fuselage" || engloc == "fuse"
        pari[iiengloc] = 2
    else
        error("Engine location provided is \"$engloc\". Engine position can only be:
        > 1: Engines on \"wing\"
        > 2: Engines on \"fuselage\"")
    end
else
    error("Check engine position input... something isn't right")
end


# Fuel related options
fuel = read_input("Fuel", data, default)
dfuel = default["Fuel"]
readfuel(x::String) = read_input(x, fuel, dfuel)
fueltype = readfuel("fuel_type")
#TODO this needs to be updated once I include Gas.jl into TASOPT
if uppercase(fueltype) == "LH2"
    pari[iifuel] = 40
    
elseif uppercase(fueltype) == "CH4"
    pari[iifuel] = 11
    
elseif uppercase(fueltype) == "JET-A"
    pari[iifuel] = 24

    pare[ieTft, :, :] .= readfuel("fuel_temp") #Temperature of fuel in fuel tank
    pare[ieTfuel, :, :] .= readfuel("fuel_temp") #Initialize fuel temperature as temperature in tank
    parg[igrhofuel] = readfuel("fuel_density")
else
    error("Check fuel type")
end
pari[iifwing]  = readfuel("fuel_in_wing")
pari[iifwcen]  = readfuel("fuel_in_wingcen")
parg[igrWfmax] = readfuel("fuel_usability_factor")

# Setup mission variables
ranges = readmis("range")
parm[imRange, :] .= Distance.(ranges)

maxpax = readmis("max_pax")
pax = readmis("pax")
despax = pax[1] #Design number of passengers
Wpax =  Force(readmis("weight_per_pax"))
parm[imWperpax, :] .= Wpax
parm[imWpay, :] .= pax * Wpax
parg[igWpaymax] = maxpax * Wpax
parg[igfreserve] = readmis("fuel_reserves")
parg[igVne] = Speed(readmis("Vne"))
parg[igNlift] = readmis("Nlift")

##Takeoff
takeoff = readmis("Takeoff")
dtakeoff = dmis["Takeoff"]
readtakeoff(x) = read_input(x, takeoff, dtakeoff)
parm[imaltTO, :] .= Distance.(readtakeoff("takeoff_alt"))
parg[igmubrake] = readtakeoff("braking_resistance_coeff")
parg[igmuroll]  = readtakeoff("rolling_resistance_coeff")
parg[ighobst]   = Distance(readtakeoff("takeoff_obstacle_height"))
parg[igcdefan]  = readtakeoff("CD_dead_engine")
parg[igCDgear]  = readtakeoff("CD_landing_gear")
parg[igCDspoil] = readtakeoff("CD_spoilers")
parg[iglBFmax]  = Distance(readtakeoff("max_balanced_field_length"))
parg[igNland]   = readtakeoff("Nland")

T0TO = Temp.(readtakeoff("takeoff_T"))
parm[imT0TO, :] .= T0TO 

para[iaclpmax, ipstatic:ipcutback, :] .= readtakeoff("CL_max_perp")
para[iaclpmax, ipclimb1, :] .= readtakeoff("CL_max_perp")
para[iaclpmax, ipdescentn, :] .= readtakeoff("CL_max_perp")

##Climb parameters
climb = readmis("Climb")
dclimb = dmis["Climb"]
parg[iggtocmin] = Angle.(read_input("minimum_top-of-climb_gradient",
                 climb, dclimb))

##Cruise parameters
cruise = readmis("Cruise")
dcruise = dmis["Cruise"]
readcruise(x) = read_input(x, cruise, dcruise)
para[iaalt, ipcruise1, :] .= Distance.(readcruise("cruise_alt"))

para[iaMach, ipclimbn:ipdescent1, :] .= transpose(readcruise("cruise_mach")) #transpose for proper vector broadcasting
para[iaCL, ipclimb1+1:ipdescentn-1, :] .= transpose(readcruise("cruise_CL")) 

##Descent parameters
des = readmis("Descent")
ddes = dmis["Descent"]
readdes(x) = read_input(x, des, ddes)
parm[imgamVDE1, :] .= Angle.(readdes("descent_angle_top-of-descent"))
parm[imgamVDEn, :] .= Angle.(readdes("descent_angle_bottom-of-descent"))

#---------- End Mission vars --------------

# ---------------------------------
# Fuselage
# ---------------------------------
# Setup Fuselage 
fuse = read_input("Fuselage", data, default)
dfuse = default["Fuselage"]

#cabin pressure setting, by explicit pressure value or altitude
#explicit value takes precedence
if  "cabin_pressure" in keys(fuse)
    p_cabin = Pressure.(read_input("cabin_pressure",fuse,dfuse))

else  #if not set explicitly, use altitude (set by default)
    cabinPressureAlt_km = convertDist(parse_unit(read_input("cabin_pressure_altitude",
                                            fuse, dfuse))..., "km")
    _, p_cabin, _, _, _ = atmos(cabinPressureAlt_km)
end
parg[igpcabin] = p_cabin

aero = read_input("Aero", fuse, dfuse)
daero = dfuse["Aero"]
readaero(x) = read_input(x, aero, daero)
    para[iafexcdf, :, :] .= transpose(readaero("excrescence_drag_factor")) #transpose for proper vector broadcasting
    para[iafduo, :, :] .= transpose(readaero("wingroot_fuse_overspeed"))
    para[iafdus, :, :] .= transpose(readaero("wingbreak_fuse_overspeed"))
    para[iafdut, :, :] .= transpose(readaero("wingtip_fuse_overspeed"))

    parg[igCMVf1] = Vol(readaero("fuse_moment_volume_deriv"))
    parg[igCLMf0] = readaero("CL_zero_fuse_moment")
    
    parg[igfBLIf] = readaero("BLI_frac")

weight = read_input("Weights", fuse, dfuse)
dweight = dfuse["Weights"]
readweight(x) = read_input(x, weight, dweight)
    fuselage.weight_frac_frame = readweight("frame")
    fuselage.weight_frac_stringers = readweight("stringer")
    fuselage.weight_frac_skin_addl   = readweight("additional")

    fuselage.fixed.W = Force(readweight("fixed_weight"))

    fuselage.window.W_per_length = readweight("window_per_length")
    fuselage.insulation.W_per_area = readweight("window_insul_per_area")
    fuselage.floor.W_per_area = readweight("floor_weight_per_area")

    fuselage.HPE_sys.W = readweight("HPE_sys_weight_fraction")
    parg[igflgnose] = readweight("LG_nose_weight_fraction")
    parg[igflgmain] = readweight("LG_main_weight_fraction")

    fuselage.APU.W = readweight("APU_weight_fraction")*maxpax*Wpax
    fuselage.seat.W = readweight("seat_weight_fraction")*maxpax*Wpax
    fuselage.added_payload.W = readweight("add_payload_weight_fraction")*maxpax*Wpax

geom = read_input("Geometry", fuse, dfuse)
dgeom = dfuse["Geometry"]
readgeom(x) = read_input(x, geom, dgeom)
    #Boolean to check if cabin length has to be recalculated; if true, this is done 
    #after loading the wing and stabilizer positions
    calculate_cabin = readgeom("calculate_cabin_length") 
<<<<<<< HEAD
=======
    pari[iidoubledeck] = readgeom("double_decker") 

    if pari[iidoubledeck] == 1 #If aircraft is a double decker
        parg[igfloordist] = Distance(readgeom("floor_distance")) #read vertical distance between floors
    end

>>>>>>> 90a11ce6
    parg[igseatpitch] = Distance(readgeom("seat_pitch"))
    parg[igseatwidth] = Distance(readgeom("seat_width"))
    parg[igaislehalfwidth] = Distance(readgeom("aisle_halfwidth"))
    parg[igrMh] = readgeom("HT_load_fuse_bend_relief")
    parg[igrMv] = readgeom("VT_load_fuse_bend_relief")
    parg[igxlgnose]  = Distance(readgeom("x_nose_landing_gear"))
    parg[igdxlgmain] = Distance(readgeom("x_main_landing_gear_offset"))
    fuselage.APU.r = [Distance(readgeom("x_APU")),0.0,0.0]
    fuselage.HPE_sys.r  = [Distance(readgeom("x_HPE_sys")), 0.0, 0.0]

    fuselage.fixed.r = [Distance(readgeom("x_fixed_weight")),0.0,0.0]

    parg[igxeng] = Distance(readgeom("x_engines"))
    parg[igyeng] = Distance(readgeom("y_critical_engines"))
    
    if readgeom("double_decker")
        fuselage.n_decks =  2
    else
        fuselage.n_decks =  1
    end

    # Number of webs = number of bubbles - 1
    n_bubbles = Int(readgeom("number_of_bubbles"))

    radius = Distance(readgeom("radius"))
    dz = Distance(readgeom("dRadius"))
    dy = Distance(readgeom("y_offset"))

    if n_bubbles > 1 && dy == 0.0
        @warn "Multi-bubble ('$(n_webs+1)') fuselage specified but "*
        "y-offset of bubble set to 0.0. "*
        "Assuming this is a single-bubble design and setting 'number_of_bubbles' = 0"
        n_bubbles = 1
    end

    if n_bubbles == 1
        cross_section = SingleBubble(radius = radius, bubble_lower_downward_shift = dz)
    else
        n_webs = n_bubbles - 1
        cross_section = MultiBubble(radius = radius, bubble_lower_downward_shift = dz,
        bubble_center_y_offset = dy, n_webs = n_webs)
    end
    println(cross_section)
    fuselage.layout.cross_section = cross_section
    fuselage.layout.floor_depth = Distance(readgeom("floor_depth"))
    fuselage.layout.nose_radius = readgeom("a_nose")
    fuselage.layout.tail_radius = readgeom("b_tail")
    fuselage.layout.taper_tailcone = readgeom("tailcone_taper")
    fuse_end = lowercase(readgeom("taper_fuse_to")) 
    if fuse_end == "point"
        fuselage.layout.taper_fuse = 0
    elseif fuse_end == "edge"
        fuselage.layout.taper_fuse = 1
    else
        fuselage.layout.taper_fuse = 0
        @warn "Fuselage can only be closed to a 'point' or an 'edge'"*
                " but '$fuse_end' was provided."*
                " Setting fuselage to end at a point."
    end
    fuselage.layout.x_nose = Distance(readgeom("x_nose_tip")) 
    fuselage.layout.x_pressure_shell_fwd = Distance(readgeom("x_pressure_shell_fwd"))
    fuselage.layout.x_pressure_shell_aft = Distance(readgeom("x_pressure_shell_aft"))
    fuselage.layout.x_start_cylinder = Distance(readgeom("x_start_cylinder"))
    fuselage.layout.x_end_cylinder = Distance(readgeom("x_end_cylinder"))
    fuselage.layout.x_cone_end = Distance(readgeom("x_cone_end"))
    fuselage.layout.x_end = Distance(readgeom("x_end")) 

# ------ End fuse -------


#Fuel storage options
fuse_tank = fuselage_tank() #Initialize struct for fuselage fuel tank params

if pari[iifwing]  == 0 #If fuel is stored in fuselage
    fuel_stor = readfuel("Storage")
    dfuel_stor = dfuel["Storage"]
    readfuel_storage(x::String) = read_input(x, fuel_stor, dfuel_stor)

    fuse_tank.placement = readfuel_storage("tank_placement")
<<<<<<< HEAD
    fuse_tank.Rfuse = fuselage.layout.radius
    fuse_tank.dRfuse = fuselage.layout.bubble_lower_downward_shift
    fuse_tank.wfb = fuselage.layout.bubble_center_y_offset
    fuse_tank.nfweb = fuselage.layout.n_webs
=======
    fuse_tank.fueltype = fueltype
>>>>>>> 90a11ce6
    fuse_tank.clearance_fuse = Distance(readfuel_storage("fuselage_clearance"))

    fuse_tank.size_insulation = readfuel_storage("size_insulation")
    fuse_tank.t_insul = readfuel_storage("insulation_segment_base_thickness")
    fuse_tank.material_insul = readfuel_storage("insulation_material")
    if fuse_tank.size_insulation
        fuse_tank.boiloff_rate = readfuel_storage("cruise_boiloff_rate")
        fuse_tank.iinsuldes = readfuel_storage("insulation_thicknesses_design_indices")
    end
    
    inner_mat_name = readfuel_storage("inner_vessel_material")
    fuse_tank.inner_material = StructuralAlloy(inner_mat_name)
    
    fuse_tank.ARtank = readfuel_storage("tank_aspect_ratio")
    fuse_tank.theta_inner = Angle(readfuel_storage("inner_vessel_support_angle"))

    fuse_tank.pvent = Pressure(readfuel_storage("pressure_venting"))
    fuse_tank.pinitial = Pressure(readfuel_storage("pressure_initial"))
    fuse_tank.t_hold_orig = Time(readfuel_storage("hold_departure"))
    fuse_tank.t_hold_dest = Time(readfuel_storage("hold_arrival"))
    
    fuse_tank.ftankadd = readfuel_storage("additional_mass_fraction")
    fuse_tank.ew = readfuel_storage("weld_efficiency")
    fuse_tank.ullage_frac = readfuel_storage("ullage_fraction")
    fuse_tank.qfac = readfuel_storage("heat_leak_factor")
    fuse_tank.TSLtank = Temp(readfuel_storage("SL_temperature_for_tank"))
<<<<<<< HEAD
=======
    fuse_tank.pfac = readfuel_storage("pressure_rise_factor")
>>>>>>> 90a11ce6

    flag_vacuum = TASOPT.CryoTank.check_vacuum(fuse_tank.material_insul) #flag to check if an outer vessel is needed

    if flag_vacuum #If tank is double-walled
        outer_mat_name = readfuel_storage("outer_vessel_material")
        fuse_tank.outer_material = StructuralAlloy(outer_mat_name)

        theta_outer_str = readfuel_storage("outer_vessel_support_angles")
        theta_outer = []
        for θstr in theta_outer_str
            push!(theta_outer,  Angle(θstr))
        end
        fuse_tank.theta_outer = theta_outer
        fuse_tank.Ninterm = 1.0 #Initial guess for first iteration
    end

    #Find number of tanks from placement
    if (fuse_tank.placement == "front") || (fuse_tank.placement == "rear")
        pari[iinftanks] = 1
    elseif (fuse_tank.placement == "both") 
        pari[iinftanks] = 2
    end
<<<<<<< HEAD

    #Calculate fuel temperature and density as a function of pressure
    Tfuel, ρfuel, ρgas, hvap = cryo_fuel_properties(uppercase(fueltype), fuse_tank.ptank)
    pare[ieTft, :, :] .= Tfuel #Temperature of fuel in fuel tank #TODO remove this and replace with the one in struct
    pare[ieTfuel, :, :] .= Tfuel #Initialize fuel temperature as temperature in tank
    parg[igrhofuel] = ρfuel
    fuse_tank.rhofuel = ρfuel
    fuse_tank.Tfuel = Tfuel
    fuse_tank.hvap = hvap
    parg[igrhofuelgas] = ρgas
    fuse_tank.rhofuelgas = ρgas
=======
>>>>>>> 90a11ce6
end
# ---------------------------------
# Wing
# ---------------------------------
# Setup wing
wing = read_input("Wing", data, default)
dwing = default["Wing"]
readwing(x) = read_input(x, wing, dwing)
    pari[iiwplan] = readwing("wing_planform")
    if readwing("strut_braced_wing")
        pari[iiwplan] = 2
    end

    parg[igsweep] = readwing("sweep")
    parg[igAR] = readwing("AR")
    parg[igbmax] = Distance(readwing("maxSpan"))

    parg[iglambdas] = readwing("inner_panel_taper_ratio")
    parg[iglambdat] = readwing("outer_panel_taper_ratio")
    parg[igetas]    = readwing("panel_break_location")

    parg[igbo] = 2*Distance(readwing("center_box_halfspan"))
    parg[igwbox]  = readwing("box_width_chord")
    parg[ighboxo] = readwing("root_thickness_to_chord")
    parg[ighboxs] = readwing("spanbreak_thickness_to_chord")
    parg[igrh]    = readwing("hweb_to_hbox")
    parg[igXaxis] = readwing("spar_box_x_c")

    parg[igxwbox] = Distance(readwing("x_wing_box"))
    parg[igzwing] = Distance(readwing("z_wing"))

    parg[igdxeng2wbox] = parg[igxwbox] - parg[igxeng]


    ## Strut details only used if strut_braced_wing is true
    parg[igzs]      = Distance(readwing("z_strut"))
    parg[ighstrut]  = readwing("strut_toc")
    parg[igrVstrut] = readwing("strut_local_velocity_ratio")

# ----------------------------------
# ------- Wing Aerodynamics --------
# ----------------------------------
aero = readwing("Aero")
daero = dwing["Aero"]
    parg[igfLo] = readaero("fuselage_lift_carryover_loss_factor")
    parg[igfLt] = readaero("wing_tip_lift_rolloff_factor")

    para[iacdfw, 1:iptotal, :]   .= readaero("lowspeed_cdf")  #  cdfw    wing profile cd for low speed (takeoff, initial climb)
    para[iacdpw, 1:iptotal, :]   .= readaero("lowspeed_cdp")  #  cdpw    
    para[iaRerefw, 1:iptotal, :] .= readaero("Re_ref")  #  Rerefw

    para[iacdfs, 1:iptotal, :]   .= readaero("strut_lowspeed_cdf")  #  cdfs    strut profile cd (not used if there's no strut)
    para[iacdps, 1:iptotal, :]   .= readaero("strut_lowspeed_cdp")  #  cdps    
    para[iaRerefs, 1:iptotal, :] .= readaero("strut_Re_ref")        #  Rerefs  

    para[iaaRexp, 1:iptotal, :] .= readaero("Reynolds_scaling")
    para[iafexcdw, 1:iptotal, :] .= readaero("excrescence_drag_factor")
    parg[igfBLIw] = readaero("BLI_frac")

#- wing spanwise cl and cm distributions over mission
#- ( rclo = clo/clo = 1.0  by definition, so it's not specified )
#- takeoff, initial climb
takeoff = readaero("Takeoff")
dtakeoff = daero["Takeoff"]
    #transpose for proper vector broadcasting
    para[iarcls, 1:ipclimb1, :] .= transpose(readtakeoff("cls_clo"))    #  rcls    break/root cl ratio = cls/clo
    para[iarclt, 1:ipclimb1, :] .= transpose(readtakeoff("clt_clo"))    #  rclt    tip  /root cl ratio = clt/clo
    para[iacmpo, 1:ipclimb1, :] .= transpose(readtakeoff("cm_o"))      #  cmpo    root  cm
    para[iacmps, 1:ipclimb1, :] .= transpose(readtakeoff("cm_s"))      #  cmps    break cm
    para[iacmpt, 1:ipclimb1, :] .= transpose(readtakeoff("cm_t"))      #  cmpt    tip   cm

# Clean climb cruise descent and for wing structure sizing
climb = readaero("Climb")
dclimb = daero["Climb"]
readclimb(x) = read_input(x, climb, dclimb)
    #transpose for proper vector broadcasting
    para[iarcls, ipclimb1+1:ipdescentn-1, :] .= transpose(readclimb("cls_clo"))   #  rcls    break/root cl ratio = cls/clo
    para[iarclt, ipclimb1+1:ipdescentn-1, :] .= transpose(readclimb("clt_clo"))   #  rclt    tip  /root cl ratio = clt/clo
    para[iacmpo, ipclimb1+1:ipdescentn-1, :] .= transpose(readclimb("cm_o"))      #  cmpo    root  cm
    para[iacmps, ipclimb1+1:ipdescentn-1, :] .= transpose(readclimb("cm_s"))      #  cmps    break cm
    para[iacmpt, ipclimb1+1:ipdescentn-1, :] .= transpose(readclimb("cm_t"))      #  cmpt    tip   cm

# Landing, forward CG tail sizing case
land = readaero("Landing")
dland = daero["Landing"]
readland(x) = read_input(x, land, dland)
    #transpose for proper vector broadcasting
    para[iarcls, ipdescentn, :] .= transpose(readland("cls_clo"))   #  rcls    break/root cl ratio = cls/clo
    para[iarclt, ipdescentn, :] .= transpose(readland("clt_clo"))   #  rclt    tip  /root cl ratio = clt/clo
    para[iacmpo, ipdescentn, :] .= transpose(readland("cm_o"))      #  cmpo    root  cm
    para[iacmps, ipdescentn, :] .= transpose(readland("cm_s"))      #  cmps    break cm
    para[iacmpt, ipdescentn, :] .= transpose(readland("cm_t"))      #  cmpt    tip   cm
    
# ----------------------------------
# ---------- Wing Weight -----------
# ----------------------------------
# Wing weight fractions of flight surfaces
# and secondary wing components, 
weight = readwing("Weightfracs")
dweight = dwing["Weightfracs"]

    parg[igfflap] = readweight("flap")
    parg[igfslat] = readweight("slat")
    parg[igfaile] = readweight("aileron")
    parg[igflete] = readweight("leading_trailing_edge")
    parg[igfribs] = readweight("ribs")
    parg[igfspoi] = readweight("spoilers")
    parg[igfwatt] = readweight("attachments")

# ---- End Wing -----

# ---------------------------------
# Stabilizers
# ---------------------------------
tails = read_input("Stabilizers", data, default)
dtails = default["Stabilizers"]
readtails(x) = read_input(x, tails, dtails)
    #transpose for proper broadcasting
    para[iacdft, 1:iptotal, :]   .= transpose(readtails("lowspeed_cdf"))  #  cdft    tail profile cd
    para[iacdpt, 1:iptotal, :]   .= transpose(readtails("lowspeed_cdp"))  #  cdpt    
    para[iaRereft, 1:iptotal, :] .= transpose(readtails("Re_ref"))  #  Rereft  

    para[iafexcdt, 1:iptotal, :] .= transpose(readtails("excrescence_drag_factor"))

    htail = readtails("Htail")
    dhtail = dtails["Htail"]

readhtail(x) = read_input(x, htail, dhtail)
    parg[igARh]     = readhtail("AR_Htail")
    parg[iglambdah] = readhtail("taper")
    parg[igsweeph]  = readhtail("sweep")
    parg[igboh]     = 2*Distance(readhtail("center_box_halfspan"))

    parg[igxhbox]  = Distance(readhtail("x_Htail"))
    parg[igzhtail] = Distance(readhtail("z_Htail"))

    parg[igCLhNrat] = readhtail("max_tail_download")

    htail_size = lowercase(readhtail("HTsize"))
    if htail_size == "vh"
        pari[iiHTsize] = 1
        parg[igVh] = readhtail("Vh")
    elseif htail_size == "maxforwardcg"
        pari[iiHTsize] = 2
        parg[igCLhCGfwd] = readhtail("CLh_at_max_forward_CG")
        parg[igVh] = 1.0
    else
        error("Horizontal tail can only be sized via:
            1: specified tail volume coeff \"Vh\";
            2: specified CLh at max-forward CG case during landing (\"maxforwardCG\")")
    end


    movewing = readhtail("move_wingbox")
    if typeof(movewing) == Int
        pari[iixwmove] = movewing
    elseif typeof(movewing) <: AbstractString
        movewing = lowercase(movewing)
        if movewing =="fix"
            pari[iixwmove] = 0
        elseif movewing == "clhspec"
            pari[iixwmove] = 1
        elseif movewing == "smmin"
            pari[iixwmove] = 2
        else
            error("Wing position during horizontal tail sizing can only be sized via:
            0: \"fix\" wing position;
            1: move wing to get CLh=\"CLhspec\" in cruise 
            2: move wing to get min static margin = \"SMmin\"")
        end
    else
        error("Check wing position input during htail sizing... something isn't right")
    end
    parg[igSMmin] = readhtail("SM_min")

    parg[igCLhspec] = readhtail("CLh_spec")

    parg[igdepsda] = readhtail("downwash_factor")
    parg[igdCLnda] = readhtail("nacelle_lift_curve_slope")

    parg[igfCDhcen] = readhtail("CD_Htail_from_center")
    parg[igCLhmax]  = readhtail("CLh_max")

    parg[igfhadd] = readhtail("added_weight_fraction")

    parg[igwboxh] = readhtail("box_width_chord")
    parg[ighboxh] = readhtail("box_height_chord")
    parg[igrhh]   = readhtail("web_height_hbox")


vtail = readtails("Vtail")
dvtail = dtails["Vtail"]
readvtail(x) = read_input(x, vtail, dvtail)
    parg[igARv]     = readvtail("AR_Vtail")
    parg[iglambdav] = readvtail("taper")
    parg[igsweepv]  = readvtail("sweep")
    parg[igbov]     = Distance(readvtail("center_box_halfspan"))
    parg[igxvbox]  = Distance(readvtail("x_Vtail"))
    parg[ignvtail]  = readvtail("number_Vtails")

    vtail_size = lowercase(readvtail("VTsize"))
    if vtail_size == "vv"
        pari[iiVTsize] = 1
        parg[igVv] = readvtail("Vv")
    elseif vtail_size == "oei"
        pari[iiVTsize] = 2
        parg[igCLveout] = readvtail("CLv_at_engine_out")
    else
        error("Vertical tail can only be sized via:
            1: specified tail volume coeff \"Vv\";
            2: specified CL at one engine out trim (\"OEI\")")
    end

    parg[igCLvmax] = readvtail("CLv_max")

    parg[igfvadd] = readvtail("added_weight_fraction")
    parg[igwboxv] = readvtail("box_width_chord")
    parg[ighboxv] = readvtail("box_height_chord")
    parg[igrhv]   = readvtail("web_height_hbox")

# ----- End Stabilizers -----

# ---------------------------------
# Recalculate cabin length
if calculate_cabin #Resize the cabin if desired, keeping deltas
    @info "Fuselage and stabilizer layouts have been overwritten; deltas will be maintained."

    update_fuse_for_pax!(pari, parg, parm, fuse, fuse_tank) #update fuselage dimensions
end
# ---------------------------------

# ---------------------------------
# Structures
# ---------------------------------

structures = read_input("Structures", data, default)
dstructures = default["Structures"]
readstruct(x) = read_input(x, structures, dstructures)
    parg[igsigfac] = readstruct("stress_factor")
    #- allowable stresses at sizing cases
    parg[igsigcap] = Stress(readstruct("sigma_caps"))
    parg[igtauweb] = Stress(readstruct("tau_webs"))

    parg[igsigstrut] = Stress(readstruct("sigma_struts"))

    #- fuselage shell modulus ratio, for bending material sizing
    fuselage.ratio_young_mod_fuse_bending = readstruct("fuse_shell_modulus_ratio")

    #- moduli, for strut-induced buckling load estimation
    parg[igEcap] = Stress(readstruct("E_wing_spar_cap"))
    parg[igEstrut] = Stress(readstruct("E_struts"))

    #- structural material densities
    parg[igrhocap]  = Density(readstruct("wing_tail_cap_density"))  #  rhocap  	wing, tail bending caps	 
    parg[igrhoweb]  = Density(readstruct("wing_tail_web_density"))  #  rhoweb  	wing, tail shear webs	 
    parg[igrhostrut]= Density(readstruct("strut_density"))  #  rhostrut	strut   


    skin_max_avg = readstruct("skin_max_avg_stress")
    skin_safety_fac = readstruct("skin_safety_factor")
    fuselage.skin.material =  StructuralAlloy(readstruct("skin_material"), 
                                    max_avg_stress = skin_max_avg,
                                    safety_factor = skin_safety_fac)

    bend_max_avg = readstruct("bending_max_avg_stress")
    bend_safety_fac = readstruct("bending_safety_factor")
    fuselage.bendingmaterial_h.material = StructuralAlloy(readstruct("bending_material"),
                                max_avg_stress = bend_max_avg,
                                safety_factor = bend_safety_fac)

    fuselage.bendingmaterial_v.material = fuselage.bendingmaterial_h.material                            

# ---------------------------------
# Propulsion systems
# ---------------------------------

prop = read_input("Propulsion", data, default)
dprop = default["Propulsion"]
readprop(x) = read_input(x, prop, dprop)
    parg[igneng] = readprop("number_of_engines")
    parg[igTmetal] = Temp.(readprop("T_max_metal"))
    parg[igfTt4CL1] = readprop("Tt4_frac_bottom_of_climb")
    parg[igfTt4CLn] = readprop("Tt4_frac_top_of_climb")

    pare[ieTt4, :, :] .= transpose(Temp.(readprop("Tt4_cruise"))) #transpose for proper broadcasting

    Tt4TO = transpose(Temp.(readprop("Tt4_takeoff")))
    pare[ieTt4, ipstatic, :] .= Tt4TO
    pare[ieTt4, iprotate, :] .= Tt4TO
    pare[ieTt4, iptakeoff, :] .= Tt4TO

    pare[ieT0, ipstatic, :] .= T0TO
    pare[ieT0, iprotate, :] .= T0TO
    pare[ieT0, iptakeoff, :] .= T0TO

    # Core in clean-flow -> 0; Core ingests KE defect -> 1
    pari[iiBLIc] = !readprop("core_in_clean_flow")

    #Turbomachinery
    turb = readprop("Turbomachinery")
    dturb = dprop["Turbomachinery"]

readturb(x) = read_input(x, turb, dturb)
    Gearf = readturb("gear_ratio")
    BPR = readturb("BPR")
    OPR = readturb("OPR")
    pif = readturb("Fan_PR")
    pilc = readturb("LPC_PR")
    pihc = OPR./pilc

    pid = readturb("diffuser_PR")
    pib = readturb("burner_PR")
    pifn = readturb("fan_nozzle_PR")
    pitn = readturb("core_nozzle_PR")

    epolf  = readturb("fan_eta_poly") 
    epollc = readturb("LPC_eta_poly") 
    epolhc = readturb("HPC_eta_poly") 
    epolht = readturb("HPT_eta_poly") 
    epollt = readturb("LPT_eta_poly") 

    pifK = readturb("FPR0")
    epfK = readturb("Kf_polyeff")
    HTRf  = readturb("HTR_fan")
    HTRlc = readturb("HTR_LPC")
    HTRhc = readturb("HTR_HPC")

    M2  = readturb("M2")
    M25 = readturb("M25")

    epsl = readturb("low_spool_loss")
    epsh = readturb("high_spool_loss")

comb = read_input("Combustor", prop, dprop)
dcomb = dprop["Combustor"]
    etab = read_input("combustion_efficiency", comb, dcomb)

pare[iepid, :, :] .= pid
pare[iepib, :, :] .= pib
pare[iepifn, :, :] .= pifn
pare[iepitn, :, :] .= pitn
pare[iepif, :, :] .= pif
pare[iepilc, :, :] .= pilc
pare[iepihc, :, :] .= pihc
pare[ieepolf, :, :] .= epolf
pare[ieepollc, :, :] .= epollc
pare[ieepolhc, :, :] .= epolhc
pare[ieepolht, :, :] .= epolht
pare[ieepollt, :, :] .= epollt
pare[ieetab, :, :] .= etab
pare[iepifK, :, :] .= pifK
pare[ieepfK, :, :] .= epfK
pare[ieBPR, :, :] .= BPR
pare[ieM2, :, :] .= M2
pare[ieM25, :, :] .= M25
pare[ieepsl, :, :] .= epsl
pare[ieepsh, :, :] .= epsh

parg[igGearf] = Gearf
parg[igHTRf] = HTRf
parg[igHTRlc] = HTRlc
parg[igHTRhc] = HTRhc

# Cooling
cool = readprop("Cooling")
dcool = dprop["Cooling"]
readcool(x) = read_input(x, cool, dcool)
    dTstrk = Temp(readcool("hot_streak_T_allowance"))
    Mtexit = readcool("M_turbine_blade_exit")
    StA = readcool("St")

    efilm = readcool("e_film_cooling")
    tfilm = readcool("t_film_cooling")

    M41 = readcool("M41")
    ruc = readcool("cooling_air_V_ratio")

    pare[ieM4a, :, :] .= M41
    pare[ieruc, :, :] .= ruc
    pare[iedTstrk, :, :] .= dTstrk
    pare[ieMtexit, :, :] .= Mtexit
    pare[ieStA, :, :] .= StA
    pare[ieefilm, :, :] .= efilm
    pare[ietfilm, :, :] .= tfilm

# Offtakes
off = readprop("Offtakes")
doff = dprop["Offtakes"]
readoff(x) = read_input(x, off, doff)
    mofftpax  = readoff("LPC_mass_offtake_per_pax")
    mofftmMTO = readoff("LPC_mass_offtake_per_max_mass")

    Pofftpax  = readoff("Low_spool_power_offtake_per_pax")
    PofftmMTO = readoff("Low_spool_power_offtake_per_max_mass")

    Ttdischarge = readoff("Tt_offtake_air")
    Ptdischarge = readoff("Pt_offtake_air")

    # TODO Tt9 is really a terrible numbering convention for the discharge temp 

    pare[ieTt9, :, :] .= Ttdischarge
    pare[iept9, :, :] .= Ptdischarge

    parg[igmofWpay] = mofftpax ./ parm[imWperpax, 1]
    parg[igmofWMTO] = mofftmMTO / gee
    parg[igPofWpay] = Pofftpax ./ parm[imWperpax, 1]
    parg[igPofWMTO] = PofftmMTO / gee

## Nozzle areas
noz = readprop("Nozzles")
dnoz = dprop["Nozzles"]
corenoz = read_input("core_nozzle_area", noz, dnoz)
dcorenoz = dnoz["core_nozzle_area"]
readcnoz(x) = read_input(x, corenoz, dcorenoz)
    A5static   = readcnoz("static")
    A5takeoff  = readcnoz("rotation")
    A5cutback  = readcnoz("cutback")
    A5climb1   = readcnoz("climbstart")
    A5climbn   = readcnoz("climbend")
    A5descent1 = readcnoz("descentstart")
    A5descentn = readcnoz("descentend")

fannoz = read_input("fan_nozzle_area", noz, dnoz)
dfannoz = dnoz["fan_nozzle_area"]
readfnoz(x) = read_input(x, fannoz, dfannoz)
    A7static   = readfnoz("static")
    A7takeoff  = readfnoz("rotation")
    A7cutback  = readfnoz("cutback")
    A7climb1   = readfnoz("climbstart")
    A7climbn   = readfnoz("climbend")
    A7descent1 = readfnoz("descentstart")
    A7descentn = readfnoz("descentend")

    pare[ieA7fac, ipstatic, :] .= A7static
    pare[ieA7fac, iprotate, :] .= A7takeoff
    pare[ieA7fac, iptakeoff, :] .= A7takeoff
    pare[ieA7fac, ipcutback, :] .= A7cutback

    pare[ieA5fac, ipstatic, :] .= A5static
    pare[ieA5fac, iprotate, :] .= A5takeoff
    pare[ieA5fac, iptakeoff, :] .= A5takeoff
    pare[ieA5fac, ipcutback, :] .= A5cutback

    for ip = ipclimb1:ipclimbn

        frac = (ip - ipclimb1) /  (ipclimbn - ipclimb1)

        pare[ieA7fac, ip, :] .= A7climb1 * (1.0 - frac) + A7climbn * frac
        pare[ieA5fac, ip, :] .= A5climb1 * (1.0 - frac) + A5climbn * frac

    end

    pare[ieA7fac, ipcruise1:ipcruisen, :] .= 1.0
    pare[ieA5fac, ipcruise1:ipcruisen, :] .= 1.0

    for ip = ipdescent1:ipdescentn

        frac = (ip - ipdescent1) / (ipdescentn - ipdescent1)

        pare[ieA7fac, ip, :] .= A7descent1 * (1.0 - frac) + A7descentn * frac
        pare[ieA5fac, ip, :] .= A5descent1 * (1.0 - frac) + A5descentn * frac

    end

    pare[ieA7fac, iptest, :] .= A7static
    pare[ieA5fac, iptest, :] .= A5static

nac = readprop("Nacelles")
dnac = dprop["Nacelles"]
    #- nacelle drag stuff
    parg[igrSnace] = read_input("nacelle_pylon_wetted_area_ratio", nac, dnac)
    parg[igrVnace] = read_input("nacelle_local_velocity_ratio", nac, dnac)

weight = readprop("Weight")
dweight = dprop["Weight"]
    parg[igfeadd] = read_input("engine_access_weight_fraction", weight, dweight)
    parg[igfpylon] = read_input("pylon_weight_fraction", weight, dweight)
    TF_wmodel = read_input("weight_model", weight, dweight)
    if lowercase(TF_wmodel) == "md"
        pari[iiengwgt] = 0
    elseif lowercase(TF_wmodel) == "basic"
        pari[iiengwgt] = 1
    elseif lowercase(TF_wmodel) == "advanced"
        pari[iiengwgt] = 2
    else
        error("\"$TF_wmodel\" engine weight model was specifed. 
        Engine weight can only be \"MD\", \"basic\" or \"advanced\".")
    end

# Heat exchangers

HEx = readprop("HeatExchangers")
dHEx = dprop["HeatExchangers"]
    pare[iefrecirc, :, :] .= read_input("recirculation_flag", HEx, dHEx)
    pare[ierecircT, :, :] .= read_input("recirculation_temperature", HEx, dHEx)
    pare[iehlat, :, :] .= read_input("latent_heat", HEx, dHEx)
    pare[ieDi, :, :] .= read_input("core_inner_diameter", HEx, dHEx)
    
    pare[iePreCorder, :, :] .= read_input("precooler_order", HEx, dHEx)
    pare[iePreCepsilon, :, :] .= read_input("precooler_effectiveness", HEx, dHEx)
    pare[iePreCMp, :, :] .= read_input("precooler_inlet_mach", HEx, dHEx)

    pare[ieInterCorder, :, :] .= read_input("intercooler_order", HEx, dHEx)
    pare[ieInterCepsilon, :, :] .= read_input("intercooler_effectiveness", HEx, dHEx)
    pare[ieInterCMp, :, :] .= read_input("intercooler_inlet_mach", HEx, dHEx)

    pare[ieRegenorder, :, :] .= read_input("regenerative_order", HEx, dHEx)
    pare[ieRegenepsilon, :, :] .= read_input("regenerative_effectiveness", HEx, dHEx)
    pare[ieRegenMp, :, :] .= read_input("regenerative_inlet_mach", HEx, dHEx)

    pare[ieTurbCorder, :, :] .= read_input("turbine_cooler_order", HEx, dHEx)
    pare[ieTurbCepsilon, :, :] .= read_input("turbine_cooler_effectiveness", HEx, dHEx)
    pare[ieTurbCMp, :, :] .= read_input("turbine_cooler_inlet_mach", HEx, dHEx)


return TASOPT.aircraft(name, description,
    pari, parg, parm, para, pare, [false], fuse_tank, fuselage)

end

function load_default_model()
    println("Loading default aircraft model")
    read_aircraft_model()
end<|MERGE_RESOLUTION|>--- conflicted
+++ resolved
@@ -279,15 +279,12 @@
     #Boolean to check if cabin length has to be recalculated; if true, this is done 
     #after loading the wing and stabilizer positions
     calculate_cabin = readgeom("calculate_cabin_length") 
-<<<<<<< HEAD
-=======
     pari[iidoubledeck] = readgeom("double_decker") 
 
     if pari[iidoubledeck] == 1 #If aircraft is a double decker
         parg[igfloordist] = Distance(readgeom("floor_distance")) #read vertical distance between floors
     end
 
->>>>>>> 90a11ce6
     parg[igseatpitch] = Distance(readgeom("seat_pitch"))
     parg[igseatwidth] = Distance(readgeom("seat_width"))
     parg[igaislehalfwidth] = Distance(readgeom("aisle_halfwidth"))
@@ -367,14 +364,7 @@
     readfuel_storage(x::String) = read_input(x, fuel_stor, dfuel_stor)
 
     fuse_tank.placement = readfuel_storage("tank_placement")
-<<<<<<< HEAD
-    fuse_tank.Rfuse = fuselage.layout.radius
-    fuse_tank.dRfuse = fuselage.layout.bubble_lower_downward_shift
-    fuse_tank.wfb = fuselage.layout.bubble_center_y_offset
-    fuse_tank.nfweb = fuselage.layout.n_webs
-=======
     fuse_tank.fueltype = fueltype
->>>>>>> 90a11ce6
     fuse_tank.clearance_fuse = Distance(readfuel_storage("fuselage_clearance"))
 
     fuse_tank.size_insulation = readfuel_storage("size_insulation")
@@ -401,10 +391,7 @@
     fuse_tank.ullage_frac = readfuel_storage("ullage_fraction")
     fuse_tank.qfac = readfuel_storage("heat_leak_factor")
     fuse_tank.TSLtank = Temp(readfuel_storage("SL_temperature_for_tank"))
-<<<<<<< HEAD
-=======
     fuse_tank.pfac = readfuel_storage("pressure_rise_factor")
->>>>>>> 90a11ce6
 
     flag_vacuum = TASOPT.CryoTank.check_vacuum(fuse_tank.material_insul) #flag to check if an outer vessel is needed
 
@@ -427,20 +414,6 @@
     elseif (fuse_tank.placement == "both") 
         pari[iinftanks] = 2
     end
-<<<<<<< HEAD
-
-    #Calculate fuel temperature and density as a function of pressure
-    Tfuel, ρfuel, ρgas, hvap = cryo_fuel_properties(uppercase(fueltype), fuse_tank.ptank)
-    pare[ieTft, :, :] .= Tfuel #Temperature of fuel in fuel tank #TODO remove this and replace with the one in struct
-    pare[ieTfuel, :, :] .= Tfuel #Initialize fuel temperature as temperature in tank
-    parg[igrhofuel] = ρfuel
-    fuse_tank.rhofuel = ρfuel
-    fuse_tank.Tfuel = Tfuel
-    fuse_tank.hvap = hvap
-    parg[igrhofuelgas] = ρgas
-    fuse_tank.rhofuelgas = ρgas
-=======
->>>>>>> 90a11ce6
 end
 # ---------------------------------
 # Wing
@@ -668,7 +641,7 @@
 if calculate_cabin #Resize the cabin if desired, keeping deltas
     @info "Fuselage and stabilizer layouts have been overwritten; deltas will be maintained."
 
-    update_fuse_for_pax!(pari, parg, parm, fuse, fuse_tank) #update fuselage dimensions
+    update_fuse_for_pax!(pari, parg, parm, fuselage, fuse_tank) #update fuselage dimensions
 end
 # ---------------------------------
 
