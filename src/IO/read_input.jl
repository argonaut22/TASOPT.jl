using TOML
export read_aircraft_model, load_default_model

"""
    read_input(k::String, dict::AbstractDict=data, 
    default_dict::AbstractDict = default)

Reads the input from a given dictonary (typically parsed from a TOML file).
If requested input does not exist in dictionary, looks for value in default input
and stores default value into the given dictionary (primarily for later output/
saving as an aircraft model file)
"""
function read_input(k::String, dict::AbstractDict=data, 
    default_dict::AbstractDict = default)

    get!(dict, k) do 
        if k in keys(default_dict)
            println("\n")
            @info """$k not found in user specified input file. 
            Reading $k from default TASOPT input:
            \n$k = $(default_dict[k])\n\n"""
            default_dict[k]
        else
            error("Requested key/parameter is not supported. Check the default 
            input file to see all available input options. Key: "*k)
        end
    end
end

function get_template_input_file(designrange)
    if designrange <= 2600 * nmi_to_m
        templatefile = joinpath(TASOPT.__TASOPTroot__, "../example/defaults/default_regional.toml")
    elseif designrange <= 3115 * nmi_to_m
        templatefile = joinpath(TASOPT.__TASOPTroot__, "../example/defaults/default_input.toml")
    elseif designrange <= 8500 * nmi_to_m
        templatefile = joinpath(TASOPT.__TASOPTroot__, "../example/defaults/default_wide.toml")
    else
        println("\n")
        @warn """Requested aircraft design range exceeds expected capability. Selecting Wide Body Aircraft Template, but be warned. """
        templatefile = joinpath(TASOPT.__TASOPTroot__, "../example/defaults/default_wide.toml")
    end
    return templatefile
end
# Convenience functions to convert to SI units
Speed(x)    = convertSpeed(parse_unit(x)...)
Distance(x)      = convertDist(parse_unit(x)...)
Force(x)    = convertForce(parse_unit(x)...)
Pressure(x) = convertPressure(parse_unit(x)...)
Stress = Pressure
Density(x)  = convertDensity(parse_unit(x)...)
Area(x)     = convertArea(parse_unit(x)...)
Vol(x)      = convertVolume(parse_unit(x)...)
Angle(x)    = convertAngle(parse_unit(x)...)
Time(x)     = convertTime(parse_unit(x)...)
Temp(x)     = convertTemp(parse_unit(x)...)

"""
    read_aircraft_model(datafile; 
    defaultfile = joinpath(TASOPT.__TASOPTroot__, "../example/defaults/default_input.toml"))

Reads a specified TOML file that describes a TASOPT `aircraft` model 
with a fall back to the default `aircraft` definition 
provided in \"/example/defaults/default_input.toml\""

!!! note "Deviating from default"
    Extending `read_input.jl` and `save_model.jl` is recommended for models deviating appreciably 
    from the default functionality. Thorough knowledge of the model is required.

# Examples
```julia-repl
julia> read_aircraft_model("examples/defaults/default_input.toml")


┌ Info: engine_location not found in user specified input file. 
│ Reading engine_location from default TASOPT input:
│ 
│ engine_location = wing
└ 

┌ Info: pylon_weight_fraction not found in user specified input file. 
│ Reading pylon_weight_fraction from default TASOPT input:
│ 
│ pylon_weight_fraction = 0.1
└ 
Name: Example TASOPT Model;
Wpay = 210.0 kN
Des. Range  = 5.56e6 km
Cruise Mach = 0.8

```
"""
function read_aircraft_model(
    datafile=joinpath(TASOPT.__TASOPTroot__, "../example/defaults/default_input.toml"); 
    templatefile = "")

data = TOML.parsefile(datafile)

# Get template input file, with appropriate user notices when needed
# handle default templatefile value
if templatefile == ""
    @info "No template input file provided. Proceeding with template file as determined by design mission range."
    templatefile = nothing
# check if provided template input file is extant
elseif !isfile(templatefile)
    #if not, warn that we're ignoring it
    @warn "Template input file provided does not exist: $templatefile \n Proceeding with template file as determined by design mission range."
    templatefile = nothing
end
#if no valid templatefile provided
if isnothing(templatefile)
    #determine appropriate template input file based on mission range
    designrange = Distance.(data["Mission"]["range"])[1] #in meters
    templatefile = get_template_input_file(designrange)
    @info "Template input file selected: $templatefile"
end

default = TOML.parsefile(templatefile)
ac_descrip = get(data, "Aircraft Description", Dict{})
name = get(ac_descrip, "name", "Untitled Model")
description = get(ac_descrip, "description", "---")
is_sized = get(ac_descrip, "is_sized",[false])


#Get number of missions to create data arrays
mis = read_input("Mission", data, default)
dmis = default["Mission"]
readmis(x::String) = read_input(x, mis, dmis)
nmisx = readmis("N_missions")
parg = zeros(Float64, igtotal)
parm = zeros(Float64, (imtotal, nmisx))
para = zeros(Float64, (iatotal, iptotal, nmisx))
pare = zeros(Float64, (ietotal, iptotal, nmisx))

fuselage = Fuselage()
wing = Wing()
htail = Tail()
vtail = Tail()
landing_gear = LandingGear()

# Setup mission variables
ranges = readmis("range")
parm[imRange, :] .= Distance.(ranges)

maxpax = readmis("max_payload_in_pax_equivalent") #This represents the maximum aircraft payload in equivalent number of pax
                                                #This may exceed the seatable capacity to account for belly cargo
pax = readmis("pax")
exitlimit = readmis("exit_limit") #Maximum number of pax that could fit in cabin in an all-economy layout
despax = pax[1] #Design number of passengers

if any(maxpax .< pax)
    error("One or more missions have higher payload than prescribed maximum aircraft payload!:"*
    "\n Max Payload [in pax] = "*string(maxpax)*
    "\n Payloads listed [in pax] = "*string(pax))
end
if any(exitlimit .< pax)
    error("One or more missions have higher passenger counts than the prescribed exit limit!:"*
    "\n Exit limit [in pax] = "*string(exitlimit)*
    "\n Payloads listed [in pax] = "*string(pax))
end

Wpax =  Force(readmis("weight_per_pax"))
parm[imWperpax, :] .= Wpax
parm[imWpay, :] .= pax * Wpax
parg[igWpaymax] = maxpax * Wpax
parg[igfreserve] = readmis("fuel_reserves")
parg[igVne] = Speed(readmis("Vne"))
parg[igNlift] = readmis("Nlift")
fuselage.cabin.design_pax = despax
fuselage.cabin.exit_limit = exitlimit

# Setup option variables
options = read_input("Options", data, default)
doptions = default["Options"]

# these are used later
propsys = read_input("prop_sys_arch", options, doptions)
engloc = read_input("engine_location", options, doptions)

#throw error if engloc isn't a string indicating a supported location
if !(typeof(engloc) <: AbstractString && engloc in ["wing", "fuselage"])
   error("Engine location provided is \"$engloc\". Engine position can only be:
        > \"wing\" - engines under wing
        > \"fuselage\" - engines on aft fuselage")
end

# Fuel related options
fuel = read_input("Fuel", data, default)
dfuel = default["Fuel"]
readfuel(x::String) = read_input(x, fuel, dfuel)
fueltype = readfuel("fuel_type")
#TODO this needs to be updated once Prash includes Gas.jl into TASOPT

#check input, perform actions based on fuel type
if compare_strings(fueltype, "JET-A")
    pare[ieTft, :, :] .= readfuel("fuel_temp") #Temperature of fuel in fuel tank
    pare[ieTfuel, :, :] .= readfuel("fuel_temp") #Initialize fuel temperature as temperature in tank
    parg[igrhofuel] = readfuel("fuel_density")
    ifuel = 24
elseif compare_strings(fueltype, "LH2") 
    ifuel = 40
elseif compare_strings(fueltype, "CH4")
    ifuel = 11
#throw error if fueltype isn't a supported value
else 
    error("'$fueltype' is not a supported fuel type (e.g., \"JET-A\", \"LH2\", \"CH4\")")
end

has_centerbox_fuel  = readfuel("fuel_in_wingcen")
parg[igrWfmax] = readfuel("fuel_usability_factor")
pare[iehvap, :, :] .= readfuel("fuel_enthalpy_vaporization") #Heat of vaporization of the fuel
pare[iehvapcombustor, :, :] .= readfuel("fuel_enthalpy_vaporization") #Heat of vaporization of fuel, if vaporized in combustor

##Takeoff
takeoff = readmis("Takeoff")
dtakeoff = dmis["Takeoff"]
readtakeoff(x) = read_input(x, takeoff, dtakeoff)
parm[imaltTO, :] .= Distance.(readtakeoff("takeoff_alt"))
parg[igmubrake] = readtakeoff("braking_resistance_coeff")
parg[igmuroll]  = readtakeoff("rolling_resistance_coeff")
parg[ighobst]   = Distance(readtakeoff("takeoff_obstacle_height"))
parg[igcdefan]  = readtakeoff("CD_dead_engine")
parg[igCDgear]  = readtakeoff("CD_landing_gear")
parg[igCDspoil] = readtakeoff("CD_spoilers")
parg[iglBFmax]  = Distance(readtakeoff("max_balanced_field_length"))
parg[igNland]   = readtakeoff("Nland")

T0TO = Temp.(readtakeoff("takeoff_T"))
parm[imT0TO, :] .= T0TO 

para[iaclpmax, ipstatic:ipcutback, :] .= readtakeoff("CL_max_perp")
para[iaclpmax, ipclimb1, :] .= readtakeoff("CL_max_perp")
para[iaclpmax, ipdescentn, :] .= readtakeoff("CL_max_perp")

##Climb parameters
climb = readmis("Climb")
dclimb = dmis["Climb"]
parg[iggtocmin] = Angle.(read_input("minimum_top-of-climb_gradient",
                 climb, dclimb))

##Cruise parameters
cruise = readmis("Cruise")
dcruise = dmis["Cruise"]
readcruise(x) = read_input(x, cruise, dcruise)
para[iaalt, ipcruise1, :] .= Distance.(readcruise("cruise_alt"))

para[iaMach, ipclimbn:ipdescent1, :] .= transpose(readcruise("cruise_mach")) #transpose for proper vector broadcasting
para[iaCL, ipclimb1+1:ipdescentn-1, :] .= transpose(readcruise("cruise_CL")) 

##Descent parameters
des = readmis("Descent")
ddes = dmis["Descent"]
readdes(x) = read_input(x, des, ddes)
parm[imgamVDE1, :] .= Angle.(readdes("descent_angle_top-of-descent"))
parm[imgamVDEn, :] .= Angle.(readdes("descent_angle_bottom-of-descent"))

#---------- End Mission vars --------------

# ---------------------------------
# Fuselage
# ---------------------------------
# Setup Fuselage 
fuse = read_input("Fuselage", data, default)
dfuse = default["Fuselage"]

#cabin pressure setting, by explicit pressure value or altitude
#explicit value takes precedence
if  "cabin_pressure" in keys(fuse)
    p_cabin = Pressure.(read_input("cabin_pressure",fuse,dfuse))

else  #if not set explicitly, use altitude (set by default)
    cabinPressureAlt_km = convertDist(parse_unit(read_input("cabin_pressure_altitude",
                                            fuse, dfuse))..., "km")
    _, p_cabin, _, _, _ = atmos(cabinPressureAlt_km)
end
parg[igpcabin] = p_cabin

aero = read_input("Aero", fuse, dfuse)
daero = dfuse["Aero"]
readaero(x) = read_input(x, aero, daero)
    para[iafexcdf, :, :] .= transpose(readaero("excrescence_drag_factor")) #transpose for proper vector broadcasting
    para[iafduo, :, :] .= transpose(readaero("wingroot_fuse_overspeed"))
    para[iafdus, :, :] .= transpose(readaero("wingbreak_fuse_overspeed"))
    para[iafdut, :, :] .= transpose(readaero("wingtip_fuse_overspeed"))

    parg[igCMVf1] = Vol(readaero("fuse_moment_volume_deriv"))
    parg[igCLMf0] = readaero("CL_zero_fuse_moment")
    
    parg[igfBLIf] = readaero("BLI_frac")

weight = read_input("Weights", fuse, dfuse)
dweight = dfuse["Weights"]
readweight(x) = read_input(x, weight, dweight)
    fuselage.weight_frac_frame = readweight("frame")
    fuselage.weight_frac_stringers = readweight("stringer")
    fuselage.weight_frac_skin_addl   = readweight("additional")

    fuselage.fixed.W = Force(readweight("fixed_weight"))

    fuselage.window_W_per_length= readweight("window_per_length")
    fuselage.insulation_W_per_area = readweight("window_insul_per_area")
    fuselage.floor_W_per_area = readweight("floor_weight_per_area")

    fuselage.HPE_sys.W = readweight("HPE_sys_weight_fraction")

    fuselage.APU.W = readweight("APU_weight_fraction")*maxpax*Wpax
    fuselage.seat.W = readweight("seat_weight_fraction")*maxpax*Wpax
    fuselage.added_payload.W = readweight("add_payload_weight_fraction")*maxpax*Wpax

geom = read_input("Geometry", fuse, dfuse)
dgeom = dfuse["Geometry"]
readgeom(x) = read_input(x, geom, dgeom)
    #Boolean to check if cabin length has to be recalculated; if true, this is done 
    #after loading the wing and stabilizer positions
    calculate_cabin = readgeom("calculate_cabin_length") 
<<<<<<< HEAD
    
    if readgeom("double_decker")
        fuselage.n_decks =  2
=======
    is_doubledecker = Bool(readgeom("double_decker"))

    if is_doubledecker #If aircraft is a double decker
>>>>>>> be90a482
        fuselage.cabin.floor_distance = Distance(readgeom("floor_distance")) #read vertical distance between floors
        fuselage.cabin.unit_load_device = readgeom("unit_load_device")
        fuselage.cabin.min_top_cabin_height = Distance(readgeom("min_top_cabin_height"))
    else
        fuselage.n_decks =  1
    end
    if calculate_cabin
        fuselage.cabin.front_seat_offset = Distance(readgeom("front_seat_offset"))
        fuselage.cabin.rear_seat_offset = Distance(readgeom("rear_seat_offset"))
    end

    fuselage.cabin.seat_pitch = Distance(readgeom("seat_pitch"))
    fuselage.cabin.seat_width = Distance(readgeom("seat_width"))
    fuselage.cabin.seat_height = Distance(readgeom("seat_height"))
    fuselage.cabin.aisle_halfwidth = Distance(readgeom("aisle_halfwidth"))
    parg[igrMh] = readgeom("HT_load_fuse_bend_relief")
    parg[igrMv] = readgeom("VT_load_fuse_bend_relief")
    fuselage.APU.r = [Distance(readgeom("x_APU")),0.0,0.0]
    fuselage.HPE_sys.r  = [Distance(readgeom("x_HPE_sys")), 0.0, 0.0]

    fuselage.fixed.r = [Distance(readgeom("x_fixed_weight")),0.0,0.0]

    parg[igxeng] = Distance(readgeom("x_engines"))
    parg[igyeng] = Distance(readgeom("y_critical_engines"))

    # Number of webs = number of bubbles - 1
    n_bubbles = Int(readgeom("number_of_bubbles"))

    radius = Distance(readgeom("radius"))
    dz = Distance(readgeom("dRadius"))
    dy = Distance(readgeom("y_offset"))

    if n_bubbles > 1 && dy == 0.0
        @warn "Multi-bubble ('$(n_webs+1)') fuselage specified but "*
        "y-offset of bubble set to 0.0. "*
        "Assuming this is a single-bubble design and setting 'number_of_bubbles' = 0"
        n_bubbles = 1
    end

    if n_bubbles == 1
        cross_section = SingleBubble(radius = radius, bubble_lower_downward_shift = dz)
    else
        n_webs = n_bubbles - 1
        cross_section = MultiBubble(radius = radius, bubble_lower_downward_shift = dz,
        bubble_center_y_offset = dy, n_webs = n_webs)
    end

    fuselage.layout.cross_section = cross_section
    fuselage.layout.floor_depth = Distance(readgeom("floor_depth"))
    fuselage.layout.nose_radius = readgeom("a_nose")
    fuselage.layout.tail_radius = readgeom("b_tail")
    fuselage.layout.taper_tailcone = readgeom("tailcone_taper")

    fuse_end = readgeom("tapers_to")
    #throw error if fuse_end isn't a supported fuse taper
    if !(fuse_end in ["point", "edge"])
        error("Fuselage can only be closed to a 'point' or an 'edge' but '$fuse_end' was provided.")
    else
        fuselage.layout.opt_tapers_to = fuse_end
    end

    fuselage.layout.x_nose = Distance(readgeom("x_nose_tip")) 
    fuselage.layout.x_pressure_shell_fwd = Distance(readgeom("x_pressure_shell_fwd"))
    fuselage.layout.x_pressure_shell_aft = Distance(readgeom("x_pressure_shell_aft"))
    fuselage.layout.x_start_cylinder = Distance(readgeom("x_start_cylinder"))
    fuselage.layout.x_end_cylinder = Distance(readgeom("x_end_cylinder"))
    fuselage.layout.x_cone_end = Distance(readgeom("x_cone_end"))
    fuselage.layout.x_end = Distance(readgeom("x_end")) 
    fuselage.layout.l_cabin_cylinder = fuselage.layout.x_end_cylinder - fuselage.layout.x_start_cylinder

# ------ End fuse -------

# ---------------------------------
# Landing gear
# ---------------------------------
lg = read_input("LandingGear", data, default)
dlg = default["LandingGear"]
readlg(x::String) = read_input(x, lg, dlg)

#Landing gear CG positions or offsets
xlgnose = Distance(readlg("x_nose_landing_gear"))
landing_gear.nose_gear.weight = TASOPT.structures.Weight(W = 0.0, x = xlgnose)
landing_gear.main_gear.distance_CG_to_landing_gear = Distance(readlg("x_main_landing_gear_offset"))

#The mass model for the landing gear can be specified by the user
lgmodel = readlg("landing_gear_model")
landing_gear.model = lgmodel

if lowercase(lgmodel) == "mass_fractions" #This is the most basic model, just fixed fractions of the MTOW
    landing_gear.nose_gear.overall_mass_fraction = readlg("LG_nose_weight_fraction")
    landing_gear.main_gear.overall_mass_fraction = readlg("LG_main_weight_fraction")
elseif lowercase(lgmodel) == "historical_correlations" #model based on historical-data relations in Raymer (2012)
    landing_gear.main_gear.y_offset_halfspan_fraction = readlg("y_main_landing_gear_halfspan_fraction")
    landing_gear.tailstrike_angle = Angle(readlg("tailstrike_angle"))
    landing_gear.wing_dihedral_angle = Angle(readlg("wing_dihedral_angle")) #TODO consider storing this as a wing parameter
    landing_gear.engine_ground_clearance = Distance(readlg("engine_ground_clearance"))
    landing_gear.nose_gear.number_struts = readlg("LG_nose_number_struts")
    landing_gear.nose_gear.wheels_per_strut = readlg("LG_nose_wheels_per_strut")
    landing_gear.main_gear.number_struts = readlg("LG_main_number_struts")
    landing_gear.main_gear.wheels_per_strut = readlg("LG_main_wheels_per_strut")
end
# ------ End landing gear -------

#Fuel storage options
fuse_tank = fuselage_tank() #Initialize struct for fuselage fuel tank params

has_wing_fuel = readfuel("fuel_in_wing")
if !(has_wing_fuel) #If fuel is stored in fuselage
    fuel_stor = readfuel("Storage")
    dfuel_stor = dfuel["Storage"]
    readfuel_storage(x::String) = read_input(x, fuel_stor, dfuel_stor)

    fuse_tank.placement = readfuel_storage("tank_placement")
    fuse_tank.fueltype = fueltype
    fuse_tank.clearance_fuse = Distance(readfuel_storage("fuselage_clearance"))

    fuse_tank.sizes_insulation = readfuel_storage("sizes_insulation")
    fuse_tank.t_insul = readfuel_storage("insulation_segment_base_thickness")
    insul_mats_names = readfuel_storage("insulation_material")
    insul_mats = []
    for insul_mat_name in insul_mats_names
        push!(insul_mats, ThermalInsulator(insul_mat_name))
    end
    fuse_tank.material_insul = insul_mats
    if fuse_tank.sizes_insulation
        fuse_tank.boiloff_rate = readfuel_storage("cruise_boiloff_rate")
        fuse_tank.iinsuldes = readfuel_storage("insulation_thicknesses_design_indices")
    end
    
    inner_mat_name = readfuel_storage("inner_vessel_material")
    fuse_tank.inner_material = StructuralAlloy(inner_mat_name)
    
    fuse_tank.ARtank = readfuel_storage("tank_aspect_ratio")
    fuse_tank.theta_inner = Angle(readfuel_storage("inner_vessel_support_angle"))

    fuse_tank.pvent = Pressure(readfuel_storage("pressure_venting"))
    fuse_tank.pinitial = Pressure(readfuel_storage("pressure_initial"))
    fuse_tank.t_hold_orig = Time(readfuel_storage("hold_departure"))
    fuse_tank.t_hold_dest = Time(readfuel_storage("hold_arrival"))
    
    fuse_tank.ftankadd = readfuel_storage("additional_mass_fraction")
    fuse_tank.ew = readfuel_storage("weld_efficiency")
    fuse_tank.ullage_frac = readfuel_storage("ullage_fraction")
    fuse_tank.qfac = readfuel_storage("heat_leak_factor")
    fuse_tank.TSLtank = Temp(readfuel_storage("SL_temperature_for_tank"))
    fuse_tank.pfac = readfuel_storage("pressure_rise_factor")

    has_vacuum = TASOPT.CryoTank.check_vacuum(fuse_tank.material_insul) #flag to check if an outer vessel is needed

    if has_vacuum #If tank is double-walled
        outer_mat_name = readfuel_storage("outer_vessel_material")
        fuse_tank.outer_material = StructuralAlloy(outer_mat_name)

        theta_outer_str = readfuel_storage("outer_vessel_support_angles")
        theta_outer = []
        for θstr in theta_outer_str
            push!(theta_outer,  Angle(θstr))
        end
        fuse_tank.theta_outer = theta_outer
        fuse_tank.Ninterm = 1.0 #Initial guess for first iteration
    end

    #Find number of tanks from placement
    if (fuse_tank.placement == "front") || (fuse_tank.placement == "rear")
        nftanks = 1
    elseif (fuse_tank.placement == "both") 
        nftanks = 2
    end
    fuse_tank.tank_count = nftanks
else #else all fuel in wings
    nftanks = 0
end #if

# ---------------------------------
# Wing
# ---------------------------------
# Setup wing
wing_i = read_input("Wing", data, default)
dwing = default["Wing"]
readwing(x) = read_input(x, wing_i, dwing)
    wing.has_strut = readwing("has_strut")

    wing.layout.sweep = readwing("sweep")
    wing.layout.AR = readwing("AR")
    wing.layout.max_span = Distance(readwing("maxSpan"))

    wing.inboard.λ = readwing("inner_panel_taper_ratio")
    wing.outboard.λ = readwing("outer_panel_taper_ratio")
    wing.layout.ηs    = readwing("panel_break_location")
    if !(0 ≤ wing.layout.ηs ≤ 1.0)
        @warn "Wing span break location input was $(wing.layout.ηs); ηs must be 0 ≤ ηs ≤ 1.0"
        if wing.layout.ηs > 1.0
            wing.layout.ηs = 1.0
        else 
            wing.layout.ηs = 0.0
        end
        @warn "ηs set to $(wing.layout.ηs)"
    end

    wing.layout.root_span = 2*Distance(readwing("center_box_halfspan"))
    wing.inboard.cross_section.width_to_chord  = readwing("box_width_to_chord")
    wing.outboard.cross_section.width_to_chord  = readwing("box_width_to_chord")
   
    wing.inboard.cross_section.thickness_to_chord = readwing("root_thickness_to_chord")
    wing.outboard.cross_section.thickness_to_chord = readwing("spanbreak_thickness_to_chord")
    
    wing.inboard.cross_section.web_to_box_height  = readwing("hweb_to_hbox")
    wing.outboard.cross_section.web_to_box_height = readwing("hweb_to_hbox")
    wing.layout.spar_box_x_c = readwing("spar_box_x_c")

    wing.layout.box_x = Distance(readwing("x_wing_box"))
    wing.layout.z = Distance(readwing("z_wing"))

    parg[igdxeng2wbox] = wing.layout.box_x - parg[igxeng] #TODO add this as a function of wing

    ## Strut details only used if has_strut is true
    if wing.has_strut
        wing.strut.z  = Distance(readwing("z_strut"))
        wing.strut.thickness_to_chord  = readwing("strut_toc")
        wing.strut.local_velocity_ratio = readwing("strut_local_velocity_ratio")
    end

    airfoil_data = joinpath(__TASOPTroot__,"airfoil_data/", readwing("airfoil"))
    wing.airsection = TASOPT.aerodynamics.airtable(airfoil_data);

# ----------------------------------
# ------- Wing Aerodynamics --------
# ----------------------------------
aero = readwing("Aero")
daero = dwing["Aero"]
    wing.fuse_lift_carryover = readaero("fuselage_lift_carryover_loss_factor")
    wing.tip_lift_loss = readaero("wing_tip_lift_rolloff_factor")
    htail.tip_lift_loss = wing.tip_lift_loss
    vtail.tip_lift_loss = wing.tip_lift_loss

    para[iacdfw, 1:iptotal, :]   .= readaero("lowspeed_cdf")  #  cdfw    wing profile cd for low speed (takeoff, initial climb)
    para[iacdpw, 1:iptotal, :]   .= readaero("lowspeed_cdp")  #  cdpw    
    para[iaRerefw, 1:iptotal, :] .= readaero("Re_ref")  #  Rerefw

    para[iacdfs, 1:iptotal, :]   .= readaero("strut_lowspeed_cdf")  #  cdfs    strut profile cd (not used if there's no strut)
    para[iacdps, 1:iptotal, :]   .= readaero("strut_lowspeed_cdp")  #  cdps    
    para[iaRerefs, 1:iptotal, :] .= readaero("strut_Re_ref")        #  Rerefs  

    para[iaaRexp, 1:iptotal, :] .= readaero("Reynolds_scaling")
    para[iafexcdw, 1:iptotal, :] .= readaero("excrescence_drag_factor")
    parg[igfBLIw] = readaero("BLI_frac")

#- wing spanwise cl and cm distributions over mission
#- ( rclo = clo/clo = 1.0  by definition, so it's not specified )
#- takeoff, initial climb
takeoff = readaero("Takeoff")
dtakeoff = daero["Takeoff"]
    #transpose for proper vector broadcasting
    para[iarcls, 1:ipclimb1, :] .= transpose(readtakeoff("cls_clo"))    #  rcls    break/root cl ratio = cls/clo
    para[iarclt, 1:ipclimb1, :] .= transpose(readtakeoff("clt_clo"))    #  rclt    tip  /root cl ratio = clt/clo
    para[iacmpo, 1:ipclimb1, :] .= transpose(readtakeoff("cm_o"))      #  cmpo    root  cm
    para[iacmps, 1:ipclimb1, :] .= transpose(readtakeoff("cm_s"))      #  cmps    break cm
    para[iacmpt, 1:ipclimb1, :] .= transpose(readtakeoff("cm_t"))      #  cmpt    tip   cm

# Clean climb cruise descent and for wing structure sizing
climb = readaero("Climb")
dclimb = daero["Climb"]
readclimb(x) = read_input(x, climb, dclimb)
    #transpose for proper vector broadcasting
    para[iarcls, ipclimb1+1:ipdescentn-1, :] .= transpose(readclimb("cls_clo"))   #  rcls    break/root cl ratio = cls/clo
    para[iarclt, ipclimb1+1:ipdescentn-1, :] .= transpose(readclimb("clt_clo"))   #  rclt    tip  /root cl ratio = clt/clo
    para[iacmpo, ipclimb1+1:ipdescentn-1, :] .= transpose(readclimb("cm_o"))      #  cmpo    root  cm
    para[iacmps, ipclimb1+1:ipdescentn-1, :] .= transpose(readclimb("cm_s"))      #  cmps    break cm
    para[iacmpt, ipclimb1+1:ipdescentn-1, :] .= transpose(readclimb("cm_t"))      #  cmpt    tip   cm

# Landing, forward CG tail sizing case
land = readaero("Landing")
dland = daero["Landing"]
readland(x) = read_input(x, land, dland)
    #transpose for proper vector broadcasting
    para[iarcls, ipdescentn, :] .= transpose(readland("cls_clo"))   #  rcls    break/root cl ratio = cls/clo
    para[iarclt, ipdescentn, :] .= transpose(readland("clt_clo"))   #  rclt    tip  /root cl ratio = clt/clo
    para[iacmpo, ipdescentn, :] .= transpose(readland("cm_o"))      #  cmpo    root  cm
    para[iacmps, ipdescentn, :] .= transpose(readland("cm_s"))      #  cmps    break cm
    para[iacmpt, ipdescentn, :] .= transpose(readland("cm_t"))      #  cmpt    tip   cm
    
# ----------------------------------
# ---------- Wing Weight -----------
# ----------------------------------
# Wing weight fractions of flight surfaces
# and secondary wing components, 
weight = readwing("Weightfracs")
dweight = dwing["Weightfracs"]
    wing.weight_frac_flap  = readweight("flap")
    wing.weight_frac_slat = readweight("slat")
    wing.weight_frac_ailerons = readweight("aileron")
    wing.weight_frac_leading_trailing_edge = readweight("leading_trailing_edge")
    wing.weight_frac_ribs = readweight("ribs")
    wing.weight_frac_spoilers = readweight("spoilers")
    wing.weight_frac_attachments = readweight("attachments")

# ---- End Wing -----

# ---------------------------------
# Stabilizers
# ---------------------------------
tails = read_input("Stabilizers", data, default)
dtails = default["Stabilizers"]
readtails(x) = read_input(x, tails, dtails)
    #transpose for proper broadcasting
    para[iacdft, 1:iptotal, :]   .= transpose(readtails("lowspeed_cdf"))  #  cdft    tail profile cd
    para[iacdpt, 1:iptotal, :]   .= transpose(readtails("lowspeed_cdp"))  #  cdpt    
    para[iaRereft, 1:iptotal, :] .= transpose(readtails("Re_ref"))  #  Rereft  

    para[iafexcdt, 1:iptotal, :] .= transpose(readtails("excrescence_drag_factor"))

    htail_input = readtails("Htail")
    dhtail = dtails["Htail"]

readhtail(x) = read_input(x, htail_input, dhtail)
    htail.layout.AR = readhtail("AR_Htail")
    htail.outboard.λ = readhtail("taper")
    #TODO: change 
    multi_section = readhtail("multi_section")
    # if !multi_section
    #     htail.layout.ηs = 0.0
    # end
    htail.inboard.λ = 1.0
    
    # igbs = igbo
    # strutz = 0
    # lambdat = gammat = iglambdah 
    # lambdas = gammas = 1.0

    # create inner
    # lambdas, gammas = 1.0
    # igbs = igbo
    # hboxs = hboxh
    htail.layout.sweep = readhtail("sweep")
    htail.layout.root_span = 2*Distance(readhtail("center_box_halfspan"))

    htail.layout.box_x  = Distance(readhtail("x_Htail"))
    htail.layout.z = Distance(readhtail("z_Htail"))
    htail.ntails  = readhtail("number_Htails")

    htail.CL_CLmax = readhtail("max_tail_download")

    htail_sizing = readhtail("opt_sizing")
    if compare_strings(htail_sizing,"fixed_Vh")
        htail.opt_sizing = htail_sizing
        htail.volume = readhtail("Vh")
    elseif compare_strings(htail_sizing,"CLmax_fwdCG")
        htail.opt_sizing = htail_sizing
        htail.CL_max_fwd_CG = readhtail("CLh_at_max_forward_CG")
        htail.volume = 1.0
    else
        error("Horizontal tail can only be sized via:
            \"fixed_Vh\":   specified tail volume coeff (\"Vh\");
            \"CLmax_fwdCG\": specified CLh (\"CLh_at_max_forward_CG\") at 'worst-case': max-forward CG, max wing lift")
    end

    opt_move_wing = readhtail("opt_move_wing")
    #if not an expected input, throw an error
    valid_options = ["fixed", "fixed_CLh", "min_static_margin"]
    if !(any(compare_strings.(opt_move_wing, valid_options)))
        error("Input error: \"opt_move_wing\" = $opt_move_wing\nWing position during horizontal tail sizing can only be sized via:\n" *
              join([">\"$opt\"" for opt in valid_options], "\n"))
    end

    htail.SM_min = readhtail("SM_min")

    parg[igCLhspec] = readhtail("CLh_spec")

    htail.downwash_factor = readhtail("downwash_factor")
    parg[igdCLnda] = readhtail("nacelle_lift_curve_slope")

    parg[igfCDhcen] = readhtail("CD_Htail_from_center")
    htail.CL_max  = readhtail("CLh_max")

    htail.weight_fraction_added = readhtail("added_weight_fraction")

    htail.outboard.cross_section.width_to_chord = readhtail("box_width_to_chord")
    htail.outboard.cross_section.thickness_to_chord = readhtail("box_height_chord")
    htail.outboard.cross_section.web_to_box_height  = readhtail("web_height_hbox")

    htail.inboard.cross_section.width_to_chord = readhtail("box_width_to_chord")
    htail.inboard.cross_section.thickness_to_chord = readhtail("box_height_chord")
    htail.inboard.cross_section.web_to_box_height  = readhtail("web_height_hbox")
    

vtail_input = readtails("Vtail")
dvtail = dtails["Vtail"]
readvtail(x) = read_input(x, vtail_input, dvtail)
    vtail.layout.AR = readvtail("AR_Vtail")
    vtail.outboard.λ = readvtail("taper")
    vtail.inboard.λ = 1.0
    vtail.layout.sweep  = readvtail("sweep")
    vtail.layout.root_span = Distance(readvtail("center_box_halfspan"))
    vtail.layout.box_x  = Distance(readvtail("x_Vtail"))
    vtail.ntails  = readvtail("number_Vtails")

    vtail_sizing = readvtail("opt_sizing")
    if compare_strings(vtail_sizing, "fixed_Vv")
        vtail.opt_sizing = vtail_sizing
        vtail.volume = readvtail("Vv")
    elseif compare_strings(vtail_sizing, "OEI")
        vtail.opt_sizing = vtail_sizing
        parg[igCLveout] = readvtail("CLv_at_engine_out")
    else
        error("Vertical tail can only be sized via:
            \"fixed_Vv\": specified tail volume coeff \"Vv\";
            \"OEI\": specified CL at one engine out trim (\"OEI\") via \"CLv_at_engine_out\"")
    end

    vtail.CL_max = readvtail("CLv_max")

    vtail.weight_fraction_added = readvtail("added_weight_fraction")
    vtail.outboard.cross_section.width_to_chord = readvtail("box_width_to_chord")
    vtail.outboard.cross_section.thickness_to_chord = readvtail("box_height_chord")
    vtail.outboard.cross_section.web_to_box_height  = readvtail("web_height_hbox")

    vtail.inboard.cross_section.width_to_chord = readvtail("box_width_to_chord")
    vtail.inboard.cross_section.thickness_to_chord = readvtail("box_height_chord")
    vtail.inboard.cross_section.web_to_box_height  = readvtail("web_height_hbox")

# ----- End Stabilizers -----

# ---------------------------------

# ---------------------------------
# Structures
# ---------------------------------

structures = read_input("Structures", data, default)
dstructures = default["Structures"]
readstruct(x) = read_input(x, structures, dstructures)
    parg[igsigfac] = readstruct("stress_factor")

    #- fuselage shell modulus ratio, for bending material sizing
    fuselage.ratio_young_mod_fuse_bending = readstruct("fuse_shell_modulus_ratio")

    caps_max_avg = readstruct("caps_max_avg_stress")
    caps_safety_fac = readstruct("caps_safety_factor")
    wing.inboard.caps.material = StructuralAlloy(readstruct("caps_material"),
                                max_avg_stress = caps_max_avg,
                                safety_factor = caps_safety_fac)
    wing.outboard.caps.material = StructuralAlloy(readstruct("caps_material"),
                                max_avg_stress = caps_max_avg,
                                safety_factor = caps_safety_fac)

    webs_max_avg = readstruct("webs_max_avg_stress")
    webs_safety_fac = readstruct("webs_safety_factor")
    wing.inboard.webs.material = StructuralAlloy(readstruct("webs_material"),
                                max_avg_stress = webs_max_avg,
                                safety_factor = webs_safety_fac)
    wing.outboard.webs.material = StructuralAlloy(readstruct("webs_material"),
                                max_avg_stress = webs_max_avg,
                                safety_factor = webs_safety_fac)

    skin_max_avg = readstruct("skin_max_avg_stress")
    skin_safety_fac = readstruct("skin_safety_factor")
    fuselage.skin.material =  StructuralAlloy(readstruct("skin_material"), 
                                    max_avg_stress = skin_max_avg,
                                    safety_factor = skin_safety_fac)

    cone_max_avg = readstruct("cone_max_avg_stress")
    cone_safety_fac = readstruct("cone_safety_factor")
    fuselage.cone.material =  StructuralAlloy(readstruct("cone_material"), 
                                    max_avg_stress = cone_max_avg,
                                    safety_factor = cone_safety_fac)

    bend_max_avg = readstruct("bending_max_avg_stress")
    bend_safety_fac = readstruct("bending_safety_factor")
    fuselage.bendingmaterial_h.material = StructuralAlloy(readstruct("bending_material"),
                                max_avg_stress = bend_max_avg,
                                safety_factor = bend_safety_fac)

    fuselage.bendingmaterial_v.material = fuselage.bendingmaterial_h.material                            

    floor_max_avg = readstruct("floor_max_avg_stress")
    floor_safety_fac = readstruct("floor_safety_factor")
    fuselage.floor.material = StructuralAlloy(readstruct("floor_material"),
        max_avg_stress=floor_max_avg,
        safety_factor=floor_safety_fac)

# ---------------------------------
# Propulsion systems
# ---------------------------------

prop = read_input("Propulsion", data, default)
dprop = default["Propulsion"]
readprop(x) = read_input(x, prop, dprop)
    parg[igneng] = readprop("number_of_engines")
    parg[igTmetal] = Temp.(readprop("T_max_metal"))
    parg[igfTt4CL1] = readprop("Tt4_frac_bottom_of_climb")
    parg[igfTt4CLn] = readprop("Tt4_frac_top_of_climb")

    pare[ieTt4, :, :] .= transpose(Temp.(readprop("Tt4_cruise"))) #transpose for proper broadcasting

    Tt4TO = transpose(Temp.(readprop("Tt4_takeoff")))
    pare[ieTt4, ipstatic, :] .= Tt4TO
    pare[ieTt4, iprotate, :] .= Tt4TO
    pare[ieTt4, iptakeoff, :] .= Tt4TO

    pare[ieT0, ipstatic, :] .= T0TO
    pare[ieT0, iprotate, :] .= T0TO
    pare[ieT0, iptakeoff, :] .= T0TO

    # Core in clean-flow -> 0; Core ingests KE defect -> 1
    eng_has_BLI_cores = !readprop("core_in_clean_flow")

    #Turbomachinery
    turb = readprop("Turbomachinery")
    dturb = dprop["Turbomachinery"]

readturb(x) = read_input(x, turb, dturb)
    Gearf = readturb("gear_ratio")
    BPR = readturb("BPR")
    OPR = readturb("OPR")
    pif = readturb("Fan_PR")
    pilc = readturb("LPC_PR")
    pihc = OPR./pilc

    pid = readturb("diffuser_PR")
    pib = readturb("burner_PR")
    pifn = readturb("fan_nozzle_PR")
    pitn = readturb("core_nozzle_PR")

    epolf  = readturb("fan_eta_poly") 
    epollc = readturb("LPC_eta_poly") 
    epolhc = readturb("HPC_eta_poly") 
    epolht = readturb("HPT_eta_poly") 
    epollt = readturb("LPT_eta_poly") 

    pifK = readturb("FPR0")
    epfK = readturb("Kf_polyeff")
    HTRf  = readturb("HTR_fan")
    HTRlc = readturb("HTR_LPC")
    HTRhc = readturb("HTR_HPC")

    M2  = readturb("M2")
    M25 = readturb("M25")

    epsl = readturb("low_spool_loss")
    epsh = readturb("high_spool_loss")

comb = read_input("Combustor", prop, dprop)
dcomb = dprop["Combustor"]
    etab = read_input("combustion_efficiency", comb, dcomb)

pare[iepid, :, :] .= pid
pare[iepib, :, :] .= pib
pare[iepifn, :, :] .= pifn
pare[iepitn, :, :] .= pitn
pare[iepif, :, :] .= pif
pare[iepilc, :, :] .= pilc
pare[iepihc, :, :] .= pihc
pare[ieepolf, :, :] .= epolf
pare[ieepollc, :, :] .= epollc
pare[ieepolhc, :, :] .= epolhc
pare[ieepolht, :, :] .= epolht
pare[ieepollt, :, :] .= epollt
pare[ieetab, :, :] .= etab
pare[iepifK, :, :] .= pifK
pare[ieepfK, :, :] .= epfK
pare[ieBPR, :, :] .= BPR
pare[ieM2, :, :] .= M2
pare[ieM25, :, :] .= M25
pare[ieepsl, :, :] .= epsl
pare[ieepsh, :, :] .= epsh

parg[igGearf] = Gearf
parg[igHTRf] = HTRf
parg[igHTRlc] = HTRlc
parg[igHTRhc] = HTRhc

# Cooling
cool = readprop("Cooling")
dcool = dprop["Cooling"]
readcool(x) = read_input(x, cool, dcool)
    dTstrk = Temp(readcool("hot_streak_T_allowance"))
    Mtexit = readcool("M_turbine_blade_exit")
    StA = readcool("St")

    efilm = readcool("e_film_cooling")
    tfilm = readcool("t_film_cooling")

    M41 = readcool("M41")
    ruc = readcool("cooling_air_V_ratio")

    pare[ieM4a, :, :] .= M41
    pare[ieruc, :, :] .= ruc
    pare[iedTstrk, :, :] .= dTstrk
    pare[ieMtexit, :, :] .= Mtexit
    pare[ieStA, :, :] .= StA
    pare[ieefilm, :, :] .= efilm
    pare[ietfilm, :, :] .= tfilm

# Offtakes
off = readprop("Offtakes")
doff = dprop["Offtakes"]
readoff(x) = read_input(x, off, doff)
    mofftpax  = readoff("LPC_mass_offtake_per_pax")
    mofftmMTO = readoff("LPC_mass_offtake_per_max_mass")

    Pofftpax  = readoff("Low_spool_power_offtake_per_pax")
    PofftmMTO = readoff("Low_spool_power_offtake_per_max_mass")

    Ttdischarge = readoff("Tt_offtake_air")
    Ptdischarge = readoff("Pt_offtake_air")

    # TODO Tt9 is really a terrible numbering convention for the discharge temp 

    pare[ieTt9, :, :] .= Ttdischarge
    pare[iept9, :, :] .= Ptdischarge

    parg[igmofWpay] = mofftpax ./ parm[imWperpax, 1]
    parg[igmofWMTO] = mofftmMTO / gee
    parg[igPofWpay] = Pofftpax ./ parm[imWperpax, 1]
    parg[igPofWMTO] = PofftmMTO / gee

## Nozzle areas
noz = readprop("Nozzles")
dnoz = dprop["Nozzles"]
corenoz = read_input("core_nozzle_area", noz, dnoz)
dcorenoz = dnoz["core_nozzle_area"]
readcnoz(x) = read_input(x, corenoz, dcorenoz)
    A5static   = readcnoz("static")
    A5takeoff  = readcnoz("rotation")
    A5cutback  = readcnoz("cutback")
    A5climb1   = readcnoz("climbstart")
    A5climbn   = readcnoz("climbend")
    A5descent1 = readcnoz("descentstart")
    A5descentn = readcnoz("descentend")

fannoz = read_input("fan_nozzle_area", noz, dnoz)
dfannoz = dnoz["fan_nozzle_area"]
readfnoz(x) = read_input(x, fannoz, dfannoz)
    A7static   = readfnoz("static")
    A7takeoff  = readfnoz("rotation")
    A7cutback  = readfnoz("cutback")
    A7climb1   = readfnoz("climbstart")
    A7climbn   = readfnoz("climbend")
    A7descent1 = readfnoz("descentstart")
    A7descentn = readfnoz("descentend")

    pare[ieA7fac, ipstatic, :] .= A7static
    pare[ieA7fac, iprotate, :] .= A7takeoff
    pare[ieA7fac, iptakeoff, :] .= A7takeoff
    pare[ieA7fac, ipcutback, :] .= A7cutback

    pare[ieA5fac, ipstatic, :] .= A5static
    pare[ieA5fac, iprotate, :] .= A5takeoff
    pare[ieA5fac, iptakeoff, :] .= A5takeoff
    pare[ieA5fac, ipcutback, :] .= A5cutback

    for ip = ipclimb1:ipclimbn

        frac = (ip - ipclimb1) /  (ipclimbn - ipclimb1)

        pare[ieA7fac, ip, :] .= A7climb1 * (1.0 - frac) + A7climbn * frac
        pare[ieA5fac, ip, :] .= A5climb1 * (1.0 - frac) + A5climbn * frac

    end

    pare[ieA7fac, ipcruise1:ipcruisen, :] .= 1.0
    pare[ieA5fac, ipcruise1:ipcruisen, :] .= 1.0

    for ip = ipdescent1:ipdescentn

        frac = (ip - ipdescent1) / (ipdescentn - ipdescent1)

        pare[ieA7fac, ip, :] .= A7descent1 * (1.0 - frac) + A7descentn * frac
        pare[ieA5fac, ip, :] .= A5descent1 * (1.0 - frac) + A5descentn * frac

    end

    pare[ieA7fac, iptest, :] .= A7static
    pare[ieA5fac, iptest, :] .= A5static

nac = readprop("Nacelles")
dnac = dprop["Nacelles"]
    #- nacelle drag stuff
    parg[igrSnace] = read_input("nacelle_pylon_wetted_area_ratio", nac, dnac)
    parg[igrVnace] = read_input("nacelle_local_velocity_ratio", nac, dnac)

weight = readprop("Weight")
dweight = dprop["Weight"]
    parg[igfeadd] = read_input("engine_access_weight_fraction", weight, dweight)
    parg[igfpylon] = read_input("pylon_weight_fraction", weight, dweight)
    
    #read/check engine weight model options
    if compare_strings(propsys, "tf")
    #TODO: reincorporate "pantalone_basic" and "pantalone_adv" for direct-drive turbofans
        TF_wmodel = read_input("weight_model", weight, dweight)
        if !(TF_wmodel in ["md", "fitzgerald_basic", "fitzgerald_adv"]) 
            error("\"$TF_wmodel\" engine weight model was specifed. 
            Engine weight can only be \"MD\", \"fitzgerald_basic\" or \"fitzgerald_adv\".")
        end
    elseif compare_strings(propsys, "te")
        @warn("Propulsion weight models for turboelectric are currently not available.")
    end

# Create engine object
if compare_strings(propsys,"tf")
    modelname = "turbofan_md"
    enginecalc! = tfwrap!
    engineweightname = TF_wmodel
    engineweight! = tfweightwrap!

    enginemodel = TASOPT.engine.TurbofanModel(modelname, enginecalc!, engineweightname, engineweight!, eng_has_BLI_cores)

elseif compare_strings(propsys, "te")
    nothing
    #TODO: decide if turboelectric stuff still works, if we'll fix it, or if we'll remove all references
else
    error("Propulsion system \"$propsys\" specified. Choose between
    > TF - turbo-fan
    > TE - turbo-electric" )
end
    
engine = TASOPT.engine.Engine(enginemodel, Vector{TASOPT.engine.HX_struct}())

    
# Heat exchangers
HEx = readprop("HeatExchangers")
dHEx = dprop["HeatExchangers"]
    parg[igHXaddmassfrac] = read_input("added_mass_frac", HEx, dHEx)

    pare[iefrecirc, :, :] .= read_input("recirculation_flag", HEx, dHEx)
    pare[ierecircT, :, :] .= read_input("recirculation_temperature", HEx, dHEx)
    pare[ieDi, :, :] .= read_input("core_inner_diameter", HEx, dHEx)
    
    pare[iePreCorder, :, :] .= read_input("precooler_order", HEx, dHEx)
    pare[iePreCepsilon, :, :] .= read_input("precooler_effectiveness", HEx, dHEx)
    pare[iePreCMp, :, :] .= read_input("precooler_inlet_mach", HEx, dHEx)

    pare[ieInterCorder, :, :] .= read_input("intercooler_order", HEx, dHEx)
    pare[ieInterCepsilon, :, :] .= read_input("intercooler_effectiveness", HEx, dHEx)
    pare[ieInterCMp, :, :] .= read_input("intercooler_inlet_mach", HEx, dHEx)

    pare[ieRegenorder, :, :] .= read_input("regenerative_order", HEx, dHEx)
    pare[ieRegenepsilon, :, :] .= read_input("regenerative_effectiveness", HEx, dHEx)
    pare[ieRegenMp, :, :] .= read_input("regenerative_inlet_mach", HEx, dHEx)

    pare[ieTurbCorder, :, :] .= read_input("turbine_cooler_order", HEx, dHEx)
    pare[ieTurbCepsilon, :, :] .= read_input("turbine_cooler_effectiveness", HEx, dHEx)
    pare[ieTurbCMp, :, :] .= read_input("turbine_cooler_inlet_mach", HEx, dHEx)

    ac_options = TASOPT.Options(
        opt_fuel = fueltype,
        ifuel = ifuel,
        has_wing_fuel = has_wing_fuel,
        has_centerbox_fuel = has_centerbox_fuel,
        has_fuselage_fuel = (nftanks>0),
        
        opt_engine_location = engloc,
        opt_prop_sys_arch = propsys,
        
        is_doubledecker = is_doubledecker,

        opt_move_wing = opt_move_wing
    )
    
#Create aircraft object
    ac = TASOPT.aircraft(name, description, ac_options,
        parg, parm, para, pare, is_sized, 
        fuselage, fuse_tank, wing, htail, vtail, engine, landing_gear)
    
    # ---------------------------------
    # Recalculate cabin length
    if calculate_cabin #Resize the cabin if desired, keeping deltas
        @info "Fuselage and stabilizer layouts have been overwritten; deltas will be maintained."
        update_fuse_for_pax!(ac) #update fuselage dimensions
    end

return ac

end

function load_default_model()
    println("Loading default aircraft model")
    read_aircraft_model()
end<|MERGE_RESOLUTION|>--- conflicted
+++ resolved
@@ -312,15 +312,10 @@
     #Boolean to check if cabin length has to be recalculated; if true, this is done 
     #after loading the wing and stabilizer positions
     calculate_cabin = readgeom("calculate_cabin_length") 
-<<<<<<< HEAD
-    
-    if readgeom("double_decker")
+    is_doubledecker = Bool(readgeom("double_decker"))
+
+    if is_doubledecker #If aircraft is a double decker
         fuselage.n_decks =  2
-=======
-    is_doubledecker = Bool(readgeom("double_decker"))
-
-    if is_doubledecker #If aircraft is a double decker
->>>>>>> be90a482
         fuselage.cabin.floor_distance = Distance(readgeom("floor_distance")) #read vertical distance between floors
         fuselage.cabin.unit_load_device = readgeom("unit_load_device")
         fuselage.cabin.min_top_cabin_height = Distance(readgeom("min_top_cabin_height"))
