using TOML
export read_aircraft_model, load_default_model

"""
    read_input(k::String, dict::AbstractDict=data, 
    default_dict::AbstractDict = default)

Reads the input from a given dictonary (typically parsed from a TOML file).
If requested input does not exist in dictionary, looks for value in default input
and stores default value into the given dictionary (primarily for later output/
saving as an aircraft model file)
"""
function read_input(k::String, dict::AbstractDict=data, 
    default_dict::AbstractDict = default)

    get!(dict, k) do 
        if k in keys(default_dict)
            println("\n")
            @info """$k not found in user specified input file. 
            Reading $k from default TASOPT input:
            \n$k = $(default_dict[k])\n\n"""
            default_dict[k]
        else
            error("Requested key/parameter is not supported. Check the default 
            input file to see all available input options. Key: "*k)
        end
    end
end

function get_template_input_file(designrange)
    if designrange <= 2600 * nmi_to_m
        templatefile = joinpath(TASOPT.__TASOPTroot__, "IO/default_regional.toml")
    elseif designrange <= 3115 * nmi_to_m
        templatefile = joinpath(TASOPT.__TASOPTroot__, "IO/default_input.toml")
    elseif designrange <= 8500 * nmi_to_m
        templatefile = joinpath(TASOPT.__TASOPTroot__, "IO/default_wide.toml")
    else
        println("\n")
        @warn """Requested aircraft design range exceeds expected capability. Selecting Wide Body Aircraft Template, but be warned. """
        templatefile = joinpath(TASOPT.__TASOPTroot__, "IO/default_input.toml")
    end
    return templatefile
end
# Convenience functions to convert to SI units
Speed(x)    = convertSpeed(parse_unit(x)...)
Distance(x)      = convertDist(parse_unit(x)...)
Force(x)    = convertForce(parse_unit(x)...)
Pressure(x) = convertPressure(parse_unit(x)...)
Stress = Pressure
Density(x)  = convertDensity(parse_unit(x)...)
Area(x)     = convertArea(parse_unit(x)...)
Vol(x)      = convertVolume(parse_unit(x)...)
Angle(x)    = convertAngle(parse_unit(x)...)
Time(x)     = convertTime(parse_unit(x)...)
Temp(x)     = convertTemp(parse_unit(x)...)

"""
    read_aircraft_model(datafile; 
    defaultfile = joinpath(TASOPT.__TASOPTroot__, "IO/default_input.toml"))

Reads a specified TOML file that describes a TASOPT `aircraft` model 
with a fall back to the default `aircraft` definition 
provided in \"src/IO/default_input.toml\""

!!! note "Deviating from default"
    Extending `read_input.jl` and `save_model.jl` is recommended for models deviating appreciably 
    from the default functionality. Thorough knowledge of the model is required.

# Examples
```julia-repl
julia> read_aircraft_model("src/IO/input.toml")


┌ Info: engine_location not found in user specified input file. 
│ Reading engine_location from default TASOPT input:
│ 
│ engine_location = wing
└ 

┌ Info: pylon_weight_fraction not found in user specified input file. 
│ Reading pylon_weight_fraction from default TASOPT input:
│ 
│ pylon_weight_fraction = 0.1
└ 
Name: Example TASOPT Model;
Wpay = 210.0 kN
Des. Range  = 5.56e6 km
Cruise Mach = 0.8

```
"""
function read_aircraft_model(
    datafile=joinpath(TASOPT.__TASOPTroot__, "IO/default_input.toml"); 
    templatefile = "")

data = TOML.parsefile(datafile)

# Get template input file, with appropriate user notices when needed
# handle default templatefile value
if templatefile == ""
    @info "No template input file provided. Proceeding with template file as determined by design mission range."
    templatefile = nothing
# check if provided template input file is extant
elseif !isfile(templatefile)
    #if not, warn that we're ignoring it
    @warn "Template input file provided does not exist: $templatefile \n Proceeding with template file as determined by design mission range."
    templatefile = nothing
end
#if no valid templatefile provided
if isnothing(templatefile)
    #determine appropriate template input file based on mission range
    designrange = Distance.(data["Mission"]["range"])[1] #in meters
    templatefile = get_template_input_file(designrange)
    @info "Template input file selected: $templatefile"
end

default = TOML.parsefile(templatefile)
ac_descrip = get(data, "Aircraft Description", Dict{})
name = get(ac_descrip, "name", "Untitled Model")
description = get(ac_descrip, "description", "---")
sized = get(ac_descrip, "sized",[false])


#Get number of missions to create data arrays
mis = read_input("Mission", data, default)
dmis = default["Mission"]
readmis(x::String) = read_input(x, mis, dmis)
nmisx = readmis("N_missions")
pari = zeros(Int64, iitotal)
parg = zeros(Float64, igtotal)
parm = zeros(Float64, (imtotal, nmisx))
para = zeros(Float64, (iatotal, iptotal, nmisx))
pare = zeros(Float64, (ietotal, iptotal, nmisx))

fuselage = Fuselage()
wing = Wing()
htail = Tail()
vtail = Tail()
landing_gear = LandingGear()

# Setup mission variables
ranges = readmis("range")
parm[imRange, :] .= Distance.(ranges)

maxpax = readmis("max_payload_in_pax_equivalent") #This represents the maximum aircraft payload in equivalent number of pax
                                                #This may exceed the seatable capacity to account for belly cargo
pax = readmis("pax")
exitlimit = readmis("exit_limit") #Maximum number of pax that could fit in cabin in an all-economy layout
despax = pax[1] #Design number of passengers

if any(maxpax .< pax)
    error("One or more missions have higher payload than prescribed maximum aircraft payload!:"*
    "\n Max Payload [in pax] = "*string(maxpax)*
    "\n Payloads listed [in pax] = "*string(pax))
end
if any(exitlimit .< pax)
    error("One or more missions have higher passenger counts than the prescribed exit limit!:"*
    "\n Exit limit [in pax] = "*string(exitlimit)*
    "\n Payloads listed [in pax] = "*string(pax))
end

Wpax =  Force(readmis("weight_per_pax"))
parm[imWperpax, :] .= Wpax
parm[imWpay, :] .= pax * Wpax
parg[igWpaymax] = maxpax * Wpax
parg[igfreserve] = readmis("fuel_reserves")
parg[igVne] = Speed(readmis("Vne"))
parg[igNlift] = readmis("Nlift")
fuselage.cabin.design_pax = despax
fuselage.cabin.exit_limit = exitlimit

# Setup option variables
options = read_input("Options", data, default)
doptions = default["Options"]

pari[iiopt] = read_input("optimize", options, doptions)

propsys = read_input("prop_sys_arch", options, doptions)
if lowercase(propsys) == "tf"
    pari[iiengtype] = 1
    modelname = "turbofan_md"
    enginecalc! = tfwrap!
    engineweightname = "turbofan"
    engineweight! = tfweightwrap!

    enginemodel = TASOPT.engine.TurbofanModel(modelname, enginecalc!, engineweightname, engineweight!)
    
elseif lowercase(propsys) == "te"
    pari[iiengtype] = 0
else
    
    error("Propulsion system \"$propsys\" specified. Choose between
    > TF - turbo-fan
    > TE - turbo-electric" )
end

engine = TASOPT.engine.Engine(enginemodel, Vector{TASOPT.engine.HX_struct}())


engloc = read_input("engine_location", options, doptions)

if typeof(engloc) == Int
    pari[iiengloc] = engloc
elseif typeof(engloc) <: AbstractString
    engloc = lowercase(engloc)
    if engloc == "wing"
        pari[iiengloc] = 1
    elseif engloc == "fuselage" || engloc == "fuse"
        pari[iiengloc] = 2
    else
        error("Engine location provided is \"$engloc\". Engine position can only be:
        > 1: Engines on \"wing\"
        > 2: Engines on \"fuselage\"")
    end
else
    error("Check engine position input... something isn't right")
end


# Fuel related options
fuel = read_input("Fuel", data, default)
dfuel = default["Fuel"]
readfuel(x::String) = read_input(x, fuel, dfuel)
fueltype = readfuel("fuel_type")
#TODO this needs to be updated once I include Gas.jl into TASOPT
if uppercase(fueltype) == "LH2"
    pari[iifuel] = 40
    
elseif uppercase(fueltype) == "CH4"
    pari[iifuel] = 11
    
elseif uppercase(fueltype) == "JET-A"
    pari[iifuel] = 24

    pare[ieTft, :, :] .= readfuel("fuel_temp") #Temperature of fuel in fuel tank
    pare[ieTfuel, :, :] .= readfuel("fuel_temp") #Initialize fuel temperature as temperature in tank
    parg[igrhofuel] = readfuel("fuel_density")
else
    error("Check fuel type")
end
pari[iifwing]  = readfuel("fuel_in_wing")
pari[iifwcen]  = readfuel("fuel_in_wingcen")
parg[igrWfmax] = readfuel("fuel_usability_factor")
pare[iehvap, :, :] .= readfuel("fuel_enthalpy_vaporization") #Heat of vaporization of the fuel
pare[iehvapcombustor, :, :] .= readfuel("fuel_enthalpy_vaporization") #Heat of vaporization of fuel, if vaporized in combustor

##Takeoff
takeoff = readmis("Takeoff")
dtakeoff = dmis["Takeoff"]
readtakeoff(x) = read_input(x, takeoff, dtakeoff)
parm[imaltTO, :] .= Distance.(readtakeoff("takeoff_alt"))
parg[igmubrake] = readtakeoff("braking_resistance_coeff")
parg[igmuroll]  = readtakeoff("rolling_resistance_coeff")
parg[ighobst]   = Distance(readtakeoff("takeoff_obstacle_height"))
parg[igcdefan]  = readtakeoff("CD_dead_engine")
parg[igCDgear]  = readtakeoff("CD_landing_gear")
parg[igCDspoil] = readtakeoff("CD_spoilers")
parg[iglBFmax]  = Distance(readtakeoff("max_balanced_field_length"))
parg[igNland]   = readtakeoff("Nland")

T0TO = Temp.(readtakeoff("takeoff_T"))
parm[imT0TO, :] .= T0TO 

para[iaclpmax, ipstatic:ipcutback, :] .= readtakeoff("CL_max_perp")
para[iaclpmax, ipclimb1, :] .= readtakeoff("CL_max_perp")
para[iaclpmax, ipdescentn, :] .= readtakeoff("CL_max_perp")

##Climb parameters
climb = readmis("Climb")
dclimb = dmis["Climb"]
parg[iggtocmin] = Angle.(read_input("minimum_top-of-climb_gradient",
                 climb, dclimb))

##Cruise parameters
cruise = readmis("Cruise")
dcruise = dmis["Cruise"]
readcruise(x) = read_input(x, cruise, dcruise)
para[iaalt, ipcruise1, :] .= Distance.(readcruise("cruise_alt"))

para[iaMach, ipclimbn:ipdescent1, :] .= transpose(readcruise("cruise_mach")) #transpose for proper vector broadcasting
para[iaCL, ipclimb1+1:ipdescentn-1, :] .= transpose(readcruise("cruise_CL")) 

##Descent parameters
des = readmis("Descent")
ddes = dmis["Descent"]
readdes(x) = read_input(x, des, ddes)
parm[imgamVDE1, :] .= Angle.(readdes("descent_angle_top-of-descent"))
parm[imgamVDEn, :] .= Angle.(readdes("descent_angle_bottom-of-descent"))

#---------- End Mission vars --------------

# ---------------------------------
# Fuselage
# ---------------------------------
# Setup Fuselage 
fuse = read_input("Fuselage", data, default)
dfuse = default["Fuselage"]

#cabin pressure setting, by explicit pressure value or altitude
#explicit value takes precedence
if  "cabin_pressure" in keys(fuse)
    p_cabin = Pressure.(read_input("cabin_pressure",fuse,dfuse))

else  #if not set explicitly, use altitude (set by default)
    cabinPressureAlt_km = convertDist(parse_unit(read_input("cabin_pressure_altitude",
                                            fuse, dfuse))..., "km")
    _, p_cabin, _, _, _ = atmos(cabinPressureAlt_km)
end
parg[igpcabin] = p_cabin

aero = read_input("Aero", fuse, dfuse)
daero = dfuse["Aero"]
readaero(x) = read_input(x, aero, daero)
    para[iafexcdf, :, :] .= transpose(readaero("excrescence_drag_factor")) #transpose for proper vector broadcasting
    para[iafduo, :, :] .= transpose(readaero("wingroot_fuse_overspeed"))
    para[iafdus, :, :] .= transpose(readaero("wingbreak_fuse_overspeed"))
    para[iafdut, :, :] .= transpose(readaero("wingtip_fuse_overspeed"))

    parg[igCMVf1] = Vol(readaero("fuse_moment_volume_deriv"))
    parg[igCLMf0] = readaero("CL_zero_fuse_moment")
    
    parg[igfBLIf] = readaero("BLI_frac")

weight = read_input("Weights", fuse, dfuse)
dweight = dfuse["Weights"]
readweight(x) = read_input(x, weight, dweight)
    fuselage.weight_frac_frame = readweight("frame")
    fuselage.weight_frac_stringers = readweight("stringer")
    fuselage.weight_frac_skin_addl   = readweight("additional")

    fuselage.fixed.W = Force(readweight("fixed_weight"))

    fuselage.window_W_per_length= readweight("window_per_length")
    fuselage.insulation_W_per_area = readweight("window_insul_per_area")
    fuselage.floor_W_per_area = readweight("floor_weight_per_area")

    fuselage.HPE_sys.W = readweight("HPE_sys_weight_fraction")

    fuselage.APU.W = readweight("APU_weight_fraction")*maxpax*Wpax
    fuselage.seat.W = readweight("seat_weight_fraction")*maxpax*Wpax
    fuselage.added_payload.W = readweight("add_payload_weight_fraction")*maxpax*Wpax

geom = read_input("Geometry", fuse, dfuse)
dgeom = dfuse["Geometry"]
readgeom(x) = read_input(x, geom, dgeom)
    #Boolean to check if cabin length has to be recalculated; if true, this is done 
    #after loading the wing and stabilizer positions
    calculate_cabin = readgeom("calculate_cabin_length") 
    pari[iidoubledeck] = readgeom("double_decker") 

    if pari[iidoubledeck] == 1 #If aircraft is a double decker
        fuselage.cabin.floor_distance = Distance(readgeom("floor_distance")) #read vertical distance between floors
    end

    fuselage.cabin.seat_pitch = Distance(readgeom("seat_pitch"))
    fuselage.cabin.seat_width = Distance(readgeom("seat_width"))
    fuselage.cabin.seat_height = Distance(readgeom("seat_height"))
    fuselage.cabin.aisle_halfwidth = Distance(readgeom("aisle_halfwidth"))
    parg[igrMh] = readgeom("HT_load_fuse_bend_relief")
    parg[igrMv] = readgeom("VT_load_fuse_bend_relief")
    fuselage.APU.r = [Distance(readgeom("x_APU")),0.0,0.0]
    fuselage.HPE_sys.r  = [Distance(readgeom("x_HPE_sys")), 0.0, 0.0]

    fuselage.fixed.r = [Distance(readgeom("x_fixed_weight")),0.0,0.0]

    parg[igxeng] = Distance(readgeom("x_engines"))
    parg[igyeng] = Distance(readgeom("y_critical_engines"))
    
    if readgeom("double_decker")
        fuselage.n_decks =  2
    else
        fuselage.n_decks =  1
    end

    # Number of webs = number of bubbles - 1
    n_bubbles = Int(readgeom("number_of_bubbles"))

    radius = Distance(readgeom("radius"))
    dz = Distance(readgeom("dRadius"))
    dy = Distance(readgeom("y_offset"))

    if n_bubbles > 1 && dy == 0.0
        @warn "Multi-bubble ('$(n_webs+1)') fuselage specified but "*
        "y-offset of bubble set to 0.0. "*
        "Assuming this is a single-bubble design and setting 'number_of_bubbles' = 0"
        n_bubbles = 1
    end

    if n_bubbles == 1
        cross_section = SingleBubble(radius = radius, bubble_lower_downward_shift = dz)
    else
        n_webs = n_bubbles - 1
        cross_section = MultiBubble(radius = radius, bubble_lower_downward_shift = dz,
        bubble_center_y_offset = dy, n_webs = n_webs)
    end

    fuselage.layout.cross_section = cross_section
    fuselage.layout.floor_depth = Distance(readgeom("floor_depth"))
    fuselage.layout.nose_radius = readgeom("a_nose")
    fuselage.layout.tail_radius = readgeom("b_tail")
    fuselage.layout.taper_tailcone = readgeom("tailcone_taper")
    fuse_end = lowercase(readgeom("taper_fuse_to")) 
    if fuse_end == "point"
        fuselage.layout.taper_fuse = 0
    elseif fuse_end == "edge"
        fuselage.layout.taper_fuse = 1
    else
        fuselage.layout.taper_fuse = 0
        @warn "Fuselage can only be closed to a 'point' or an 'edge'"*
                " but '$fuse_end' was provided."*
                " Setting fuselage to end at a point."
    end
    fuselage.layout.x_nose = Distance(readgeom("x_nose_tip")) 
    fuselage.layout.x_pressure_shell_fwd = Distance(readgeom("x_pressure_shell_fwd"))
    fuselage.layout.x_pressure_shell_aft = Distance(readgeom("x_pressure_shell_aft"))
    fuselage.layout.x_start_cylinder = Distance(readgeom("x_start_cylinder"))
    fuselage.layout.x_end_cylinder = Distance(readgeom("x_end_cylinder"))
    fuselage.layout.x_cone_end = Distance(readgeom("x_cone_end"))
    fuselage.layout.x_end = Distance(readgeom("x_end")) 
    fuselage.layout.l_cabin_cylinder = fuselage.layout.x_end_cylinder - fuselage.layout.x_start_cylinder

# ------ End fuse -------

# ---------------------------------
# Landing gear
# ---------------------------------
lg = read_input("LandingGear", data, default)
dlg = default["LandingGear"]
readlg(x::String) = read_input(x, lg, dlg)

#Landing gear CG positions or offsets
xlgnose = Distance(readlg("x_nose_landing_gear"))
landing_gear.nose_gear.weight = TASOPT.structures.Weight(W = 0.0, x = xlgnose)
landing_gear.main_gear.distance_CG_to_landing_gear = Distance(readlg("x_main_landing_gear_offset"))

#The mass model for the landing gear can be specified by the user
lgmodel = readlg("landing_gear_model")
landing_gear.model = lgmodel

if lowercase(lgmodel) == "mass_fractions" #This is the most basic model, just fixed fractions of the MTOW
    landing_gear.nose_gear.overall_mass_fraction = readlg("LG_nose_weight_fraction")
    landing_gear.main_gear.overall_mass_fraction = readlg("LG_main_weight_fraction")
elseif lowercase(lgmodel) == "historical_correlations" #model based on historical-data relations in Raymer (2012)
    landing_gear.main_gear.y_offset_halfspan_fraction = readlg("y_main_landing_gear_halfspan_fraction")
    landing_gear.tailstrike_angle = Angle(readlg("tailstrike_angle"))
    landing_gear.wing_dihedral_angle = Angle(readlg("wing_dihedral_angle")) #TODO consider storing this as a wing parameter
    landing_gear.engine_ground_clearance = Distance(readlg("engine_ground_clearance"))
    landing_gear.nose_gear.number_struts = readlg("LG_nose_number_struts")
    landing_gear.nose_gear.wheels_per_strut = readlg("LG_nose_wheels_per_strut")
    landing_gear.main_gear.number_struts = readlg("LG_main_number_struts")
    landing_gear.main_gear.wheels_per_strut = readlg("LG_main_wheels_per_strut")
end
# ------ End landing gear -------

#Fuel storage options
fuse_tank = fuselage_tank() #Initialize struct for fuselage fuel tank params

if pari[iifwing]  == 0 #If fuel is stored in fuselage
    fuel_stor = readfuel("Storage")
    dfuel_stor = dfuel["Storage"]
    readfuel_storage(x::String) = read_input(x, fuel_stor, dfuel_stor)

    fuse_tank.placement = readfuel_storage("tank_placement")
    fuse_tank.fueltype = fueltype
    fuse_tank.clearance_fuse = Distance(readfuel_storage("fuselage_clearance"))

    fuse_tank.size_insulation = readfuel_storage("size_insulation")
    fuse_tank.t_insul = readfuel_storage("insulation_segment_base_thickness")
    insul_mats_names = readfuel_storage("insulation_material")
    insul_mats = []
    for insul_mat_name in insul_mats_names
        push!(insul_mats, ThermalInsulator(insul_mat_name))
    end
    fuse_tank.material_insul = insul_mats
    if fuse_tank.size_insulation
        fuse_tank.boiloff_rate = readfuel_storage("cruise_boiloff_rate")
        fuse_tank.iinsuldes = readfuel_storage("insulation_thicknesses_design_indices")
    end
    
    inner_mat_name = readfuel_storage("inner_vessel_material")
    fuse_tank.inner_material = StructuralAlloy(inner_mat_name)
    
    fuse_tank.ARtank = readfuel_storage("tank_aspect_ratio")
    fuse_tank.theta_inner = Angle(readfuel_storage("inner_vessel_support_angle"))

    fuse_tank.pvent = Pressure(readfuel_storage("pressure_venting"))
    fuse_tank.pinitial = Pressure(readfuel_storage("pressure_initial"))
    fuse_tank.t_hold_orig = Time(readfuel_storage("hold_departure"))
    fuse_tank.t_hold_dest = Time(readfuel_storage("hold_arrival"))
    
    fuse_tank.ftankadd = readfuel_storage("additional_mass_fraction")
    fuse_tank.ew = readfuel_storage("weld_efficiency")
    fuse_tank.ullage_frac = readfuel_storage("ullage_fraction")
    fuse_tank.qfac = readfuel_storage("heat_leak_factor")
    fuse_tank.TSLtank = Temp(readfuel_storage("SL_temperature_for_tank"))
    fuse_tank.pfac = readfuel_storage("pressure_rise_factor")

    flag_vacuum = TASOPT.CryoTank.check_vacuum(fuse_tank.material_insul) #flag to check if an outer vessel is needed

    if flag_vacuum #If tank is double-walled
        outer_mat_name = readfuel_storage("outer_vessel_material")
        fuse_tank.outer_material = StructuralAlloy(outer_mat_name)

        theta_outer_str = readfuel_storage("outer_vessel_support_angles")
        theta_outer = []
        for θstr in theta_outer_str
            push!(theta_outer,  Angle(θstr))
        end
        fuse_tank.theta_outer = theta_outer
        fuse_tank.Ninterm = 1.0 #Initial guess for first iteration
    end

    #Find number of tanks from placement
    if (fuse_tank.placement == "front") || (fuse_tank.placement == "rear")
        pari[iinftanks] = 1
    elseif (fuse_tank.placement == "both") 
        pari[iinftanks] = 2
    end
end
# ---------------------------------
# Wing
# ---------------------------------
# Setup wing
wing_i = read_input("Wing", data, default)
dwing = default["Wing"]
readwing(x) = read_input(x, wing_i, dwing)
    wing.planform = readwing("wing_planform")
    wing.has_strut = readwing("strut_braced_wing")

    wing.layout.sweep = readwing("sweep")
    wing.layout.AR = readwing("AR")
    wing.layout.max_span = Distance(readwing("maxSpan"))

    wing.inboard.λ = readwing("inner_panel_taper_ratio")
    wing.outboard.λ = readwing("outer_panel_taper_ratio")
    wing.layout.ηs    = readwing("panel_break_location")
    if !(0 ≤ wing.layout.ηs ≤ 1.0)
        @warn "Wing span break location input was $(wing.layout.ηs); ηs must be 0 ≤ ηs ≤ 1.0"
        if wing.layout.ηs > 1.0
            wing.layout.ηs = 1.0
        else 
            wing.layout.ηs = 0.0
        end
        @warn "ηs set to $(wing.layout.ηs)"
    end

    wing.layout.root_span = 2*Distance(readwing("center_box_halfspan"))
    wing.inboard.cross_section.width_to_chord  = readwing("box_width_to_chord")
    wing.outboard.cross_section.width_to_chord  = readwing("box_width_to_chord")
   
    wing.inboard.cross_section.thickness_to_chord = readwing("root_thickness_to_chord")
    wing.outboard.cross_section.thickness_to_chord = readwing("spanbreak_thickness_to_chord")
    
    wing.inboard.cross_section.web_to_box_height  = readwing("hweb_to_hbox")
    wing.outboard.cross_section.web_to_box_height = readwing("hweb_to_hbox")
    wing.layout.spar_box_x_c = readwing("spar_box_x_c")

    wing.layout.box_x = Distance(readwing("x_wing_box"))
    wing.layout.z = Distance(readwing("z_wing"))

    parg[igdxeng2wbox] = wing.layout.box_x - parg[igxeng] #TODO add this as a function of wing

    ## Strut details only used if strut_braced_wing is true
    if wing.has_strut
        wing.strut.z  = Distance(readwing("z_strut"))
        wing.strut.thickness_to_chord  = readwing("strut_toc")
        wing.strut.local_velocity_ratio = readwing("strut_local_velocity_ratio")
    end

    airfoil_data = joinpath(__TASOPTroot__,"airfoil_data/", readwing("airfoil"))
    wing.airsection = TASOPT.aerodynamics.airtable(airfoil_data);

# ----------------------------------
# ------- Wing Aerodynamics --------
# ----------------------------------
aero = readwing("Aero")
daero = dwing["Aero"]
    wing.fuse_lift_carryover = readaero("fuselage_lift_carryover_loss_factor")
    wing.tip_lift_loss = readaero("wing_tip_lift_rolloff_factor")
    htail.tip_lift_loss = wing.tip_lift_loss
    vtail.tip_lift_loss = wing.tip_lift_loss

    para[iacdfw, 1:iptotal, :]   .= readaero("lowspeed_cdf")  #  cdfw    wing profile cd for low speed (takeoff, initial climb)
    para[iacdpw, 1:iptotal, :]   .= readaero("lowspeed_cdp")  #  cdpw    
    para[iaRerefw, 1:iptotal, :] .= readaero("Re_ref")  #  Rerefw

    para[iacdfs, 1:iptotal, :]   .= readaero("strut_lowspeed_cdf")  #  cdfs    strut profile cd (not used if there's no strut)
    para[iacdps, 1:iptotal, :]   .= readaero("strut_lowspeed_cdp")  #  cdps    
    para[iaRerefs, 1:iptotal, :] .= readaero("strut_Re_ref")        #  Rerefs  

    para[iaaRexp, 1:iptotal, :] .= readaero("Reynolds_scaling")
    para[iafexcdw, 1:iptotal, :] .= readaero("excrescence_drag_factor")
    parg[igfBLIw] = readaero("BLI_frac")

#- wing spanwise cl and cm distributions over mission
#- ( rclo = clo/clo = 1.0  by definition, so it's not specified )
#- takeoff, initial climb
takeoff = readaero("Takeoff")
dtakeoff = daero["Takeoff"]
    #transpose for proper vector broadcasting
    para[iarcls, 1:ipclimb1, :] .= transpose(readtakeoff("cls_clo"))    #  rcls    break/root cl ratio = cls/clo
    para[iarclt, 1:ipclimb1, :] .= transpose(readtakeoff("clt_clo"))    #  rclt    tip  /root cl ratio = clt/clo
    para[iacmpo, 1:ipclimb1, :] .= transpose(readtakeoff("cm_o"))      #  cmpo    root  cm
    para[iacmps, 1:ipclimb1, :] .= transpose(readtakeoff("cm_s"))      #  cmps    break cm
    para[iacmpt, 1:ipclimb1, :] .= transpose(readtakeoff("cm_t"))      #  cmpt    tip   cm

# Clean climb cruise descent and for wing structure sizing
climb = readaero("Climb")
dclimb = daero["Climb"]
readclimb(x) = read_input(x, climb, dclimb)
    #transpose for proper vector broadcasting
    para[iarcls, ipclimb1+1:ipdescentn-1, :] .= transpose(readclimb("cls_clo"))   #  rcls    break/root cl ratio = cls/clo
    para[iarclt, ipclimb1+1:ipdescentn-1, :] .= transpose(readclimb("clt_clo"))   #  rclt    tip  /root cl ratio = clt/clo
    para[iacmpo, ipclimb1+1:ipdescentn-1, :] .= transpose(readclimb("cm_o"))      #  cmpo    root  cm
    para[iacmps, ipclimb1+1:ipdescentn-1, :] .= transpose(readclimb("cm_s"))      #  cmps    break cm
    para[iacmpt, ipclimb1+1:ipdescentn-1, :] .= transpose(readclimb("cm_t"))      #  cmpt    tip   cm

# Landing, forward CG tail sizing case
land = readaero("Landing")
dland = daero["Landing"]
readland(x) = read_input(x, land, dland)
    #transpose for proper vector broadcasting
    para[iarcls, ipdescentn, :] .= transpose(readland("cls_clo"))   #  rcls    break/root cl ratio = cls/clo
    para[iarclt, ipdescentn, :] .= transpose(readland("clt_clo"))   #  rclt    tip  /root cl ratio = clt/clo
    para[iacmpo, ipdescentn, :] .= transpose(readland("cm_o"))      #  cmpo    root  cm
    para[iacmps, ipdescentn, :] .= transpose(readland("cm_s"))      #  cmps    break cm
    para[iacmpt, ipdescentn, :] .= transpose(readland("cm_t"))      #  cmpt    tip   cm
    
# ----------------------------------
# ---------- Wing Weight -----------
# ----------------------------------
# Wing weight fractions of flight surfaces
# and secondary wing components, 
weight = readwing("Weightfracs")
dweight = dwing["Weightfracs"]
    wing.weight_frac_flap  = readweight("flap")
    wing.weight_frac_slat = readweight("slat")
    wing.weight_frac_ailerons = readweight("aileron")
    wing.weight_frac_leading_trailing_edge = readweight("leading_trailing_edge")
    wing.weight_frac_ribs = readweight("ribs")
    wing.weight_frac_spoilers = readweight("spoilers")
    wing.weight_frac_attachments = readweight("attachments")

# ---- End Wing -----

# ---------------------------------
# Stabilizers
# ---------------------------------
tails = read_input("Stabilizers", data, default)
dtails = default["Stabilizers"]
readtails(x) = read_input(x, tails, dtails)
    #transpose for proper broadcasting
    para[iacdft, 1:iptotal, :]   .= transpose(readtails("lowspeed_cdf"))  #  cdft    tail profile cd
    para[iacdpt, 1:iptotal, :]   .= transpose(readtails("lowspeed_cdp"))  #  cdpt    
    para[iaRereft, 1:iptotal, :] .= transpose(readtails("Re_ref"))  #  Rereft  

    para[iafexcdt, 1:iptotal, :] .= transpose(readtails("excrescence_drag_factor"))

    htail_input = readtails("Htail")
    dhtail = dtails["Htail"]

readhtail(x) = read_input(x, htail_input, dhtail)
    htail.layout.AR = readhtail("AR_Htail")
    htail.outboard.λ = readhtail("taper")
    #TODO: change 
    multi_section = readhtail("multi_section")
    # if !multi_section
    #     htail.layout.ηs = 0.0
    # end
    htail.inboard.λ = 1.0
    
    # igbs = igbo
    # strutz = 0
    # lambdat = gammat = iglambdah 
    # lambdas = gammas = 1.0

    # create inner
    # lambdas, gammas = 1.0
    # igbs = igbo
    # hboxs = hboxh
    htail.layout.sweep = readhtail("sweep")
    htail.layout.root_span = 2*Distance(readhtail("center_box_halfspan"))

    htail.layout.box_x  = Distance(readhtail("x_Htail"))
    htail.layout.z = Distance(readhtail("z_Htail"))
    htail.ntails  = readhtail("number_Htails")

    htail.CL_CLmax = readhtail("max_tail_download")

    htail_size = lowercase(readhtail("HTsize"))
    if htail_size == "vh"
        htail.size = 1
        htail.volume = readhtail("Vh")
    elseif htail_size == "maxforwardcg"
        htail.size = 2
        htail.CL_max_fwd_CG = readhtail("CLh_at_max_forward_CG")
        htail.volume = 1.0
    else
        error("Horizontal tail can only be sized via:
            1: specified tail volume coeff \"Vh\";
            2: specified CLh at max-forward CG case during landing (\"maxforwardCG\")")
    end


    movewing = readhtail("move_wingbox")
    if typeof(movewing) == Int
        htail.move_wingbox = movewing
    elseif typeof(movewing) <: AbstractString
        movewing = lowercase(movewing)
        if movewing =="fix"
            htail.move_wingbox = 0
        elseif movewing == "clhspec"
            htail.move_wingbox = 1
        elseif movewing == "smmin"
            htail.move_wingbox = 2
        else
            error("Wing position during horizontal tail sizing can only be sized via:
            0: \"fix\" wing position;
            1: move wing to get CLh=\"CLhspec\" in cruise 
            2: move wing to get min static margin = \"SMmin\"")
        end
    else
        error("Check wing position input during htail sizing... something isn't right")
    end
    htail.SM_min = readhtail("SM_min")

    parg[igCLhspec] = readhtail("CLh_spec")

    htail.downwash_factor = readhtail("downwash_factor")
    parg[igdCLnda] = readhtail("nacelle_lift_curve_slope")

    parg[igfCDhcen] = readhtail("CD_Htail_from_center")
    htail.CL_max  = readhtail("CLh_max")

    htail.weight_fraction_added = readhtail("added_weight_fraction")

    htail.outboard.cross_section.width_to_chord = readhtail("box_width_to_chord")
    htail.outboard.cross_section.thickness_to_chord = readhtail("box_height_chord")
    htail.outboard.cross_section.web_to_box_height  = readhtail("web_height_hbox")

    htail.inboard.cross_section.width_to_chord = readhtail("box_width_to_chord")
    htail.inboard.cross_section.thickness_to_chord = readhtail("box_height_chord")
    htail.inboard.cross_section.web_to_box_height  = readhtail("web_height_hbox")
    

vtail_input = readtails("Vtail")
dvtail = dtails["Vtail"]
readvtail(x) = read_input(x, vtail_input, dvtail)
    vtail.layout.AR = readvtail("AR_Vtail")
    vtail.outboard.λ = readvtail("taper")
    vtail.inboard.λ = 1.0
    vtail.layout.sweep  = readvtail("sweep")
    vtail.layout.root_span = Distance(readvtail("center_box_halfspan"))
    vtail.layout.box_x  = Distance(readvtail("x_Vtail"))
    vtail.ntails  = readvtail("number_Vtails")

    vtail_size = lowercase(readvtail("VTsize"))
    if vtail_size == "vv"
        vtail.size = 1
        vtail.volume = readvtail("Vv")
    elseif vtail_size == "oei"
        vtail.size = 2
        parg[igCLveout] = readvtail("CLv_at_engine_out")
    else
        error("Vertical tail can only be sized via:
            1: specified tail volume coeff \"Vv\";
            2: specified CL at one engine out trim (\"OEI\")")
    end

    vtail.CL_max = readvtail("CLv_max")

    vtail.weight_fraction_added = readvtail("added_weight_fraction")
    vtail.outboard.cross_section.width_to_chord = readvtail("box_width_to_chord")
    vtail.outboard.cross_section.thickness_to_chord = readvtail("box_height_chord")
    vtail.outboard.cross_section.web_to_box_height  = readvtail("web_height_hbox")

    vtail.inboard.cross_section.width_to_chord = readvtail("box_width_to_chord")
    vtail.inboard.cross_section.thickness_to_chord = readvtail("box_height_chord")
    vtail.inboard.cross_section.web_to_box_height  = readvtail("web_height_hbox")

# ----- End Stabilizers -----

# ---------------------------------

# ---------------------------------
# Structures
# ---------------------------------

structures = read_input("Structures", data, default)
dstructures = default["Structures"]
readstruct(x) = read_input(x, structures, dstructures)
    parg[igsigfac] = readstruct("stress_factor")

    #- fuselage shell modulus ratio, for bending material sizing
    fuselage.ratio_young_mod_fuse_bending = readstruct("fuse_shell_modulus_ratio")

    caps_max_avg = readstruct("caps_max_avg_stress")
    caps_safety_fac = readstruct("caps_safety_factor")
    wing.inboard.caps.material = StructuralAlloy(readstruct("caps_material"),
                                max_avg_stress = caps_max_avg,
                                safety_factor = caps_safety_fac)
    wing.outboard.caps.material = StructuralAlloy(readstruct("caps_material"),
                                max_avg_stress = caps_max_avg,
                                safety_factor = caps_safety_fac)

    webs_max_avg = readstruct("webs_max_avg_stress")
    webs_safety_fac = readstruct("webs_safety_factor")
    wing.inboard.webs.material = StructuralAlloy(readstruct("webs_material"),
                                max_avg_stress = webs_max_avg,
                                safety_factor = webs_safety_fac)
    wing.outboard.webs.material = StructuralAlloy(readstruct("webs_material"),
                                max_avg_stress = webs_max_avg,
                                safety_factor = webs_safety_fac)

    skin_max_avg = readstruct("skin_max_avg_stress")
    skin_safety_fac = readstruct("skin_safety_factor")
    fuselage.skin.material =  StructuralAlloy(readstruct("skin_material"), 
                                    max_avg_stress = skin_max_avg,
                                    safety_factor = skin_safety_fac)

    cone_max_avg = readstruct("cone_max_avg_stress")
    cone_safety_fac = readstruct("cone_safety_factor")
    fuselage.cone.material =  StructuralAlloy(readstruct("cone_material"), 
                                    max_avg_stress = cone_max_avg,
                                    safety_factor = cone_safety_fac)

    bend_max_avg = readstruct("bending_max_avg_stress")
    bend_safety_fac = readstruct("bending_safety_factor")
    fuselage.bendingmaterial_h.material = StructuralAlloy(readstruct("bending_material"),
                                max_avg_stress = bend_max_avg,
                                safety_factor = bend_safety_fac)

    fuselage.bendingmaterial_v.material = fuselage.bendingmaterial_h.material                            

    floor_max_avg = readstruct("floor_max_avg_stress")
    floor_safety_fac = readstruct("floor_safety_factor")
    fuselage.floor.material = StructuralAlloy(readstruct("floor_material"),
        max_avg_stress=floor_max_avg,
        safety_factor=floor_safety_fac)

# ---------------------------------
# Propulsion systems
# ---------------------------------

prop = read_input("Propulsion", data, default)
dprop = default["Propulsion"]
readprop(x) = read_input(x, prop, dprop)
    parg[igneng] = readprop("number_of_engines")
    parg[igTmetal] = Temp.(readprop("T_max_metal"))
    parg[igfTt4CL1] = readprop("Tt4_frac_bottom_of_climb")
    parg[igfTt4CLn] = readprop("Tt4_frac_top_of_climb")

    pare[ieTt4, :, :] .= transpose(Temp.(readprop("Tt4_cruise"))) #transpose for proper broadcasting

    Tt4TO = transpose(Temp.(readprop("Tt4_takeoff")))
    pare[ieTt4, ipstatic, :] .= Tt4TO
    pare[ieTt4, iprotate, :] .= Tt4TO
    pare[ieTt4, iptakeoff, :] .= Tt4TO

    pare[ieT0, ipstatic, :] .= T0TO
    pare[ieT0, iprotate, :] .= T0TO
    pare[ieT0, iptakeoff, :] .= T0TO

    # Core in clean-flow -> 0; Core ingests KE defect -> 1
    pari[iiBLIc] = !readprop("core_in_clean_flow")

    #Turbomachinery
    turb = readprop("Turbomachinery")
    dturb = dprop["Turbomachinery"]

readturb(x) = read_input(x, turb, dturb)
    Gearf = readturb("gear_ratio")
    BPR = readturb("BPR")
    OPR = readturb("OPR")
    pif = readturb("Fan_PR")
    pilc = readturb("LPC_PR")
    pihc = OPR./pilc

    pid = readturb("diffuser_PR")
    pib = readturb("burner_PR")
    pifn = readturb("fan_nozzle_PR")
    pitn = readturb("core_nozzle_PR")

    epolf  = readturb("fan_eta_poly") 
    epollc = readturb("LPC_eta_poly") 
    epolhc = readturb("HPC_eta_poly") 
    epolht = readturb("HPT_eta_poly") 
    epollt = readturb("LPT_eta_poly") 

    pifK = readturb("FPR0")
    epfK = readturb("Kf_polyeff")
    HTRf  = readturb("HTR_fan")
    HTRlc = readturb("HTR_LPC")
    HTRhc = readturb("HTR_HPC")

    M2  = readturb("M2")
    M25 = readturb("M25")

    epsl = readturb("low_spool_loss")
    epsh = readturb("high_spool_loss")

comb = read_input("Combustor", prop, dprop)
dcomb = dprop["Combustor"]
    etab = read_input("combustion_efficiency", comb, dcomb)

pare[iepid, :, :] .= pid
pare[iepib, :, :] .= pib
pare[iepifn, :, :] .= pifn
pare[iepitn, :, :] .= pitn
pare[iepif, :, :] .= pif
pare[iepilc, :, :] .= pilc
pare[iepihc, :, :] .= pihc
pare[ieepolf, :, :] .= epolf
pare[ieepollc, :, :] .= epollc
pare[ieepolhc, :, :] .= epolhc
pare[ieepolht, :, :] .= epolht
pare[ieepollt, :, :] .= epollt
pare[ieetab, :, :] .= etab
pare[iepifK, :, :] .= pifK
pare[ieepfK, :, :] .= epfK
pare[ieBPR, :, :] .= BPR
pare[ieM2, :, :] .= M2
pare[ieM25, :, :] .= M25
pare[ieepsl, :, :] .= epsl
pare[ieepsh, :, :] .= epsh

parg[igGearf] = Gearf
parg[igHTRf] = HTRf
parg[igHTRlc] = HTRlc
parg[igHTRhc] = HTRhc

# Cooling
cool = readprop("Cooling")
dcool = dprop["Cooling"]
readcool(x) = read_input(x, cool, dcool)
    dTstrk = Temp(readcool("hot_streak_T_allowance"))
    Mtexit = readcool("M_turbine_blade_exit")
    StA = readcool("St")

    efilm = readcool("e_film_cooling")
    tfilm = readcool("t_film_cooling")

    M41 = readcool("M41")
    ruc = readcool("cooling_air_V_ratio")

    pare[ieM4a, :, :] .= M41
    pare[ieruc, :, :] .= ruc
    pare[iedTstrk, :, :] .= dTstrk
    pare[ieMtexit, :, :] .= Mtexit
    pare[ieStA, :, :] .= StA
    pare[ieefilm, :, :] .= efilm
    pare[ietfilm, :, :] .= tfilm

# Offtakes
off = readprop("Offtakes")
doff = dprop["Offtakes"]
readoff(x) = read_input(x, off, doff)
    mofftpax  = readoff("LPC_mass_offtake_per_pax")
    mofftmMTO = readoff("LPC_mass_offtake_per_max_mass")

    Pofftpax  = readoff("Low_spool_power_offtake_per_pax")
    PofftmMTO = readoff("Low_spool_power_offtake_per_max_mass")

    Ttdischarge = readoff("Tt_offtake_air")
    Ptdischarge = readoff("Pt_offtake_air")

    # TODO Tt9 is really a terrible numbering convention for the discharge temp 

    pare[ieTt9, :, :] .= Ttdischarge
    pare[iept9, :, :] .= Ptdischarge

    parg[igmofWpay] = mofftpax ./ parm[imWperpax, 1]
    parg[igmofWMTO] = mofftmMTO / gee
    parg[igPofWpay] = Pofftpax ./ parm[imWperpax, 1]
    parg[igPofWMTO] = PofftmMTO / gee

## Nozzle areas
noz = readprop("Nozzles")
dnoz = dprop["Nozzles"]
corenoz = read_input("core_nozzle_area", noz, dnoz)
dcorenoz = dnoz["core_nozzle_area"]
readcnoz(x) = read_input(x, corenoz, dcorenoz)
    A5static   = readcnoz("static")
    A5takeoff  = readcnoz("rotation")
    A5cutback  = readcnoz("cutback")
    A5climb1   = readcnoz("climbstart")
    A5climbn   = readcnoz("climbend")
    A5descent1 = readcnoz("descentstart")
    A5descentn = readcnoz("descentend")

fannoz = read_input("fan_nozzle_area", noz, dnoz)
dfannoz = dnoz["fan_nozzle_area"]
readfnoz(x) = read_input(x, fannoz, dfannoz)
    A7static   = readfnoz("static")
    A7takeoff  = readfnoz("rotation")
    A7cutback  = readfnoz("cutback")
    A7climb1   = readfnoz("climbstart")
    A7climbn   = readfnoz("climbend")
    A7descent1 = readfnoz("descentstart")
    A7descentn = readfnoz("descentend")

    pare[ieA7fac, ipstatic, :] .= A7static
    pare[ieA7fac, iprotate, :] .= A7takeoff
    pare[ieA7fac, iptakeoff, :] .= A7takeoff
    pare[ieA7fac, ipcutback, :] .= A7cutback

    pare[ieA5fac, ipstatic, :] .= A5static
    pare[ieA5fac, iprotate, :] .= A5takeoff
    pare[ieA5fac, iptakeoff, :] .= A5takeoff
    pare[ieA5fac, ipcutback, :] .= A5cutback

    for ip = ipclimb1:ipclimbn

        frac = (ip - ipclimb1) /  (ipclimbn - ipclimb1)

        pare[ieA7fac, ip, :] .= A7climb1 * (1.0 - frac) + A7climbn * frac
        pare[ieA5fac, ip, :] .= A5climb1 * (1.0 - frac) + A5climbn * frac

    end

    pare[ieA7fac, ipcruise1:ipcruisen, :] .= 1.0
    pare[ieA5fac, ipcruise1:ipcruisen, :] .= 1.0

    for ip = ipdescent1:ipdescentn

        frac = (ip - ipdescent1) / (ipdescentn - ipdescent1)

        pare[ieA7fac, ip, :] .= A7descent1 * (1.0 - frac) + A7descentn * frac
        pare[ieA5fac, ip, :] .= A5descent1 * (1.0 - frac) + A5descentn * frac

    end

    pare[ieA7fac, iptest, :] .= A7static
    pare[ieA5fac, iptest, :] .= A5static

nac = readprop("Nacelles")
dnac = dprop["Nacelles"]
    #- nacelle drag stuff
    parg[igrSnace] = read_input("nacelle_pylon_wetted_area_ratio", nac, dnac)
    parg[igrVnace] = read_input("nacelle_local_velocity_ratio", nac, dnac)

weight = readprop("Weight")
dweight = dprop["Weight"]
    parg[igfeadd] = read_input("engine_access_weight_fraction", weight, dweight)
    parg[igfpylon] = read_input("pylon_weight_fraction", weight, dweight)
    TF_wmodel = read_input("weight_model", weight, dweight)
    if lowercase(TF_wmodel) == "md"
        pari[iiengwgt] = 0
    elseif lowercase(TF_wmodel) == "basic"
        pari[iiengwgt] = 1
    elseif lowercase(TF_wmodel) == "advanced"
        pari[iiengwgt] = 2
    else
        error("\"$TF_wmodel\" engine weight model was specifed. 
        Engine weight can only be \"MD\", \"basic\" or \"advanced\".")
    end

# Heat exchangers

HEx = readprop("HeatExchangers")
dHEx = dprop["HeatExchangers"]
    parg[igHXaddmassfrac] = read_input("added_mass_frac", HEx, dHEx)

    pare[iefrecirc, :, :] .= read_input("recirculation_flag", HEx, dHEx)
    pare[ierecircT, :, :] .= read_input("recirculation_temperature", HEx, dHEx)
    pare[ieDi, :, :] .= read_input("core_inner_diameter", HEx, dHEx)
    
    pare[iePreCorder, :, :] .= read_input("precooler_order", HEx, dHEx)
    pare[iePreCepsilon, :, :] .= read_input("precooler_effectiveness", HEx, dHEx)
    pare[iePreCMp, :, :] .= read_input("precooler_inlet_mach", HEx, dHEx)

    pare[ieInterCorder, :, :] .= read_input("intercooler_order", HEx, dHEx)
    pare[ieInterCepsilon, :, :] .= read_input("intercooler_effectiveness", HEx, dHEx)
    pare[ieInterCMp, :, :] .= read_input("intercooler_inlet_mach", HEx, dHEx)

    pare[ieRegenorder, :, :] .= read_input("regenerative_order", HEx, dHEx)
    pare[ieRegenepsilon, :, :] .= read_input("regenerative_effectiveness", HEx, dHEx)
    pare[ieRegenMp, :, :] .= read_input("regenerative_inlet_mach", HEx, dHEx)

    pare[ieTurbCorder, :, :] .= read_input("turbine_cooler_order", HEx, dHEx)
    pare[ieTurbCepsilon, :, :] .= read_input("turbine_cooler_effectiveness", HEx, dHEx)
    pare[ieTurbCMp, :, :] .= read_input("turbine_cooler_inlet_mach", HEx, dHEx)

<<<<<<< HEAD
return TASOPT.aircraft(name, description,
    pari, parg, parm, para, pare, [false], fuse_tank, fuselage, wing, htail, vtail, engine, landing_gear)
=======
    #Create aircraft object
    ac = TASOPT.aircraft(name, description,
    pari, parg, parm, para, pare, [false], fuse_tank, fuselage, wing, htail, vtail, engine)
    
    # ---------------------------------
    # Recalculate cabin length
    if calculate_cabin #Resize the cabin if desired, keeping deltas
        @info "Fuselage and stabilizer layouts have been overwritten; deltas will be maintained."
        update_fuse_for_pax!(ac) #update fuselage dimensions
    end

return ac
>>>>>>> c1e6443b

end

function load_default_model()
    println("Loading default aircraft model")
    read_aircraft_model()
end<|MERGE_RESOLUTION|>--- conflicted
+++ resolved
@@ -1081,13 +1081,9 @@
     pare[ieTurbCepsilon, :, :] .= read_input("turbine_cooler_effectiveness", HEx, dHEx)
     pare[ieTurbCMp, :, :] .= read_input("turbine_cooler_inlet_mach", HEx, dHEx)
 
-<<<<<<< HEAD
-return TASOPT.aircraft(name, description,
-    pari, parg, parm, para, pare, [false], fuse_tank, fuselage, wing, htail, vtail, engine, landing_gear)
-=======
     #Create aircraft object
     ac = TASOPT.aircraft(name, description,
-    pari, parg, parm, para, pare, [false], fuse_tank, fuselage, wing, htail, vtail, engine)
+    pari, parg, parm, para, pare, [false], fuse_tank, fuselage, wing, htail, vtail, engine, landing_gear)
     
     # ---------------------------------
     # Recalculate cabin length
@@ -1097,7 +1093,6 @@
     end
 
 return ac
->>>>>>> c1e6443b
 
 end
 
