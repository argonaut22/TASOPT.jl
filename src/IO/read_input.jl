using TOML
export read_aircraft_model, load_default_model

"""
    read_input(k::String, dict::AbstractDict=data, 
    default_dict::AbstractDict = default)

Reads the input from a given dictonary (typically parsed from a TOML file).
If requested input does not exist in dictionary, looks for value in default input
and stores default value into the given dictionary (primarily for later output/
saving as an aircraft model file)
"""
function read_input(k::String, dict::AbstractDict=data, 
    default_dict::AbstractDict = default)

    get!(dict, k) do 
        if k in keys(default_dict)
            println("\n")
            @info """$k not found in user specified input file. 
            Reading $k from default TASOPT input:
            \n$k = $(default_dict[k])\n\n"""
            default_dict[k]
        else
            error("Requested key/parameter is not supported. Check the default 
            input file to see all available input options. Key: "*k)
        end
    end
end

function get_template_input_file(designrange)
    if designrange <= 2600 * nmi_to_m
        templatefile = joinpath(TASOPT.__TASOPTroot__, "../example/defaults/default_regional.toml")
    elseif designrange <= 3115 * nmi_to_m
        templatefile = joinpath(TASOPT.__TASOPTroot__, "../example/defaults/default_input.toml")
    elseif designrange <= 8500 * nmi_to_m
        templatefile = joinpath(TASOPT.__TASOPTroot__, "../example/defaults/default_wide.toml")
    else
        println("\n")
        @warn """Requested aircraft design range exceeds expected capability. Selecting Wide Body Aircraft Template, but be warned. """
        templatefile = joinpath(TASOPT.__TASOPTroot__, "../example/defaults/default_wide.toml")
    end
    return templatefile
end
# Convenience functions to convert to SI units
Speed(x)    = convertSpeed(parse_unit(x)...)
Distance(x)      = convertDist(parse_unit(x)...)
Force(x)    = convertForce(parse_unit(x)...)
Pressure(x) = convertPressure(parse_unit(x)...)
Stress = Pressure
Density(x)  = convertDensity(parse_unit(x)...)
Area(x)     = convertArea(parse_unit(x)...)
Vol(x)      = convertVolume(parse_unit(x)...)
Angle(x)    = convertAngle(parse_unit(x)...)
Time(x)     = convertTime(parse_unit(x)...)
Temp(x)     = convertTemp(parse_unit(x)...)


"""
    read_aircraft_model(datafile; 
    defaultfile = joinpath(TASOPT.__TASOPTroot__, "../example/defaults/default_input.toml"))

Reads a specified TOML file that describes a TASOPT `aircraft` model 
with a fall back to the default `aircraft` definition 
provided in \"/example/defaults/default_input.toml\""

!!! note "Deviating from default"
    Extending `read_input.jl` and `save_model.jl` is recommended for models deviating appreciably 
    from the default functionality. Thorough knowledge of the model is required.

# Examples
```julia-repl
julia> read_aircraft_model("examples/defaults/default_input.toml")


┌ Info: engine_location not found in user specified input file. 
│ Reading engine_location from default TASOPT input:
│ 
│ engine_location = wing
└ 

┌ Info: pylon_weight_fraction not found in user specified input file. 
│ Reading pylon_weight_fraction from default TASOPT input:
│ 
│ pylon_weight_fraction = 0.1
└ 
Name: Example TASOPT Model;
Wpay = 210.0 kN
Des. Range  = 5.56e6 km
Cruise Mach = 0.8

```
"""
function read_aircraft_model(
    datafile=joinpath(TASOPT.__TASOPTroot__, "../example/defaults/default_input.toml"); 
    templatefile = "")

data = TOML.parsefile(datafile)

# Get template input file, with appropriate user notices when needed
# handle default templatefile value
if templatefile == ""
    @info "No template input file provided. Proceeding with template file as determined by design mission range."
    templatefile = nothing
# check if provided template input file is extant
elseif !isfile(templatefile)
    #if not, warn that we're ignoring it
    @warn "Template input file provided does not exist: $templatefile \n Proceeding with template file as determined by design mission range."
    templatefile = nothing
end
#if no valid templatefile provided
if isnothing(templatefile)
    #determine appropriate template input file based on mission range
    designrange = Distance.(data["Mission"]["range"])[1] #in meters
    templatefile = get_template_input_file(designrange)
    @info "Template input file selected: $templatefile"
end

default = TOML.parsefile(templatefile)
ac_descrip = get(data, "Aircraft Description", Dict{})
name = get(ac_descrip, "name", "Untitled Model")
description = get(ac_descrip, "description", "---")
is_sized = get(ac_descrip, "is_sized",[false])


#Get number of missions to create data arrays
mis = read_input("Mission", data, default)
dmis = default["Mission"]
readmis(x::String) = read_input(x, mis, dmis)
nmisx = readmis("N_missions")
parg = zeros(Float64, igtotal)
parm = zeros(Float64, (imtotal, nmisx))
para = zeros(Float64, (iatotal, iptotal, nmisx))
pare = zeros(Float64, (ietotal, iptotal, nmisx))

fuselage = Fuselage()
wing = Wing()
htail = Tail()
vtail = Tail()
landing_gear = LandingGear()

# Setup mission variables
ranges = readmis("range")
parm[imRange, :] .= Distance.(ranges)
Wpax =  Force(readmis("weight_per_pax"))

#Weight() can take in "pax" as a unit; the weight of a passenger is user-defined
function Weight(x)
    if x isa AbstractVector
        return [Weight(w) for w in x]  # Recursively call Weight on each element
    elseif x isa AbstractString
        value, unit = parse_unit(x)
        if unit == "pax" 
            return value * Wpax
        else 
            return convertForce(value, unit)
        end
    elseif x isa Float64
        return x
    else
        throw(ArgumentError("Unsupported input type: $(typeof(x))"))
    end
end

maxpay = Weight(readmis("max_payload")) #This represents the maximum aircraft payload
                                #This may exceed the seatable capacity to account for belly cargo

payload = Weight(readmis("payload"))
exitlimit = readmis("exit_limit") #Maximum number of pax that could fit in cabin in an all-economy layout

parm[imWperpax, :] .= Wpax
parm[imWpay, :] .= payload
parg[igWpaymax] = maxpay 
parg[igfreserve] = readmis("fuel_reserves")
parg[igVne] = Speed(readmis("Vne"))
parg[igNlift] = readmis("Nlift")
fuselage.cabin.exit_limit = exitlimit

# Setup option variables
options = read_input("Options", data, default)
doptions = default["Options"]


# -----------------------------
# Engine model setup
# ------------------------------
engloc = read_input("engine_location", options, doptions)

#throw error if engloc isn't a string indicating a supported location
if !(typeof(engloc) <: AbstractString && engloc in ["wing", "fuselage"])
   error("Engine location provided is \"$engloc\". Engine position can only be:
        > \"wing\" - engines under wing
        > \"fuselage\" - engines on aft fuselage")
end

# Fuel related options
fuel = read_input("Fuel", data, default)
dfuel = default["Fuel"]
readfuel(x::String) = read_input(x, fuel, dfuel)
fueltype = readfuel("fuel_type")
#TODO this needs to be updated once Prash includes Gas.jl into TASOPT

#check input, perform actions based on fuel type
if compare_strings(fueltype, "JET-A")
    pare[ieTft, :, :] .= readfuel("fuel_temp") #Temperature of fuel in fuel tank
    pare[ieTfuel, :, :] .= readfuel("fuel_temp") #Initialize fuel temperature as temperature in tank
    parg[igrhofuel] = readfuel("fuel_density")
    ifuel = 24
elseif compare_strings(fueltype, "LH2") 
    ifuel = 40
elseif compare_strings(fueltype, "CH4")
    ifuel = 11
#throw error if fueltype isn't a supported value
else 
    error("'$fueltype' is not a supported fuel type (e.g., \"JET-A\", \"LH2\", \"CH4\")")
end

has_centerbox_fuel  = readfuel("fuel_in_wingcen")
parg[igrWfmax] = readfuel("fuel_usability_factor")
pare[iehvap, :, :] .= readfuel("fuel_enthalpy_vaporization") #Heat of vaporization of the fuel
pare[iehvapcombustor, :, :] .= readfuel("fuel_enthalpy_vaporization") #Heat of vaporization of fuel, if vaporized in combustor

##Takeoff
takeoff = readmis("Takeoff")
dtakeoff = dmis["Takeoff"]
readtakeoff(x) = read_input(x, takeoff, dtakeoff)
parm[imaltTO, :] .= Distance.(readtakeoff("takeoff_alt"))
parg[igmubrake] = readtakeoff("braking_resistance_coeff")
parg[igmuroll]  = readtakeoff("rolling_resistance_coeff")
parg[ighobst]   = Distance(readtakeoff("takeoff_obstacle_height"))
parg[igcdefan]  = readtakeoff("CD_dead_engine")
parg[igCDgear]  = readtakeoff("CD_landing_gear")
parg[igCDspoil] = readtakeoff("CD_spoilers")
parg[iglBFmax]  = Distance(readtakeoff("max_balanced_field_length"))
parg[igNland]   = readtakeoff("Nland")

T0TO = Temp.(readtakeoff("takeoff_T"))
parm[imT0TO, :] .= T0TO 

para[iaclpmax, ipstatic:ipcutback, :] .= readtakeoff("CL_max_perp")
para[iaclpmax, ipclimb1, :] .= readtakeoff("CL_max_perp")
para[iaclpmax, ipdescentn, :] .= readtakeoff("CL_max_perp")

##Climb parameters
climb = readmis("Climb")
dclimb = dmis["Climb"]
parg[iggtocmin] = Angle.(read_input("minimum_top-of-climb_gradient",
                 climb, dclimb))

##Cruise parameters
cruise = readmis("Cruise")
dcruise = dmis["Cruise"]
readcruise(x) = read_input(x, cruise, dcruise)
para[iaalt, ipcruise1, :] .= Distance.(readcruise("cruise_alt"))

para[iaMach, ipclimbn:ipdescent1, :] .= transpose(readcruise("cruise_mach")) #transpose for proper vector broadcasting
para[iaCL, ipclimb1+1:ipdescentn-1, :] .= transpose(readcruise("cruise_CL")) 

##Descent parameters
des = readmis("Descent")
ddes = dmis["Descent"]
readdes(x) = read_input(x, des, ddes)
parm[imgamVDE1, :] .= Angle.(readdes("descent_angle_top-of-descent"))
parm[imgamVDEn, :] .= Angle.(readdes("descent_angle_bottom-of-descent"))

#---------- End Mission vars --------------

# ---------------------------------
# Fuselage
# ---------------------------------
# Setup Fuselage 
fuse = read_input("Fuselage", data, default)
dfuse = default["Fuselage"]

#cabin pressure setting, by explicit pressure value or altitude
#explicit value takes precedence
if  "cabin_pressure" in keys(fuse)
    p_cabin = Pressure.(read_input("cabin_pressure",fuse,dfuse))

else  #if not set explicitly, use altitude (set by default)
    cabinPressureAlt_km = convertDist(parse_unit(read_input("cabin_pressure_altitude",
                                            fuse, dfuse))..., "km")
    _, p_cabin, _, _, _ = atmos(cabinPressureAlt_km)
end
parg[igpcabin] = p_cabin

aero = read_input("Aero", fuse, dfuse)
daero = dfuse["Aero"]
readaero(x) = read_input(x, aero, daero)
    para[iafexcdf, :, :] .= transpose(readaero("excrescence_drag_factor")) #transpose for proper vector broadcasting
    para[iafduo, :, :] .= transpose(readaero("wingroot_fuse_overspeed"))
    para[iafdus, :, :] .= transpose(readaero("wingbreak_fuse_overspeed"))
    para[iafdut, :, :] .= transpose(readaero("wingtip_fuse_overspeed"))

    parg[igCMVf1] = Vol(readaero("fuse_moment_volume_deriv"))
    parg[igCLMf0] = readaero("CL_zero_fuse_moment")
    
    parg[igfBLIf] = readaero("BLI_frac")

weight = read_input("Weights", fuse, dfuse)
dweight = dfuse["Weights"]
readweight(x) = read_input(x, weight, dweight)
    fuselage.weight_frac_frame = readweight("frame")
    fuselage.weight_frac_stringers = readweight("stringer")
    fuselage.weight_frac_skin_addl   = readweight("additional")

    fuselage.fixed.W = Force(readweight("fixed_weight"))

    fuselage.window_W_per_length= readweight("window_per_length")
    fuselage.insulation_W_per_area = readweight("window_insul_per_area")
    fuselage.floor_W_per_area = readweight("floor_weight_per_area")

    fuselage.HPE_sys.W = readweight("HPE_sys_weight_fraction")

    fuselage.APU.W = readweight("APU_weight_fraction")*exitlimit*Wpax
    fuselage.seat.W = readweight("seat_weight_fraction")*exitlimit*Wpax
    fuselage.added_payload.W = readweight("add_payload_weight_fraction")*exitlimit*Wpax

geom = read_input("Geometry", fuse, dfuse)
dgeom = dfuse["Geometry"]
readgeom(x) = read_input(x, geom, dgeom)
    #Boolean to check if cabin length has to be recalculated; if true, this is done 
    #after loading the wing and stabilizer positions
    calculate_cabin = readgeom("calculate_cabin_length") 
    is_doubledecker = Bool(readgeom("double_decker"))

    if is_doubledecker #If aircraft is a double decker
        fuselage.n_decks =  2
        fuselage.cabin.floor_distance = Distance(readgeom("floor_distance")) #read vertical distance between floors
        fuselage.cabin.unit_load_device = readgeom("unit_load_device")
        fuselage.cabin.min_top_cabin_height = Distance(readgeom("min_top_cabin_height"))
    else
        fuselage.n_decks =  1
    end
    if calculate_cabin
        fuselage.cabin.front_seat_offset = Distance(readgeom("front_seat_offset"))
        fuselage.cabin.rear_seat_offset = Distance(readgeom("rear_seat_offset"))
    end

    fuselage.cabin.seat_pitch = Distance(readgeom("seat_pitch"))
    fuselage.cabin.seat_width = Distance(readgeom("seat_width"))
    fuselage.cabin.seat_height = Distance(readgeom("seat_height"))
    fuselage.cabin.aisle_halfwidth = Distance(readgeom("aisle_halfwidth"))
    parg[igrMh] = readgeom("HT_load_fuse_bend_relief")
    parg[igrMv] = readgeom("VT_load_fuse_bend_relief")
    fuselage.APU.r = [Distance(readgeom("x_APU")),0.0,0.0]
    fuselage.HPE_sys.r  = [Distance(readgeom("x_HPE_sys")), 0.0, 0.0]

    fuselage.fixed.r = [Distance(readgeom("x_fixed_weight")),0.0,0.0]

    parg[igxeng] = Distance(readgeom("x_engines"))
    parg[igyeng] = Distance(readgeom("y_critical_engines"))

    # Number of webs = number of bubbles - 1
    n_bubbles = Int(readgeom("number_of_bubbles"))

    radius = Distance(readgeom("radius"))
    dz = Distance(readgeom("dRadius"))
    dy = Distance(readgeom("y_offset"))

    if n_bubbles > 1 && dy == 0.0
        @warn "Multi-bubble ('$(n_webs+1)') fuselage specified but "*
        "y-offset of bubble set to 0.0. "*
        "Assuming this is a single-bubble design and setting 'number_of_bubbles' = 0"
        n_bubbles = 1
    end

    if n_bubbles == 1
        cross_section = SingleBubble(radius = radius, bubble_lower_downward_shift = dz)
    else
        n_webs = n_bubbles - 1
        cross_section = MultiBubble(radius = radius, bubble_lower_downward_shift = dz,
        bubble_center_y_offset = dy, n_webs = n_webs)
    end

    fuselage.layout.cross_section = cross_section
    fuselage.layout.floor_depth = Distance(readgeom("floor_depth"))
    fuselage.layout.nose_radius = readgeom("a_nose")
    fuselage.layout.tail_radius = readgeom("b_tail")
    fuselage.layout.taper_tailcone = readgeom("tailcone_taper")

    fuse_end = readgeom("tapers_to")
    #throw error if fuse_end isn't a supported fuse taper
    if !(fuse_end in ["point", "edge"])
        error("Fuselage can only be closed to a 'point' or an 'edge' but '$fuse_end' was provided.")
    else
        fuselage.layout.opt_tapers_to = fuse_end
    end

    fuselage.layout.x_nose = Distance(readgeom("x_nose_tip")) 
    fuselage.layout.x_pressure_shell_fwd = Distance(readgeom("x_pressure_shell_fwd"))
    fuselage.layout.x_pressure_shell_aft = Distance(readgeom("x_pressure_shell_aft"))
    fuselage.layout.x_start_cylinder = Distance(readgeom("x_start_cylinder"))
    fuselage.layout.x_end_cylinder = Distance(readgeom("x_end_cylinder"))
    fuselage.layout.x_cone_end = Distance(readgeom("x_cone_end"))
    fuselage.layout.x_end = Distance(readgeom("x_end")) 
    fuselage.layout.l_cabin_cylinder = fuselage.layout.x_end_cylinder - fuselage.layout.x_start_cylinder

# ------ End fuse -------

# ---------------------------------
# Landing gear
# ---------------------------------
lg = read_input("LandingGear", data, default)
dlg = default["LandingGear"]
readlg(x::String) = read_input(x, lg, dlg)

#Landing gear CG positions or offsets
xlgnose = Distance(readlg("x_nose_landing_gear"))
landing_gear.nose_gear.weight = TASOPT.structures.Weight(W = 0.0, x = xlgnose)
landing_gear.main_gear.distance_CG_to_landing_gear = Distance(readlg("x_main_landing_gear_offset"))

#The mass model for the landing gear can be specified by the user
lgmodel = readlg("landing_gear_model")
landing_gear.model = lgmodel

if lowercase(lgmodel) == "mass_fractions" #This is the most basic model, just fixed fractions of the MTOW
    landing_gear.nose_gear.overall_mass_fraction = readlg("LG_nose_weight_fraction")
    landing_gear.main_gear.overall_mass_fraction = readlg("LG_main_weight_fraction")
elseif lowercase(lgmodel) == "historical_correlations" #model based on historical-data relations in Raymer (2012)
    landing_gear.main_gear.y_offset_halfspan_fraction = readlg("y_main_landing_gear_halfspan_fraction")
    landing_gear.tailstrike_angle = Angle(readlg("tailstrike_angle"))
    landing_gear.wing_dihedral_angle = Angle(readlg("wing_dihedral_angle")) #TODO consider storing this as a wing parameter
    landing_gear.engine_ground_clearance = Distance(readlg("engine_ground_clearance"))
    landing_gear.nose_gear.number_struts = readlg("LG_nose_number_struts")
    landing_gear.nose_gear.wheels_per_strut = readlg("LG_nose_wheels_per_strut")
    landing_gear.main_gear.number_struts = readlg("LG_main_number_struts")
    landing_gear.main_gear.wheels_per_strut = readlg("LG_main_wheels_per_strut")
end
# ------ End landing gear -------

#Fuel storage options
fuse_tank = fuselage_tank() #Initialize struct for fuselage fuel tank params

has_wing_fuel = readfuel("fuel_in_wing")
if !(has_wing_fuel) #If fuel is stored in fuselage
    fuel_stor = readfuel("Storage")
    dfuel_stor = dfuel["Storage"]
    readfuel_storage(x::String) = read_input(x, fuel_stor, dfuel_stor)

    fuse_tank.placement = readfuel_storage("tank_placement")
    fuse_tank.fueltype = fueltype
    fuse_tank.clearance_fuse = Distance(readfuel_storage("fuselage_clearance"))

    fuse_tank.sizes_insulation = readfuel_storage("sizes_insulation")
    fuse_tank.t_insul = readfuel_storage("insulation_segment_base_thickness")
    insul_mats_names = readfuel_storage("insulation_material")
    insul_mats = []
    for insul_mat_name in insul_mats_names
        push!(insul_mats, ThermalInsulator(insul_mat_name))
    end
    fuse_tank.material_insul = insul_mats
    if fuse_tank.sizes_insulation
        fuse_tank.boiloff_rate = readfuel_storage("cruise_boiloff_rate")
        fuse_tank.iinsuldes = readfuel_storage("insulation_thicknesses_design_indices")
    end
    
    inner_mat_name = readfuel_storage("inner_vessel_material")
    fuse_tank.inner_material = StructuralAlloy(inner_mat_name)
    
    fuse_tank.ARtank = readfuel_storage("tank_aspect_ratio")
    fuse_tank.theta_inner = Angle(readfuel_storage("inner_vessel_support_angle"))

    fuse_tank.pvent = Pressure(readfuel_storage("pressure_venting"))
    fuse_tank.pinitial = Pressure(readfuel_storage("pressure_initial"))
    fuse_tank.t_hold_orig = Time(readfuel_storage("hold_departure"))
    fuse_tank.t_hold_dest = Time(readfuel_storage("hold_arrival"))
    
    fuse_tank.ftankadd = readfuel_storage("additional_mass_fraction")
    fuse_tank.ew = readfuel_storage("weld_efficiency")
    fuse_tank.ullage_frac = readfuel_storage("ullage_fraction")
    fuse_tank.qfac = readfuel_storage("heat_leak_factor")
    fuse_tank.TSLtank = Temp(readfuel_storage("SL_temperature_for_tank"))
    fuse_tank.pfac = readfuel_storage("pressure_rise_factor")

    has_vacuum = TASOPT.CryoTank.check_vacuum(fuse_tank.material_insul) #flag to check if an outer vessel is needed

    if has_vacuum #If tank is double-walled
        outer_mat_name = readfuel_storage("outer_vessel_material")
        fuse_tank.outer_material = StructuralAlloy(outer_mat_name)

        theta_outer_str = readfuel_storage("outer_vessel_support_angles")
        theta_outer = []
        for θstr in theta_outer_str
            push!(theta_outer,  Angle(θstr))
        end
        fuse_tank.theta_outer = theta_outer
        fuse_tank.Ninterm = 1.0 #Initial guess for first iteration
    end

    #Find number of tanks from placement
    if (fuse_tank.placement == "front") || (fuse_tank.placement == "rear")
        nftanks = 1
    elseif (fuse_tank.placement == "both") 
        nftanks = 2
    end
    fuse_tank.tank_count = nftanks
else #else all fuel in wings
    nftanks = 0
end #if

# ---------------------------------
# Wing
# ---------------------------------
# Setup wing
wing_i = read_input("Wing", data, default)
dwing = default["Wing"]
readwing(x) = read_input(x, wing_i, dwing)
    wing.has_strut = readwing("has_strut")

    wing.layout.sweep = readwing("sweep")
    wing.layout.AR = readwing("AR")
    wing.layout.max_span = Distance(readwing("maxSpan"))

    wing.inboard.λ = readwing("inner_panel_taper_ratio")
    wing.outboard.λ = readwing("outer_panel_taper_ratio")
    wing.layout.ηs    = readwing("panel_break_location")
    if !(0 ≤ wing.layout.ηs ≤ 1.0)
        @warn "Wing span break location input was $(wing.layout.ηs); ηs must be 0 ≤ ηs ≤ 1.0"
        if wing.layout.ηs > 1.0
            wing.layout.ηs = 1.0
        else 
            wing.layout.ηs = 0.0
        end
        @warn "ηs set to $(wing.layout.ηs)"
    end

    wing.layout.root_span = 2*Distance(readwing("center_box_halfspan"))
    wing.inboard.cross_section.width_to_chord  = readwing("box_width_to_chord")
    wing.outboard.cross_section.width_to_chord  = readwing("box_width_to_chord")
   
    wing.inboard.cross_section.thickness_to_chord = readwing("root_thickness_to_chord")
    wing.outboard.cross_section.thickness_to_chord = readwing("spanbreak_thickness_to_chord")
    
    wing.inboard.cross_section.web_to_box_height  = readwing("hweb_to_hbox")
    wing.outboard.cross_section.web_to_box_height = readwing("hweb_to_hbox")
    wing.layout.spar_box_x_c = readwing("spar_box_x_c")

    wing.layout.box_x = Distance(readwing("x_wing_box"))
    wing.layout.z = Distance(readwing("z_wing"))

    parg[igdxeng2wbox] = wing.layout.box_x - parg[igxeng] #TODO add this as a function of wing

    ## Strut details only used if has_strut is true
    if wing.has_strut
        wing.strut.z  = Distance(readwing("z_strut"))
        wing.strut.thickness_to_chord  = readwing("strut_toc")
        wing.strut.local_velocity_ratio = readwing("strut_local_velocity_ratio")
    end

    airfoil_data = joinpath(__TASOPTroot__,"airfoil_data/", readwing("airfoil"))
    wing.airsection = TASOPT.aerodynamics.airtable(airfoil_data);

# ----------------------------------
# ------- Wing Aerodynamics --------
# ----------------------------------
aero = readwing("Aero")
daero = dwing["Aero"]
    wing.fuse_lift_carryover = readaero("fuselage_lift_carryover_loss_factor")
    wing.tip_lift_loss = readaero("wing_tip_lift_rolloff_factor")
    htail.tip_lift_loss = wing.tip_lift_loss
    vtail.tip_lift_loss = wing.tip_lift_loss

    para[iacdfw, 1:iptotal, :]   .= readaero("lowspeed_cdf")  #  cdfw    wing profile cd for low speed (takeoff, initial climb)
    para[iacdpw, 1:iptotal, :]   .= readaero("lowspeed_cdp")  #  cdpw    
    para[iaRerefw, 1:iptotal, :] .= readaero("Re_ref")  #  Rerefw

    para[iacdfs, 1:iptotal, :]   .= readaero("strut_lowspeed_cdf")  #  cdfs    strut profile cd (not used if there's no strut)
    para[iacdps, 1:iptotal, :]   .= readaero("strut_lowspeed_cdp")  #  cdps    
    para[iaRerefs, 1:iptotal, :] .= readaero("strut_Re_ref")        #  Rerefs  

    para[iaaRexp, 1:iptotal, :] .= readaero("Reynolds_scaling")
    para[iafexcdw, 1:iptotal, :] .= readaero("excrescence_drag_factor")
    parg[igfBLIw] = readaero("BLI_frac")

#- wing spanwise cl and cm distributions over mission
#- ( rclo = clo/clo = 1.0  by definition, so it's not specified )
#- takeoff, initial climb
takeoff = readaero("Takeoff")
dtakeoff = daero["Takeoff"]
    #transpose for proper vector broadcasting
    para[iarcls, 1:ipclimb1, :] .= transpose(readtakeoff("cls_clo"))    #  rcls    break/root cl ratio = cls/clo
    para[iarclt, 1:ipclimb1, :] .= transpose(readtakeoff("clt_clo"))    #  rclt    tip  /root cl ratio = clt/clo
    para[iacmpo, 1:ipclimb1, :] .= transpose(readtakeoff("cm_o"))      #  cmpo    root  cm
    para[iacmps, 1:ipclimb1, :] .= transpose(readtakeoff("cm_s"))      #  cmps    break cm
    para[iacmpt, 1:ipclimb1, :] .= transpose(readtakeoff("cm_t"))      #  cmpt    tip   cm

# Clean climb cruise descent and for wing structure sizing
climb = readaero("Climb")
dclimb = daero["Climb"]
readclimb(x) = read_input(x, climb, dclimb)
    #transpose for proper vector broadcasting
    para[iarcls, ipclimb1+1:ipdescentn-1, :] .= transpose(readclimb("cls_clo"))   #  rcls    break/root cl ratio = cls/clo
    para[iarclt, ipclimb1+1:ipdescentn-1, :] .= transpose(readclimb("clt_clo"))   #  rclt    tip  /root cl ratio = clt/clo
    para[iacmpo, ipclimb1+1:ipdescentn-1, :] .= transpose(readclimb("cm_o"))      #  cmpo    root  cm
    para[iacmps, ipclimb1+1:ipdescentn-1, :] .= transpose(readclimb("cm_s"))      #  cmps    break cm
    para[iacmpt, ipclimb1+1:ipdescentn-1, :] .= transpose(readclimb("cm_t"))      #  cmpt    tip   cm

# Landing, forward CG tail sizing case
land = readaero("Landing")
dland = daero["Landing"]
readland(x) = read_input(x, land, dland)
    #transpose for proper vector broadcasting
    para[iarcls, ipdescentn, :] .= transpose(readland("cls_clo"))   #  rcls    break/root cl ratio = cls/clo
    para[iarclt, ipdescentn, :] .= transpose(readland("clt_clo"))   #  rclt    tip  /root cl ratio = clt/clo
    para[iacmpo, ipdescentn, :] .= transpose(readland("cm_o"))      #  cmpo    root  cm
    para[iacmps, ipdescentn, :] .= transpose(readland("cm_s"))      #  cmps    break cm
    para[iacmpt, ipdescentn, :] .= transpose(readland("cm_t"))      #  cmpt    tip   cm
    
# ----------------------------------
# ---------- Wing Weight -----------
# ----------------------------------
# Wing weight fractions of flight surfaces
# and secondary wing components, 
weight = readwing("Weightfracs")
dweight = dwing["Weightfracs"]
    wing.weight_frac_flap  = readweight("flap")
    wing.weight_frac_slat = readweight("slat")
    wing.weight_frac_ailerons = readweight("aileron")
    wing.weight_frac_leading_trailing_edge = readweight("leading_trailing_edge")
    wing.weight_frac_ribs = readweight("ribs")
    wing.weight_frac_spoilers = readweight("spoilers")
    wing.weight_frac_attachments = readweight("attachments")

# ---- End Wing -----

# ---------------------------------
# Stabilizers
# ---------------------------------
tails = read_input("Stabilizers", data, default)
dtails = default["Stabilizers"]
readtails(x) = read_input(x, tails, dtails)
    #transpose for proper broadcasting
    para[iacdft, 1:iptotal, :]   .= transpose(readtails("lowspeed_cdf"))  #  cdft    tail profile cd
    para[iacdpt, 1:iptotal, :]   .= transpose(readtails("lowspeed_cdp"))  #  cdpt    
    para[iaRereft, 1:iptotal, :] .= transpose(readtails("Re_ref"))  #  Rereft  

    para[iafexcdt, 1:iptotal, :] .= transpose(readtails("excrescence_drag_factor"))

    htail_input = readtails("Htail")
    dhtail = dtails["Htail"]

readhtail(x) = read_input(x, htail_input, dhtail)
    htail.layout.AR = readhtail("AR_Htail")
    htail.outboard.λ = readhtail("taper")
    #TODO: change 
    multi_section = readhtail("multi_section")
    # if !multi_section
    #     htail.layout.ηs = 0.0
    # end
    htail.inboard.λ = 1.0
    
    # igbs = igbo
    # strutz = 0
    # lambdat = gammat = iglambdah 
    # lambdas = gammas = 1.0

    # create inner
    # lambdas, gammas = 1.0
    # igbs = igbo
    # hboxs = hboxh
    htail.layout.sweep = readhtail("sweep")
    htail.layout.root_span = 2*Distance(readhtail("center_box_halfspan"))

    htail.layout.box_x  = Distance(readhtail("x_Htail"))
    htail.layout.z = Distance(readhtail("z_Htail"))
    htail.ntails  = readhtail("number_Htails")

    htail.CL_CLmax = readhtail("max_tail_download")

    htail_sizing = readhtail("opt_sizing")
    if compare_strings(htail_sizing,"fixed_Vh")
        htail.opt_sizing = htail_sizing
        htail.volume = readhtail("Vh")
    elseif compare_strings(htail_sizing,"CLmax_fwdCG")
        htail.opt_sizing = htail_sizing
        htail.CL_max_fwd_CG = readhtail("CLh_at_max_forward_CG")
        htail.volume = 1.0
    else
        error("Horizontal tail can only be sized via:
            \"fixed_Vh\":   specified tail volume coeff (\"Vh\");
            \"CLmax_fwdCG\": specified CLh (\"CLh_at_max_forward_CG\") at 'worst-case': max-forward CG, max wing lift")
    end

    opt_move_wing = readhtail("opt_move_wing")
    #if not an expected input, throw an error
    valid_options = ["fixed", "fixed_CLh", "min_static_margin"]
    if !(any(compare_strings.(opt_move_wing, valid_options)))
        error("Input error: \"opt_move_wing\" = $opt_move_wing\nWing position during horizontal tail sizing can only be sized via:\n" *
              join([">\"$opt\"" for opt in valid_options], "\n"))
    end

    htail.SM_min = readhtail("SM_min")

    parg[igCLhspec] = readhtail("CLh_spec")

    htail.downwash_factor = readhtail("downwash_factor")
    parg[igdCLnda] = readhtail("nacelle_lift_curve_slope")

    parg[igfCDhcen] = readhtail("CD_Htail_from_center")
    htail.CL_max  = readhtail("CLh_max")

    htail.weight_fraction_added = readhtail("added_weight_fraction")

    htail.outboard.cross_section.width_to_chord = readhtail("box_width_to_chord")
    htail.outboard.cross_section.thickness_to_chord = readhtail("box_height_chord")
    htail.outboard.cross_section.web_to_box_height  = readhtail("web_height_hbox")

    htail.inboard.cross_section.width_to_chord = readhtail("box_width_to_chord")
    htail.inboard.cross_section.thickness_to_chord = readhtail("box_height_chord")
    htail.inboard.cross_section.web_to_box_height  = readhtail("web_height_hbox")
    

vtail_input = readtails("Vtail")
dvtail = dtails["Vtail"]
readvtail(x) = read_input(x, vtail_input, dvtail)
    vtail.layout.AR = readvtail("AR_Vtail")
    vtail.outboard.λ = readvtail("taper")
    vtail.inboard.λ = 1.0
    vtail.layout.sweep  = readvtail("sweep")
    vtail.layout.root_span = Distance(readvtail("center_box_halfspan"))
    vtail.layout.box_x  = Distance(readvtail("x_Vtail"))
    vtail.ntails  = readvtail("number_Vtails")

    vtail_sizing = readvtail("opt_sizing")
    if compare_strings(vtail_sizing, "fixed_Vv")
        vtail.opt_sizing = vtail_sizing
        vtail.volume = readvtail("Vv")
    elseif compare_strings(vtail_sizing, "OEI")
        vtail.opt_sizing = vtail_sizing
        parg[igCLveout] = readvtail("CLv_at_engine_out")
    else
        error("Vertical tail can only be sized via:
            \"fixed_Vv\": specified tail volume coeff \"Vv\";
            \"OEI\": specified CL at one engine out trim (\"OEI\") via \"CLv_at_engine_out\"")
    end

    vtail.CL_max = readvtail("CLv_max")

    vtail.weight_fraction_added = readvtail("added_weight_fraction")
    vtail.outboard.cross_section.width_to_chord = readvtail("box_width_to_chord")
    vtail.outboard.cross_section.thickness_to_chord = readvtail("box_height_chord")
    vtail.outboard.cross_section.web_to_box_height  = readvtail("web_height_hbox")

    vtail.inboard.cross_section.width_to_chord = readvtail("box_width_to_chord")
    vtail.inboard.cross_section.thickness_to_chord = readvtail("box_height_chord")
    vtail.inboard.cross_section.web_to_box_height  = readvtail("web_height_hbox")

# ----- End Stabilizers -----

# ---------------------------------

# ---------------------------------
# Structures
# ---------------------------------

structures = read_input("Structures", data, default)
dstructures = default["Structures"]
readstruct(x) = read_input(x, structures, dstructures)
    parg[igsigfac] = readstruct("stress_factor")

    #- fuselage shell modulus ratio, for bending material sizing
    fuselage.ratio_young_mod_fuse_bending = readstruct("fuse_shell_modulus_ratio")

    caps_max_avg = readstruct("caps_max_avg_stress")
    caps_safety_fac = readstruct("caps_safety_factor")
    wing.inboard.caps.material = StructuralAlloy(readstruct("caps_material"),
                                max_avg_stress = caps_max_avg,
                                safety_factor = caps_safety_fac)
    wing.outboard.caps.material = StructuralAlloy(readstruct("caps_material"),
                                max_avg_stress = caps_max_avg,
                                safety_factor = caps_safety_fac)

    webs_max_avg = readstruct("webs_max_avg_stress")
    webs_safety_fac = readstruct("webs_safety_factor")
    wing.inboard.webs.material = StructuralAlloy(readstruct("webs_material"),
                                max_avg_stress = webs_max_avg,
                                safety_factor = webs_safety_fac)
    wing.outboard.webs.material = StructuralAlloy(readstruct("webs_material"),
                                max_avg_stress = webs_max_avg,
                                safety_factor = webs_safety_fac)

    skin_max_avg = readstruct("skin_max_avg_stress")
    skin_safety_fac = readstruct("skin_safety_factor")
    fuselage.skin.material =  StructuralAlloy(readstruct("skin_material"), 
                                    max_avg_stress = skin_max_avg,
                                    safety_factor = skin_safety_fac)

    cone_max_avg = readstruct("cone_max_avg_stress")
    cone_safety_fac = readstruct("cone_safety_factor")
    fuselage.cone.material =  StructuralAlloy(readstruct("cone_material"), 
                                    max_avg_stress = cone_max_avg,
                                    safety_factor = cone_safety_fac)

    bend_max_avg = readstruct("bending_max_avg_stress")
    bend_safety_fac = readstruct("bending_safety_factor")
    fuselage.bendingmaterial_h.material = StructuralAlloy(readstruct("bending_material"),
                                max_avg_stress = bend_max_avg,
                                safety_factor = bend_safety_fac)

    fuselage.bendingmaterial_v.material = fuselage.bendingmaterial_h.material                            

    floor_max_avg = readstruct("floor_max_avg_stress")
    floor_safety_fac = readstruct("floor_safety_factor")
    fuselage.floor.material = StructuralAlloy(readstruct("floor_material"),
        max_avg_stress=floor_max_avg,
        safety_factor=floor_safety_fac)

# ---------------------------------
# Propulsion systems
# ---------------------------------
propsys = read_input("prop_sys_arch", options, doptions)
prop = read_input("Propulsion", data, default)
dprop = default["Propulsion"]
readprop(x) = read_input(x, prop, dprop)
    parg[igneng] = readprop("number_of_engines")
    parg[igTmetal] = Temp.(readprop("T_max_metal"))
    parg[igfTt4CL1] = readprop("Tt4_frac_bottom_of_climb")
    parg[igfTt4CLn] = readprop("Tt4_frac_top_of_climb")

    pare[ieTt4, :, :] .= transpose(Temp.(readprop("Tt4_cruise"))) #transpose for proper broadcasting

    Tt4TO = transpose(Temp.(readprop("Tt4_takeoff")))
    pare[ieTt4, ipstatic, :] .= Tt4TO
    pare[ieTt4, iprotate, :] .= Tt4TO
    pare[ieTt4, iptakeoff, :] .= Tt4TO

    pare[ieT0, ipstatic, :] .= T0TO
    pare[ieT0, iprotate, :] .= T0TO
    pare[ieT0, iptakeoff, :] .= T0TO

    # Core in clean-flow -> 0; Core ingests KE defect -> 1
    eng_has_BLI_cores = !readprop("core_in_clean_flow")

    #Turbomachinery
    turb = readprop("Turbomachinery")
    dturb = dprop["Turbomachinery"]

readturb(x) = read_input(x, turb, dturb)
    Gearf = readturb("gear_ratio")
    BPR = readturb("BPR")
    OPR = readturb("OPR")
    pif = readturb("Fan_PR")
    pilc = readturb("LPC_PR")
    pihc = OPR./pilc

    pid = readturb("diffuser_PR")
    pib = readturb("burner_PR")
    pifn = readturb("fan_nozzle_PR")
    pitn = readturb("core_nozzle_PR")

    epolf  = readturb("fan_eta_poly") 
    epollc = readturb("LPC_eta_poly") 
    epolhc = readturb("HPC_eta_poly") 
    epolht = readturb("HPT_eta_poly") 
    epollt = readturb("LPT_eta_poly") 

    HTRf  = readturb("HTR_fan")
    HTRlc = readturb("HTR_LPC")
    HTRhc = readturb("HTR_HPC")

    M2  = readturb("M2")
    M25 = readturb("M25")

    epsl = readturb("low_spool_loss")
    epsh = readturb("high_spool_loss")

comb = read_input("Combustor", prop, dprop)
dcomb = dprop["Combustor"]
    etab = read_input("combustion_efficiency", comb, dcomb)

pare[iepid, :, :] .= pid
pare[iepib, :, :] .= pib
pare[iepifn, :, :] .= pifn
pare[iepitn, :, :] .= pitn
pare[iepif, :, :] .= pif
pare[iepilc, :, :] .= pilc
pare[iepihc, :, :] .= pihc
pare[ieepolf, :, :] .= epolf
pare[ieepollc, :, :] .= epollc
pare[ieepolhc, :, :] .= epolhc
pare[ieepolht, :, :] .= epolht
pare[ieepollt, :, :] .= epollt
pare[ieetab, :, :] .= etab
pare[ieBPR, :, :] .= BPR
pare[ieM2, :, :] .= M2
pare[ieM25, :, :] .= M25
pare[ieepsl, :, :] .= epsl
pare[ieepsh, :, :] .= epsh

parg[igGearf] = Gearf
parg[igHTRf] = HTRf
parg[igHTRlc] = HTRlc
parg[igHTRhc] = HTRhc

# Cooling
cool = readprop("Cooling")
dcool = dprop["Cooling"]
readcool(x) = read_input(x, cool, dcool)
    dTstrk = Temp(readcool("hot_streak_T_allowance"))
    Mtexit = readcool("M_turbine_blade_exit")
    StA = readcool("St")

    efilm = readcool("e_film_cooling")
    tfilm = readcool("t_film_cooling")

    M41 = readcool("M41")
    ruc = readcool("cooling_air_V_ratio")

    pare[ieM4a, :, :] .= M41
    pare[ieruc, :, :] .= ruc
    pare[iedTstrk, :, :] .= dTstrk
    pare[ieMtexit, :, :] .= Mtexit
    pare[ieStA, :, :] .= StA
    pare[ieefilm, :, :] .= efilm
    pare[ietfilm, :, :] .= tfilm

# Offtakes
off = readprop("Offtakes")
doff = dprop["Offtakes"]
readoff(x) = read_input(x, off, doff)
    mofftpax  = readoff("LPC_mass_offtake_per_pax")
    mofftmMTO = readoff("LPC_mass_offtake_per_max_mass")

    Pofftpax  = readoff("Low_spool_power_offtake_per_pax")
    PofftmMTO = readoff("Low_spool_power_offtake_per_max_mass")

    Ttdischarge = readoff("Tt_offtake_air")
    Ptdischarge = readoff("Pt_offtake_air")

    # TODO Tt9 is really a terrible numbering convention for the discharge temp 

    pare[ieTt9, :, :] .= Ttdischarge
    pare[iept9, :, :] .= Ptdischarge

    parg[igmofWpay] = mofftpax ./ parm[imWperpax, 1]
    parg[igmofWMTO] = mofftmMTO / gee
    parg[igPofWpay] = Pofftpax ./ parm[imWperpax, 1]
    parg[igPofWMTO] = PofftmMTO / gee

## Nozzle areas
noz = readprop("Nozzles")
dnoz = dprop["Nozzles"]
corenoz = read_input("core_nozzle_area", noz, dnoz)
dcorenoz = dnoz["core_nozzle_area"]
readcnoz(x) = read_input(x, corenoz, dcorenoz)
    A5static   = readcnoz("static")
    A5takeoff  = readcnoz("rotation")
    A5cutback  = readcnoz("cutback")
    A5climb1   = readcnoz("climbstart")
    A5climbn   = readcnoz("climbend")
    A5descent1 = readcnoz("descentstart")
    A5descentn = readcnoz("descentend")

fannoz = read_input("fan_nozzle_area", noz, dnoz)
dfannoz = dnoz["fan_nozzle_area"]
readfnoz(x) = read_input(x, fannoz, dfannoz)
    A7static   = readfnoz("static")
    A7takeoff  = readfnoz("rotation")
    A7cutback  = readfnoz("cutback")
    A7climb1   = readfnoz("climbstart")
    A7climbn   = readfnoz("climbend")
    A7descent1 = readfnoz("descentstart")
    A7descentn = readfnoz("descentend")

    pare[ieA7fac, ipstatic, :] .= A7static
    pare[ieA7fac, iprotate, :] .= A7takeoff
    pare[ieA7fac, iptakeoff, :] .= A7takeoff
    pare[ieA7fac, ipcutback, :] .= A7cutback

    pare[ieA5fac, ipstatic, :] .= A5static
    pare[ieA5fac, iprotate, :] .= A5takeoff
    pare[ieA5fac, iptakeoff, :] .= A5takeoff
    pare[ieA5fac, ipcutback, :] .= A5cutback

    for ip = ipclimb1:ipclimbn

        frac = (ip - ipclimb1) /  (ipclimbn - ipclimb1)

        pare[ieA7fac, ip, :] .= A7climb1 * (1.0 - frac) + A7climbn * frac
        pare[ieA5fac, ip, :] .= A5climb1 * (1.0 - frac) + A5climbn * frac

    end

    pare[ieA7fac, ipcruise1:ipcruisen, :] .= 1.0
    pare[ieA5fac, ipcruise1:ipcruisen, :] .= 1.0

    for ip = ipdescent1:ipdescentn

        frac = (ip - ipdescent1) / (ipdescentn - ipdescent1)

        pare[ieA7fac, ip, :] .= A7descent1 * (1.0 - frac) + A7descentn * frac
        pare[ieA5fac, ip, :] .= A5descent1 * (1.0 - frac) + A5descentn * frac

    end

    pare[ieA7fac, iptest, :] .= A7static
    pare[ieA5fac, iptest, :] .= A5static

nac = readprop("Nacelles")
dnac = dprop["Nacelles"]
    #- nacelle drag stuff
    parg[igrSnace] = read_input("nacelle_pylon_wetted_area_ratio", nac, dnac)
    parg[igrVnace] = read_input("nacelle_local_velocity_ratio", nac, dnac)

weight = readprop("Weight")
dweight = dprop["Weight"]
    parg[igfeadd] = read_input("engine_access_weight_fraction", weight, dweight)
    parg[igfpylon] = read_input("pylon_weight_fraction", weight, dweight)
    
    #read/check engine weight model options
    if compare_strings(propsys, "tf")
    #TODO: reincorporate "pantalone_basic" and "pantalone_adv" for direct-drive turbofans
        TF_wmodel = read_input("weight_model", weight, dweight)
        if !(TF_wmodel in ["md", "fitzgerald_basic", "fitzgerald_adv"]) 
            error("\"$TF_wmodel\" engine weight model was specifed. 
            Engine weight can only be \"MD\", \"fitzgerald_basic\" or \"fitzgerald_adv\".")
        end
    elseif compare_strings(propsys, "te")
        @warn("Propulsion weight models for turboelectric are currently not available.")
    end

# Create engine object
if compare_strings(propsys,"tf")
    modelname = "turbofan_md"
    enginecalc! = tfwrap!
    engineweightname = TF_wmodel
    engineweight! = tfweightwrap!

    enginemodel = TASOPT.engine.TurbofanModel(modelname, enginecalc!, engineweightname, engineweight!, eng_has_BLI_cores)
    engdata = TASOPT.engine.EmptyData()
elseif compare_strings(propsys,"fuel_cell_with_ducted_fan")
    modelname = lowercase(propsys)
    engineweightname = "nasa"

    enginecalc! = calculate_fuel_cell_with_ducted_fan!
    engineweight! = fuel_cell_with_ducted_fan_weight!
    enginemodel = TASOPT.engine.FuelCellDuctedFan(modelname, enginecalc!, engineweightname, engineweight!, eng_has_BLI_cores)
    pare[iePfanmax,:,:] .= 20e6

    fcdata = TASOPT.engine.FuelCellDuctedFanData(2)

    fcdata.type = "HT-PEMFC"
    fcdata.current_density[iprotate,:] .= 1e4
    fcdata.FC_temperature .= 453.15
    fcdata.FC_pressure .= 3e5
    fcdata.water_concentration_anode .= 0.1
    fcdata.water_concentration_cathode .= 0.1
    fcdata.λ_H2 .= 3.0
    fcdata.λ_O2 .= 3.0
    fcdata.thickness_membrane = 100e-6
    fcdata.thickness_anode  = 250e-6
    fcdata.thickness_cathode  = 250e-6
    fcdata.design_voltage = 200.0
    pare[ieRadiatorepsilon,:,:] .= 0.7
    pare[ieRadiatorMp,:,:] .= 0.12
    pare[ieDi,:,:] .= 0.4

    para[iaROCdes, ipclimb1:ipclimbn,:] .= 500 * ft_to_m / 60
    engdata = fcdata

else
    
    error("Propulsion system \"$propsys\" specified. Choose between
    > TF - turbo-fan
    > TE - turbo-electric" )
end
engine = TASOPT.engine.Engine(enginemodel, engdata, Vector{TASOPT.engine.HX_struct}())
    
<<<<<<< HEAD
# Heat exchangers
HEx = readprop("HeatExchangers")
dHEx = dprop["HeatExchangers"]
    parg[igHXaddmassfrac] = read_input("added_mass_frac", HEx, dHEx)

    pare[iefrecirc, :, :] .= read_input("recirculation_flag", HEx, dHEx)
    pare[ierecircT, :, :] .= Temp(read_input("recirculation_temperature", HEx, dHEx))
    pare[ieDi, :, :] .= Distance(read_input("core_inner_diameter", HEx, dHEx))
    parg[igHXmaxL] = Distance(read_input("maximum_heat_exchanger_length", HEx, dHEx))
    
    pare[iePreCorder, :, :] .= read_input("precooler_order", HEx, dHEx)
    pare[iePreCepsilon, :, :] .= read_input("precooler_effectiveness", HEx, dHEx)
    pare[iePreCMp, :, :] .= read_input("precooler_inlet_mach", HEx, dHEx)

    pare[ieInterCorder, :, :] .= read_input("intercooler_order", HEx, dHEx)
    pare[ieInterCepsilon, :, :] .= read_input("intercooler_effectiveness", HEx, dHEx)
    pare[ieInterCMp, :, :] .= read_input("intercooler_inlet_mach", HEx, dHEx)

    pare[ieRegenorder, :, :] .= read_input("regenerative_order", HEx, dHEx)
    pare[ieRegenepsilon, :, :] .= read_input("regenerative_effectiveness", HEx, dHEx)
    pare[ieRegenMp, :, :] .= read_input("regenerative_inlet_mach", HEx, dHEx)

    pare[ieTurbCorder, :, :] .= read_input("turbine_cooler_order", HEx, dHEx)
    pare[ieTurbCepsilon, :, :] .= read_input("turbine_cooler_effectiveness", HEx, dHEx)
    pare[ieTurbCMp, :, :] .= read_input("turbine_cooler_inlet_mach", HEx, dHEx)

    ac_options = TASOPT.Options(
        opt_fuel = fueltype,
        ifuel = ifuel,
        has_wing_fuel = has_wing_fuel,
        has_centerbox_fuel = has_centerbox_fuel,
        has_fuselage_fuel = (nftanks>0),
        
        opt_engine_location = engloc,
        opt_prop_sys_arch = propsys,
=======
# Heat exchangers, only if in the model file (assigned 0 in the default .tomls)
# Would be better if there were an independent toggle like `has_wing_fuel` for `fuse_tank` but good enough for now
if "HeatExchangers" in keys(prop) && !isempty(prop["HeatExchangers"])
    HEx = readprop("HeatExchangers")
    dHEx = dprop["HeatExchangers"]
        parg[igHXaddmassfrac] = read_input("added_mass_frac", HEx, dHEx)

        pare[iefrecirc, :, :] .= read_input("recirculation_flag", HEx, dHEx)
        pare[ierecircT, :, :] .= read_input("recirculation_temperature", HEx, dHEx)
        pare[ieDi, :, :] .= read_input("core_inner_diameter", HEx, dHEx)
>>>>>>> 467abedf
        
        pare[iePreCorder, :, :] .= read_input("precooler_order", HEx, dHEx)
        pare[iePreCepsilon, :, :] .= read_input("precooler_effectiveness", HEx, dHEx)
        pare[iePreCMp, :, :] .= read_input("precooler_inlet_mach", HEx, dHEx)

        pare[ieInterCorder, :, :] .= read_input("intercooler_order", HEx, dHEx)
        pare[ieInterCepsilon, :, :] .= read_input("intercooler_effectiveness", HEx, dHEx)
        pare[ieInterCMp, :, :] .= read_input("intercooler_inlet_mach", HEx, dHEx)

        pare[ieRegenorder, :, :] .= read_input("regenerative_order", HEx, dHEx)
        pare[ieRegenepsilon, :, :] .= read_input("regenerative_effectiveness", HEx, dHEx)
        pare[ieRegenMp, :, :] .= read_input("regenerative_inlet_mach", HEx, dHEx)

        pare[ieTurbCorder, :, :] .= read_input("turbine_cooler_order", HEx, dHEx)
        pare[ieTurbCepsilon, :, :] .= read_input("turbine_cooler_effectiveness", HEx, dHEx)
        pare[ieTurbCMp, :, :] .= read_input("turbine_cooler_inlet_mach", HEx, dHEx)
end

#create options object
ac_options = TASOPT.Options(
    opt_fuel = fueltype,
    ifuel = ifuel,
    has_wing_fuel = has_wing_fuel,
    has_centerbox_fuel = has_centerbox_fuel,
    has_fuselage_fuel = (nftanks>0),
    
    opt_engine_location = engloc,
    opt_prop_sys_arch = propsys,
    
    is_doubledecker = is_doubledecker,

    opt_move_wing = opt_move_wing
)
    
#Create aircraft object
ac = TASOPT.aircraft(name, description, ac_options,
    parg, parm, para, pare, is_sized, 
    fuselage, fuse_tank, wing, htail, vtail, engine, landing_gear)

# ---------------------------------
# Recalculate cabin length
if calculate_cabin #Resize the cabin if desired, keeping deltas
    @info "Fuselage and stabilizer layouts have been overwritten; deltas will be maintained."
    update_fuse_for_pax!(ac) #update fuselage dimensions
end

return ac

end

function load_default_model()
    println("Loading default aircraft model")
    read_aircraft_model()
end<|MERGE_RESOLUTION|>--- conflicted
+++ resolved
@@ -1066,43 +1066,6 @@
 end
 engine = TASOPT.engine.Engine(enginemodel, engdata, Vector{TASOPT.engine.HX_struct}())
     
-<<<<<<< HEAD
-# Heat exchangers
-HEx = readprop("HeatExchangers")
-dHEx = dprop["HeatExchangers"]
-    parg[igHXaddmassfrac] = read_input("added_mass_frac", HEx, dHEx)
-
-    pare[iefrecirc, :, :] .= read_input("recirculation_flag", HEx, dHEx)
-    pare[ierecircT, :, :] .= Temp(read_input("recirculation_temperature", HEx, dHEx))
-    pare[ieDi, :, :] .= Distance(read_input("core_inner_diameter", HEx, dHEx))
-    parg[igHXmaxL] = Distance(read_input("maximum_heat_exchanger_length", HEx, dHEx))
-    
-    pare[iePreCorder, :, :] .= read_input("precooler_order", HEx, dHEx)
-    pare[iePreCepsilon, :, :] .= read_input("precooler_effectiveness", HEx, dHEx)
-    pare[iePreCMp, :, :] .= read_input("precooler_inlet_mach", HEx, dHEx)
-
-    pare[ieInterCorder, :, :] .= read_input("intercooler_order", HEx, dHEx)
-    pare[ieInterCepsilon, :, :] .= read_input("intercooler_effectiveness", HEx, dHEx)
-    pare[ieInterCMp, :, :] .= read_input("intercooler_inlet_mach", HEx, dHEx)
-
-    pare[ieRegenorder, :, :] .= read_input("regenerative_order", HEx, dHEx)
-    pare[ieRegenepsilon, :, :] .= read_input("regenerative_effectiveness", HEx, dHEx)
-    pare[ieRegenMp, :, :] .= read_input("regenerative_inlet_mach", HEx, dHEx)
-
-    pare[ieTurbCorder, :, :] .= read_input("turbine_cooler_order", HEx, dHEx)
-    pare[ieTurbCepsilon, :, :] .= read_input("turbine_cooler_effectiveness", HEx, dHEx)
-    pare[ieTurbCMp, :, :] .= read_input("turbine_cooler_inlet_mach", HEx, dHEx)
-
-    ac_options = TASOPT.Options(
-        opt_fuel = fueltype,
-        ifuel = ifuel,
-        has_wing_fuel = has_wing_fuel,
-        has_centerbox_fuel = has_centerbox_fuel,
-        has_fuselage_fuel = (nftanks>0),
-        
-        opt_engine_location = engloc,
-        opt_prop_sys_arch = propsys,
-=======
 # Heat exchangers, only if in the model file (assigned 0 in the default .tomls)
 # Would be better if there were an independent toggle like `has_wing_fuel` for `fuse_tank` but good enough for now
 if "HeatExchangers" in keys(prop) && !isempty(prop["HeatExchangers"])
@@ -1110,14 +1073,14 @@
     dHEx = dprop["HeatExchangers"]
         parg[igHXaddmassfrac] = read_input("added_mass_frac", HEx, dHEx)
 
-        pare[iefrecirc, :, :] .= read_input("recirculation_flag", HEx, dHEx)
-        pare[ierecircT, :, :] .= read_input("recirculation_temperature", HEx, dHEx)
-        pare[ieDi, :, :] .= read_input("core_inner_diameter", HEx, dHEx)
->>>>>>> 467abedf
-        
-        pare[iePreCorder, :, :] .= read_input("precooler_order", HEx, dHEx)
-        pare[iePreCepsilon, :, :] .= read_input("precooler_effectiveness", HEx, dHEx)
-        pare[iePreCMp, :, :] .= read_input("precooler_inlet_mach", HEx, dHEx)
+    pare[iefrecirc, :, :] .= read_input("recirculation_flag", HEx, dHEx)
+    pare[ierecircT, :, :] .= Temp(read_input("recirculation_temperature", HEx, dHEx))
+    pare[ieDi, :, :] .= Distance(read_input("core_inner_diameter", HEx, dHEx))
+    parg[igHXmaxL] = Distance(read_input("maximum_heat_exchanger_length", HEx, dHEx))
+    
+    pare[iePreCorder, :, :] .= read_input("precooler_order", HEx, dHEx)
+    pare[iePreCepsilon, :, :] .= read_input("precooler_effectiveness", HEx, dHEx)
+    pare[iePreCMp, :, :] .= read_input("precooler_inlet_mach", HEx, dHEx)
 
         pare[ieInterCorder, :, :] .= read_input("intercooler_order", HEx, dHEx)
         pare[ieInterCepsilon, :, :] .= read_input("intercooler_effectiveness", HEx, dHEx)
