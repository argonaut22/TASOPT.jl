--- conflicted
+++ resolved
@@ -708,8 +708,6 @@
                                 safety_factor = bend_safety_fac)
 
     fuselage.bendingmaterial_v.material = fuselage.bendingmaterial_h.material                            
-<<<<<<< HEAD
-=======
 
     floor_max_avg = readstruct("floor_max_avg_stress")
     floor_safety_fac = readstruct("floor_safety_factor")
@@ -717,7 +715,6 @@
         max_avg_stress=floor_max_avg,
         safety_factor=floor_safety_fac)
 
->>>>>>> e1e90e60
 # ---------------------------------
 # Propulsion systems
 # ---------------------------------
