using TOML
export read_aircraft_model, load_default_model

"""
    read_input(k::String, dict::AbstractDict=data, 
    default_dict::AbstractDict = default)

Reads the input from a given dictonary (typically parsed from a TOML file).
If requested input does not exist in dictionary, looks for value in default input
and stores default value into the given dictionary (primarily for later output/
saving as an aircraft model file)
"""
function read_input(k::String, dict::AbstractDict=data, 
    default_dict::AbstractDict = default)

    get!(dict, k) do 
        if k in keys(default_dict)
            println("\n")
            @info """$k not found in user specified input file. 
            Reading $k from default TASOPT input:
            \n$k = $(default_dict[k])\n\n"""
            default_dict[k]
        else
            error("Requested key/parameter is not supported. Check the default 
            input file to see all available input options. Key: "*k)
        end
    end
end

function get_template_input_file(designrange)
    if designrange <= 2600 * nmi_to_m
        templatefile = joinpath(TASOPT.__TASOPTroot__, "IO/default_regional.toml")
    elseif designrange <= 3115 * nmi_to_m
        templatefile = joinpath(TASOPT.__TASOPTroot__, "IO/default_input.toml")
    elseif designrange <= 8500 * nmi_to_m
        templatefile = joinpath(TASOPT.__TASOPTroot__, "IO/default_wide.toml")
    else
        println("\n")
        @warn """Requested aircraft design range exceeds expected capability. Selecting Wide Body Aircraft Template, but be warned. """
        templatefile = joinpath(TASOPT.__TASOPTroot__, "IO/default_input.toml")
    end
    return templatefile
end
# Convenience functions to convert to SI units
Speed(x)    = convertSpeed(parse_unit(x)...)
Distance(x)      = convertDist(parse_unit(x)...)
Force(x)    = convertForce(parse_unit(x)...)
Pressure(x) = convertPressure(parse_unit(x)...)
Stress = Pressure
Density(x)  = convertDensity(parse_unit(x)...)
Area(x)     = convertArea(parse_unit(x)...)
Vol(x)      = convertVolume(parse_unit(x)...)
Angle(x)    = convertAngle(parse_unit(x)...)
Time(x)     = convertTime(parse_unit(x)...)
Temp(x)     = convertTemp(parse_unit(x)...)

"""
    read_aircraft_model(datafile; 
    defaultfile = joinpath(TASOPT.__TASOPTroot__, "IO/default_input.toml"))

Reads a specified TOML file that describes a TASOPT `aircraft` model 
with a fall back to the default `aircraft` definition 
provided in \"src/IO/default_input.toml\""

!!! note "Deviating from default"
    Extending `read_input.jl` and `save_model.jl` is recommended for models deviating appreciably 
    from the default functionality. Thorough knowledge of the model is required.

# Examples
```julia-repl
julia> read_aircraft_model("src/IO/input.toml")


┌ Info: engine_location not found in user specified input file. 
│ Reading engine_location from default TASOPT input:
│ 
│ engine_location = wing
└ 

┌ Info: pylon_weight_fraction not found in user specified input file. 
│ Reading pylon_weight_fraction from default TASOPT input:
│ 
│ pylon_weight_fraction = 0.1
└ 
Name: Example TASOPT Model;
Wpay = 210.0 kN
Des. Range  = 5.56e6 km
Cruise Mach = 0.8

```
"""
function read_aircraft_model(
    datafile=joinpath(TASOPT.__TASOPTroot__, "IO/default_input.toml"); 
    templatefile = "")

data = TOML.parsefile(datafile)

# Get template input file, with appropriate user notices when needed
# handle default templatefile value
if templatefile == ""
    @info "No template input file provided. Proceeding with template file as determined by design mission range."
    templatefile = nothing
# check if provided template input file is extant
elseif !isfile(templatefile)
    #if not, warn that we're ignoring it
    @warn "Template input file provided does not exist: $templatefile \n Proceeding with template file as determined by design mission range."
    templatefile = nothing
end
#if no valid templatefile provided
if isnothing(templatefile)
    #determine appropriate template input file based on mission range
    designrange = Distance.(data["Mission"]["range"])[1] #in meters
    templatefile = get_template_input_file(designrange)
    @info "Template input file selected: $templatefile"
end

default = TOML.parsefile(templatefile)
ac_descrip = get(data, "Aircraft Description", Dict{})
name = get(ac_descrip, "name", "Untitled Model")
description = get(ac_descrip, "description", "---")
is_sized = get(ac_descrip, "is_sized",[false])


#Get number of missions to create data arrays
mis = read_input("Mission", data, default)
dmis = default["Mission"]
readmis(x::String) = read_input(x, mis, dmis)
nmisx = readmis("N_missions")
pari = zeros(Int64, iitotal)
parg = zeros(Float64, igtotal)
parm = zeros(Float64, (imtotal, nmisx))
para = zeros(Float64, (iatotal, iptotal, nmisx))
pare = zeros(Float64, (ietotal, iptotal, nmisx))

fuselage = Fuselage()
wing = Wing()
htail = Tail()
vtail = Tail()

# Setup mission variables
ranges = readmis("range")
parm[imRange, :] .= Distance.(ranges)

maxpax = readmis("max_payload_in_pax_equivalent") #This represents the maximum aircraft payload in equivalent number of pax
                                                #This may exceed the seatable capacity to account for belly cargo
pax = readmis("pax")
exitlimit = readmis("exit_limit") #Maximum number of pax that could fit in cabin in an all-economy layout
despax = pax[1] #Design number of passengers

if any(maxpax .< pax)
    error("One or more missions have higher payload than prescribed maximum aircraft payload!:"*
    "\n Max Payload [in pax] = "*string(maxpax)*
    "\n Payloads listed [in pax] = "*string(pax))
end
if any(exitlimit .< pax)
    error("One or more missions have higher passenger counts than the prescribed exit limit!:"*
    "\n Exit limit [in pax] = "*string(exitlimit)*
    "\n Payloads listed [in pax] = "*string(pax))
end

Wpax =  Force(readmis("weight_per_pax"))
parm[imWperpax, :] .= Wpax
parm[imWpay, :] .= pax * Wpax
parg[igWpaymax] = maxpax * Wpax
parg[igfreserve] = readmis("fuel_reserves")
parg[igVne] = Speed(readmis("Vne"))
parg[igNlift] = readmis("Nlift")
fuselage.cabin.design_pax = despax
fuselage.cabin.exit_limit = exitlimit

# Setup option variables
options = read_input("Options", data, default)
doptions = default["Options"]

pari[iiopt] = read_input("optimize", options, doptions)

propsys = read_input("prop_sys_arch", options, doptions)
if compare_strings(propsys,"tf")
    pari[iiengtype] = 1
<<<<<<< HEAD
elseif compare_strings(propsys, "te")
=======
    modelname = "turbofan_md"
    enginecalc! = tfwrap!
    engineweightname = "turbofan"
    engineweight! = tfweightwrap!

    enginemodel = TASOPT.engine.TurbofanModel(modelname, enginecalc!, engineweightname, engineweight!)
    
elseif lowercase(propsys) == "te"
>>>>>>> 317c8a49
    pari[iiengtype] = 0
else
    
    error("Propulsion system \"$propsys\" specified. Choose between
    > TF - turbo-fan
    > TE - turbo-electric" )
end

engine = TASOPT.engine.Engine(enginemodel, Vector{TASOPT.engine.HX_struct}())


engloc = read_input("engine_location", options, doptions)

if typeof(engloc) == Int
    pari[iiengloc] = engloc
elseif typeof(engloc) <: AbstractString
    if compare_strings(engloc, "wing")
        pari[iiengloc] = 1
    elseif compare_strings(engloc,"fuselage") || compare_strings(engloc,"fuse")
        pari[iiengloc] = 2
    else
        error("Engine location provided is \"$engloc\". Engine position can only be:
        > 1: Engines on \"wing\"
        > 2: Engines on \"fuselage\"")
    end
else
    error("Check engine position input... something isn't right")
end


# Fuel related options
fuel = read_input("Fuel", data, default)
dfuel = default["Fuel"]
readfuel(x::String) = read_input(x, fuel, dfuel)
fueltype = readfuel("fuel_type")
#TODO this needs to be updated once I include Gas.jl into TASOPT
if uppercase(fueltype) == "LH2"
    pari[iifuel] = 40
    
elseif uppercase(fueltype) == "CH4"
    pari[iifuel] = 11
    
elseif uppercase(fueltype) == "JET-A"
    pari[iifuel] = 24

    pare[ieTft, :, :] .= readfuel("fuel_temp") #Temperature of fuel in fuel tank
    pare[ieTfuel, :, :] .= readfuel("fuel_temp") #Initialize fuel temperature as temperature in tank
    parg[igrhofuel] = readfuel("fuel_density")
else
    error("Check fuel type")
end
pari[iifwing]  = readfuel("fuel_in_wing")
pari[iifwcen]  = readfuel("fuel_in_wingcen")
parg[igrWfmax] = readfuel("fuel_usability_factor")
pare[iehvap, :, :] .= readfuel("fuel_enthalpy_vaporization") #Heat of vaporization of the fuel
pare[iehvapcombustor, :, :] .= readfuel("fuel_enthalpy_vaporization") #Heat of vaporization of fuel, if vaporized in combustor

##Takeoff
takeoff = readmis("Takeoff")
dtakeoff = dmis["Takeoff"]
readtakeoff(x) = read_input(x, takeoff, dtakeoff)
parm[imaltTO, :] .= Distance.(readtakeoff("takeoff_alt"))
parg[igmubrake] = readtakeoff("braking_resistance_coeff")
parg[igmuroll]  = readtakeoff("rolling_resistance_coeff")
parg[ighobst]   = Distance(readtakeoff("takeoff_obstacle_height"))
parg[igcdefan]  = readtakeoff("CD_dead_engine")
parg[igCDgear]  = readtakeoff("CD_landing_gear")
parg[igCDspoil] = readtakeoff("CD_spoilers")
parg[iglBFmax]  = Distance(readtakeoff("max_balanced_field_length"))
parg[igNland]   = readtakeoff("Nland")

T0TO = Temp.(readtakeoff("takeoff_T"))
parm[imT0TO, :] .= T0TO 

para[iaclpmax, ipstatic:ipcutback, :] .= readtakeoff("CL_max_perp")
para[iaclpmax, ipclimb1, :] .= readtakeoff("CL_max_perp")
para[iaclpmax, ipdescentn, :] .= readtakeoff("CL_max_perp")

##Climb parameters
climb = readmis("Climb")
dclimb = dmis["Climb"]
parg[iggtocmin] = Angle.(read_input("minimum_top-of-climb_gradient",
                 climb, dclimb))

##Cruise parameters
cruise = readmis("Cruise")
dcruise = dmis["Cruise"]
readcruise(x) = read_input(x, cruise, dcruise)
para[iaalt, ipcruise1, :] .= Distance.(readcruise("cruise_alt"))

para[iaMach, ipclimbn:ipdescent1, :] .= transpose(readcruise("cruise_mach")) #transpose for proper vector broadcasting
para[iaCL, ipclimb1+1:ipdescentn-1, :] .= transpose(readcruise("cruise_CL")) 

##Descent parameters
des = readmis("Descent")
ddes = dmis["Descent"]
readdes(x) = read_input(x, des, ddes)
parm[imgamVDE1, :] .= Angle.(readdes("descent_angle_top-of-descent"))
parm[imgamVDEn, :] .= Angle.(readdes("descent_angle_bottom-of-descent"))

#---------- End Mission vars --------------

# ---------------------------------
# Fuselage
# ---------------------------------
# Setup Fuselage 
fuse = read_input("Fuselage", data, default)
dfuse = default["Fuselage"]

#cabin pressure setting, by explicit pressure value or altitude
#explicit value takes precedence
if  "cabin_pressure" in keys(fuse)
    p_cabin = Pressure.(read_input("cabin_pressure",fuse,dfuse))

else  #if not set explicitly, use altitude (set by default)
    cabinPressureAlt_km = convertDist(parse_unit(read_input("cabin_pressure_altitude",
                                            fuse, dfuse))..., "km")
    _, p_cabin, _, _, _ = atmos(cabinPressureAlt_km)
end
parg[igpcabin] = p_cabin

aero = read_input("Aero", fuse, dfuse)
daero = dfuse["Aero"]
readaero(x) = read_input(x, aero, daero)
    para[iafexcdf, :, :] .= transpose(readaero("excrescence_drag_factor")) #transpose for proper vector broadcasting
    para[iafduo, :, :] .= transpose(readaero("wingroot_fuse_overspeed"))
    para[iafdus, :, :] .= transpose(readaero("wingbreak_fuse_overspeed"))
    para[iafdut, :, :] .= transpose(readaero("wingtip_fuse_overspeed"))

    parg[igCMVf1] = Vol(readaero("fuse_moment_volume_deriv"))
    parg[igCLMf0] = readaero("CL_zero_fuse_moment")
    
    parg[igfBLIf] = readaero("BLI_frac")

weight = read_input("Weights", fuse, dfuse)
dweight = dfuse["Weights"]
readweight(x) = read_input(x, weight, dweight)
    fuselage.weight_frac_frame = readweight("frame")
    fuselage.weight_frac_stringers = readweight("stringer")
    fuselage.weight_frac_skin_addl   = readweight("additional")

    fuselage.fixed.W = Force(readweight("fixed_weight"))

    fuselage.window_W_per_length= readweight("window_per_length")
    fuselage.insulation_W_per_area = readweight("window_insul_per_area")
    fuselage.floor_W_per_area = readweight("floor_weight_per_area")

    fuselage.HPE_sys.W = readweight("HPE_sys_weight_fraction")
    parg[igflgnose] = readweight("LG_nose_weight_fraction")
    parg[igflgmain] = readweight("LG_main_weight_fraction")

    fuselage.APU.W = readweight("APU_weight_fraction")*maxpax*Wpax
    fuselage.seat.W = readweight("seat_weight_fraction")*maxpax*Wpax
    fuselage.added_payload.W = readweight("add_payload_weight_fraction")*maxpax*Wpax

geom = read_input("Geometry", fuse, dfuse)
dgeom = dfuse["Geometry"]
readgeom(x) = read_input(x, geom, dgeom)
    #Boolean to check if cabin length has to be recalculated; if true, this is done 
    #after loading the wing and stabilizer positions
    calculate_cabin = readgeom("calculate_cabin_length") 
    pari[iidoubledeck] = readgeom("double_decker") 

    if pari[iidoubledeck] == 1 #If aircraft is a double decker
        fuselage.cabin.floor_distance = Distance(readgeom("floor_distance")) #read vertical distance between floors
    end

    fuselage.cabin.seat_pitch = Distance(readgeom("seat_pitch"))
    fuselage.cabin.seat_width = Distance(readgeom("seat_width"))
    fuselage.cabin.seat_height = Distance(readgeom("seat_height"))
    fuselage.cabin.aisle_halfwidth = Distance(readgeom("aisle_halfwidth"))
    parg[igrMh] = readgeom("HT_load_fuse_bend_relief")
    parg[igrMv] = readgeom("VT_load_fuse_bend_relief")
    parg[igxlgnose]  = Distance(readgeom("x_nose_landing_gear"))
    parg[igdxlgmain] = Distance(readgeom("x_main_landing_gear_offset"))
    fuselage.APU.r = [Distance(readgeom("x_APU")),0.0,0.0]
    fuselage.HPE_sys.r  = [Distance(readgeom("x_HPE_sys")), 0.0, 0.0]

    fuselage.fixed.r = [Distance(readgeom("x_fixed_weight")),0.0,0.0]

    parg[igxeng] = Distance(readgeom("x_engines"))
    parg[igyeng] = Distance(readgeom("y_critical_engines"))
    
    if readgeom("double_decker")
        fuselage.n_decks =  2
    else
        fuselage.n_decks =  1
    end

    # Number of webs = number of bubbles - 1
    n_bubbles = Int(readgeom("number_of_bubbles"))

    radius = Distance(readgeom("radius"))
    dz = Distance(readgeom("dRadius"))
    dy = Distance(readgeom("y_offset"))

    if n_bubbles > 1 && dy == 0.0
        @warn "Multi-bubble ('$(n_webs+1)') fuselage specified but "*
        "y-offset of bubble set to 0.0. "*
        "Assuming this is a single-bubble design and setting 'number_of_bubbles' = 0"
        n_bubbles = 1
    end

    if n_bubbles == 1
        cross_section = SingleBubble(radius = radius, bubble_lower_downward_shift = dz)
    else
        n_webs = n_bubbles - 1
        cross_section = MultiBubble(radius = radius, bubble_lower_downward_shift = dz,
        bubble_center_y_offset = dy, n_webs = n_webs)
    end

    fuselage.layout.cross_section = cross_section
    fuselage.layout.floor_depth = Distance(readgeom("floor_depth"))
    fuselage.layout.nose_radius = readgeom("a_nose")
    fuselage.layout.tail_radius = readgeom("b_tail")
    fuselage.layout.taper_tailcone = readgeom("tailcone_taper")
    fuse_end = readgeom("taper_fuse_to")
    if compare_strings(fuse_end,"point")
        fuselage.layout.taper_fuse = 0
    elseif compare_strings(fuse_end,"edge")
        fuselage.layout.taper_fuse = 1
    else
        fuselage.layout.taper_fuse = 0
        @warn "Fuselage can only be closed to a 'point' or an 'edge'"*
                " but '$fuse_end' was provided."*
                " Setting fuselage to end at a point."
    end
    fuselage.layout.x_nose = Distance(readgeom("x_nose_tip")) 
    fuselage.layout.x_pressure_shell_fwd = Distance(readgeom("x_pressure_shell_fwd"))
    fuselage.layout.x_pressure_shell_aft = Distance(readgeom("x_pressure_shell_aft"))
    fuselage.layout.x_start_cylinder = Distance(readgeom("x_start_cylinder"))
    fuselage.layout.x_end_cylinder = Distance(readgeom("x_end_cylinder"))
    fuselage.layout.x_cone_end = Distance(readgeom("x_cone_end"))
    fuselage.layout.x_end = Distance(readgeom("x_end")) 
    fuselage.layout.l_cabin_cylinder = fuselage.layout.x_end_cylinder - fuselage.layout.x_start_cylinder

# ------ End fuse -------


#Fuel storage options
fuse_tank = fuselage_tank() #Initialize struct for fuselage fuel tank params

if pari[iifwing]  == 0 #If fuel is stored in fuselage
    fuel_stor = readfuel("Storage")
    dfuel_stor = dfuel["Storage"]
    readfuel_storage(x::String) = read_input(x, fuel_stor, dfuel_stor)

    fuse_tank.placement = readfuel_storage("tank_placement")
    fuse_tank.fueltype = fueltype
    fuse_tank.clearance_fuse = Distance(readfuel_storage("fuselage_clearance"))

    fuse_tank.sizes_insulation = readfuel_storage("sizes_insulation")
    fuse_tank.t_insul = readfuel_storage("insulation_segment_base_thickness")
    insul_mats_names = readfuel_storage("insulation_material")
    insul_mats = []
    for insul_mat_name in insul_mats_names
        push!(insul_mats, ThermalInsulator(insul_mat_name))
    end
    fuse_tank.material_insul = insul_mats
    if fuse_tank.sizes_insulation
        fuse_tank.boiloff_rate = readfuel_storage("cruise_boiloff_rate")
        fuse_tank.iinsuldes = readfuel_storage("insulation_thicknesses_design_indices")
    end
    
    inner_mat_name = readfuel_storage("inner_vessel_material")
    fuse_tank.inner_material = StructuralAlloy(inner_mat_name)
    
    fuse_tank.ARtank = readfuel_storage("tank_aspect_ratio")
    fuse_tank.theta_inner = Angle(readfuel_storage("inner_vessel_support_angle"))

    fuse_tank.pvent = Pressure(readfuel_storage("pressure_venting"))
    fuse_tank.pinitial = Pressure(readfuel_storage("pressure_initial"))
    fuse_tank.t_hold_orig = Time(readfuel_storage("hold_departure"))
    fuse_tank.t_hold_dest = Time(readfuel_storage("hold_arrival"))
    
    fuse_tank.ftankadd = readfuel_storage("additional_mass_fraction")
    fuse_tank.ew = readfuel_storage("weld_efficiency")
    fuse_tank.ullage_frac = readfuel_storage("ullage_fraction")
    fuse_tank.qfac = readfuel_storage("heat_leak_factor")
    fuse_tank.TSLtank = Temp(readfuel_storage("SL_temperature_for_tank"))
    fuse_tank.pfac = readfuel_storage("pressure_rise_factor")

    has_vacuum = TASOPT.CryoTank.check_vacuum(fuse_tank.material_insul) #flag to check if an outer vessel is needed

    if has_vacuum #If tank is double-walled
        outer_mat_name = readfuel_storage("outer_vessel_material")
        fuse_tank.outer_material = StructuralAlloy(outer_mat_name)

        theta_outer_str = readfuel_storage("outer_vessel_support_angles")
        theta_outer = []
        for θstr in theta_outer_str
            push!(theta_outer,  Angle(θstr))
        end
        fuse_tank.theta_outer = theta_outer
        fuse_tank.Ninterm = 1.0 #Initial guess for first iteration
    end

    #Find number of tanks from placement
    if (fuse_tank.placement == "front") || (fuse_tank.placement == "rear")
        pari[iinftanks] = 1
    elseif (fuse_tank.placement == "both") 
        pari[iinftanks] = 2
    end
end
# ---------------------------------
# Wing
# ---------------------------------
# Setup wing
wing_i = read_input("Wing", data, default)
dwing = default["Wing"]
readwing(x) = read_input(x, wing_i, dwing)
    wing.planform = readwing("wing_planform")
    wing.has_strut = readwing("strut_braced_wing")

    wing.layout.sweep = readwing("sweep")
    wing.layout.AR = readwing("AR")
    wing.layout.max_span = Distance(readwing("maxSpan"))

    wing.inboard.λ = readwing("inner_panel_taper_ratio")
    wing.outboard.λ = readwing("outer_panel_taper_ratio")
    wing.layout.ηs    = readwing("panel_break_location")
    if !(0 ≤ wing.layout.ηs ≤ 1.0)
        @warn "Wing span break location input was $(wing.layout.ηs); ηs must be 0 ≤ ηs ≤ 1.0"
        if wing.layout.ηs > 1.0
            wing.layout.ηs = 1.0
        else 
            wing.layout.ηs = 0.0
        end
        @warn "ηs set to $(wing.layout.ηs)"
    end

    wing.layout.root_span = 2*Distance(readwing("center_box_halfspan"))
    wing.inboard.cross_section.width_to_chord  = readwing("box_width_to_chord")
    wing.outboard.cross_section.width_to_chord  = readwing("box_width_to_chord")
   
    wing.inboard.cross_section.thickness_to_chord = readwing("root_thickness_to_chord")
    wing.outboard.cross_section.thickness_to_chord = readwing("spanbreak_thickness_to_chord")
    
    wing.inboard.cross_section.web_to_box_height  = readwing("hweb_to_hbox")
    wing.outboard.cross_section.web_to_box_height = readwing("hweb_to_hbox")
    wing.layout.spar_box_x_c = readwing("spar_box_x_c")

    wing.layout.box_x = Distance(readwing("x_wing_box"))
    wing.layout.z = Distance(readwing("z_wing"))

    parg[igdxeng2wbox] = wing.layout.box_x - parg[igxeng] #TODO add this as a function of wing

    ## Strut details only used if strut_braced_wing is true
    if wing.has_strut
        wing.strut.z  = Distance(readwing("z_strut"))
        wing.strut.thickness_to_chord  = readwing("strut_toc")
        wing.strut.local_velocity_ratio = readwing("strut_local_velocity_ratio")
    end

    airfoil_data = joinpath(__TASOPTroot__,"airfoil_data/", readwing("airfoil"))
    wing.airsection = TASOPT.aerodynamics.airtable(airfoil_data);

# ----------------------------------
# ------- Wing Aerodynamics --------
# ----------------------------------
aero = readwing("Aero")
daero = dwing["Aero"]
    wing.fuse_lift_carryover = readaero("fuselage_lift_carryover_loss_factor")
    wing.tip_lift_loss = readaero("wing_tip_lift_rolloff_factor")
    htail.tip_lift_loss = wing.tip_lift_loss
    vtail.tip_lift_loss = wing.tip_lift_loss

    para[iacdfw, 1:iptotal, :]   .= readaero("lowspeed_cdf")  #  cdfw    wing profile cd for low speed (takeoff, initial climb)
    para[iacdpw, 1:iptotal, :]   .= readaero("lowspeed_cdp")  #  cdpw    
    para[iaRerefw, 1:iptotal, :] .= readaero("Re_ref")  #  Rerefw

    para[iacdfs, 1:iptotal, :]   .= readaero("strut_lowspeed_cdf")  #  cdfs    strut profile cd (not used if there's no strut)
    para[iacdps, 1:iptotal, :]   .= readaero("strut_lowspeed_cdp")  #  cdps    
    para[iaRerefs, 1:iptotal, :] .= readaero("strut_Re_ref")        #  Rerefs  

    para[iaaRexp, 1:iptotal, :] .= readaero("Reynolds_scaling")
    para[iafexcdw, 1:iptotal, :] .= readaero("excrescence_drag_factor")
    parg[igfBLIw] = readaero("BLI_frac")

#- wing spanwise cl and cm distributions over mission
#- ( rclo = clo/clo = 1.0  by definition, so it's not specified )
#- takeoff, initial climb
takeoff = readaero("Takeoff")
dtakeoff = daero["Takeoff"]
    #transpose for proper vector broadcasting
    para[iarcls, 1:ipclimb1, :] .= transpose(readtakeoff("cls_clo"))    #  rcls    break/root cl ratio = cls/clo
    para[iarclt, 1:ipclimb1, :] .= transpose(readtakeoff("clt_clo"))    #  rclt    tip  /root cl ratio = clt/clo
    para[iacmpo, 1:ipclimb1, :] .= transpose(readtakeoff("cm_o"))      #  cmpo    root  cm
    para[iacmps, 1:ipclimb1, :] .= transpose(readtakeoff("cm_s"))      #  cmps    break cm
    para[iacmpt, 1:ipclimb1, :] .= transpose(readtakeoff("cm_t"))      #  cmpt    tip   cm

# Clean climb cruise descent and for wing structure sizing
climb = readaero("Climb")
dclimb = daero["Climb"]
readclimb(x) = read_input(x, climb, dclimb)
    #transpose for proper vector broadcasting
    para[iarcls, ipclimb1+1:ipdescentn-1, :] .= transpose(readclimb("cls_clo"))   #  rcls    break/root cl ratio = cls/clo
    para[iarclt, ipclimb1+1:ipdescentn-1, :] .= transpose(readclimb("clt_clo"))   #  rclt    tip  /root cl ratio = clt/clo
    para[iacmpo, ipclimb1+1:ipdescentn-1, :] .= transpose(readclimb("cm_o"))      #  cmpo    root  cm
    para[iacmps, ipclimb1+1:ipdescentn-1, :] .= transpose(readclimb("cm_s"))      #  cmps    break cm
    para[iacmpt, ipclimb1+1:ipdescentn-1, :] .= transpose(readclimb("cm_t"))      #  cmpt    tip   cm

# Landing, forward CG tail sizing case
land = readaero("Landing")
dland = daero["Landing"]
readland(x) = read_input(x, land, dland)
    #transpose for proper vector broadcasting
    para[iarcls, ipdescentn, :] .= transpose(readland("cls_clo"))   #  rcls    break/root cl ratio = cls/clo
    para[iarclt, ipdescentn, :] .= transpose(readland("clt_clo"))   #  rclt    tip  /root cl ratio = clt/clo
    para[iacmpo, ipdescentn, :] .= transpose(readland("cm_o"))      #  cmpo    root  cm
    para[iacmps, ipdescentn, :] .= transpose(readland("cm_s"))      #  cmps    break cm
    para[iacmpt, ipdescentn, :] .= transpose(readland("cm_t"))      #  cmpt    tip   cm
    
# ----------------------------------
# ---------- Wing Weight -----------
# ----------------------------------
# Wing weight fractions of flight surfaces
# and secondary wing components, 
weight = readwing("Weightfracs")
dweight = dwing["Weightfracs"]
    wing.weight_frac_flap  = readweight("flap")
    wing.weight_frac_slat = readweight("slat")
    wing.weight_frac_ailerons = readweight("aileron")
    wing.weight_frac_leading_trailing_edge = readweight("leading_trailing_edge")
    wing.weight_frac_ribs = readweight("ribs")
    wing.weight_frac_spoilers = readweight("spoilers")
    wing.weight_frac_attachments = readweight("attachments")

# ---- End Wing -----

# ---------------------------------
# Stabilizers
# ---------------------------------
tails = read_input("Stabilizers", data, default)
dtails = default["Stabilizers"]
readtails(x) = read_input(x, tails, dtails)
    #transpose for proper broadcasting
    para[iacdft, 1:iptotal, :]   .= transpose(readtails("lowspeed_cdf"))  #  cdft    tail profile cd
    para[iacdpt, 1:iptotal, :]   .= transpose(readtails("lowspeed_cdp"))  #  cdpt    
    para[iaRereft, 1:iptotal, :] .= transpose(readtails("Re_ref"))  #  Rereft  

    para[iafexcdt, 1:iptotal, :] .= transpose(readtails("excrescence_drag_factor"))

    htail_input = readtails("Htail")
    dhtail = dtails["Htail"]

readhtail(x) = read_input(x, htail_input, dhtail)
    htail.layout.AR = readhtail("AR_Htail")
    htail.outboard.λ = readhtail("taper")
    #TODO: change 
    multi_section = readhtail("multi_section")
    # if !multi_section
    #     htail.layout.ηs = 0.0
    # end
    htail.inboard.λ = 1.0
    
    # igbs = igbo
    # strutz = 0
    # lambdat = gammat = iglambdah 
    # lambdas = gammas = 1.0

    # create inner
    # lambdas, gammas = 1.0
    # igbs = igbo
    # hboxs = hboxh
    htail.layout.sweep = readhtail("sweep")
    htail.layout.root_span = 2*Distance(readhtail("center_box_halfspan"))

    htail.layout.box_x  = Distance(readhtail("x_Htail"))
    htail.layout.z = Distance(readhtail("z_Htail"))
    htail.ntails  = readhtail("number_Htails")

    htail.CL_CLmax = readhtail("max_tail_download")

    htail_size = readhtail("HTsize")
    if compare_strings(htail_size,"vh")
        htail.size = 1
        htail.volume = readhtail("Vh")
    elseif compare_strings(htail_size,"maxforwardcg")
        htail.size = 2
        htail.CL_max_fwd_CG = readhtail("CLh_at_max_forward_CG")
        htail.volume = 1.0
    else
        error("Horizontal tail can only be sized via:
            1: specified tail volume coeff \"Vh\";
            2: specified CLh at max-forward CG case during landing (\"maxforwardCG\")")
    end


    movewing = readhtail("move_wingbox")
    if typeof(movewing) == Int
        htail.move_wingbox = movewing
    elseif typeof(movewing) <: AbstractString
        if compare_strings(movewing, "fix")
            htail.move_wingbox = 0
        elseif compare_strings(movewing, "clhspec")
            htail.move_wingbox = 1
        elseif compare_strings(movewing, "smmin")
            htail.move_wingbox = 2
        else
            error("Wing position during horizontal tail sizing can only be sized via:
            0: \"fix\" wing position;
            1: move wing to get CLh=\"CLhspec\" in cruise 
            2: move wing to get min static margin = \"SMmin\"")
        end
    else
        error("Check wing position input during htail sizing... something isn't right")
    end
    htail.SM_min = readhtail("SM_min")

    parg[igCLhspec] = readhtail("CLh_spec")

    htail.downwash_factor = readhtail("downwash_factor")
    parg[igdCLnda] = readhtail("nacelle_lift_curve_slope")

    parg[igfCDhcen] = readhtail("CD_Htail_from_center")
    htail.CL_max  = readhtail("CLh_max")

    htail.weight_fraction_added = readhtail("added_weight_fraction")

    htail.outboard.cross_section.width_to_chord = readhtail("box_width_to_chord")
    htail.outboard.cross_section.thickness_to_chord = readhtail("box_height_chord")
    htail.outboard.cross_section.web_to_box_height  = readhtail("web_height_hbox")

    htail.inboard.cross_section.width_to_chord = readhtail("box_width_to_chord")
    htail.inboard.cross_section.thickness_to_chord = readhtail("box_height_chord")
    htail.inboard.cross_section.web_to_box_height  = readhtail("web_height_hbox")
    

vtail_input = readtails("Vtail")
dvtail = dtails["Vtail"]
readvtail(x) = read_input(x, vtail_input, dvtail)
    vtail.layout.AR = readvtail("AR_Vtail")
    vtail.outboard.λ = readvtail("taper")
    vtail.inboard.λ = 1.0
    vtail.layout.sweep  = readvtail("sweep")
    vtail.layout.root_span = Distance(readvtail("center_box_halfspan"))
    vtail.layout.box_x  = Distance(readvtail("x_Vtail"))
    vtail.ntails  = readvtail("number_Vtails")

    vtail_size = readvtail("VTsize")
    if compare_strings(vtail_size, "vv")
        vtail.size = 1
        vtail.volume = readvtail("Vv")
    elseif compare_strings(vtail_size, "oei")
        vtail.size = 2
        parg[igCLveout] = readvtail("CLv_at_engine_out")
    else
        error("Vertical tail can only be sized via:
            1: specified tail volume coeff \"Vv\";
            2: specified CL at one engine out trim (\"OEI\")")
    end

    vtail.CL_max = readvtail("CLv_max")

    vtail.weight_fraction_added = readvtail("added_weight_fraction")
    vtail.outboard.cross_section.width_to_chord = readvtail("box_width_to_chord")
    vtail.outboard.cross_section.thickness_to_chord = readvtail("box_height_chord")
    vtail.outboard.cross_section.web_to_box_height  = readvtail("web_height_hbox")

    vtail.inboard.cross_section.width_to_chord = readvtail("box_width_to_chord")
    vtail.inboard.cross_section.thickness_to_chord = readvtail("box_height_chord")
    vtail.inboard.cross_section.web_to_box_height  = readvtail("web_height_hbox")

# ----- End Stabilizers -----

# ---------------------------------
# Recalculate cabin length
if calculate_cabin #Resize the cabin if desired, keeping deltas
    @info "Fuselage and stabilizer layouts have been overwritten; deltas will be maintained."
    update_fuse_for_pax!(pari, parg, fuselage, fuse_tank, wing, htail, vtail) #update fuselage dimensions
end
# ---------------------------------

# ---------------------------------
# Structures
# ---------------------------------

structures = read_input("Structures", data, default)
dstructures = default["Structures"]
readstruct(x) = read_input(x, structures, dstructures)
    parg[igsigfac] = readstruct("stress_factor")

    #- fuselage shell modulus ratio, for bending material sizing
    fuselage.ratio_young_mod_fuse_bending = readstruct("fuse_shell_modulus_ratio")

    caps_max_avg = readstruct("caps_max_avg_stress")
    caps_safety_fac = readstruct("caps_safety_factor")
    wing.inboard.caps.material = StructuralAlloy(readstruct("caps_material"),
                                max_avg_stress = caps_max_avg,
                                safety_factor = caps_safety_fac)
    wing.outboard.caps.material = StructuralAlloy(readstruct("caps_material"),
                                max_avg_stress = caps_max_avg,
                                safety_factor = caps_safety_fac)

    webs_max_avg = readstruct("webs_max_avg_stress")
    webs_safety_fac = readstruct("webs_safety_factor")
    wing.inboard.webs.material = StructuralAlloy(readstruct("webs_material"),
                                max_avg_stress = webs_max_avg,
                                safety_factor = webs_safety_fac)
    wing.outboard.webs.material = StructuralAlloy(readstruct("webs_material"),
                                max_avg_stress = webs_max_avg,
                                safety_factor = webs_safety_fac)

    skin_max_avg = readstruct("skin_max_avg_stress")
    skin_safety_fac = readstruct("skin_safety_factor")
    fuselage.skin.material =  StructuralAlloy(readstruct("skin_material"), 
                                    max_avg_stress = skin_max_avg,
                                    safety_factor = skin_safety_fac)

    cone_max_avg = readstruct("cone_max_avg_stress")
    cone_safety_fac = readstruct("cone_safety_factor")
    fuselage.cone.material =  StructuralAlloy(readstruct("cone_material"), 
                                    max_avg_stress = cone_max_avg,
                                    safety_factor = cone_safety_fac)

    bend_max_avg = readstruct("bending_max_avg_stress")
    bend_safety_fac = readstruct("bending_safety_factor")
    fuselage.bendingmaterial_h.material = StructuralAlloy(readstruct("bending_material"),
                                max_avg_stress = bend_max_avg,
                                safety_factor = bend_safety_fac)

    fuselage.bendingmaterial_v.material = fuselage.bendingmaterial_h.material                            

    floor_max_avg = readstruct("floor_max_avg_stress")
    floor_safety_fac = readstruct("floor_safety_factor")
    fuselage.floor.material = StructuralAlloy(readstruct("floor_material"),
        max_avg_stress=floor_max_avg,
        safety_factor=floor_safety_fac)

# ---------------------------------
# Propulsion systems
# ---------------------------------

prop = read_input("Propulsion", data, default)
dprop = default["Propulsion"]
readprop(x) = read_input(x, prop, dprop)
    parg[igneng] = readprop("number_of_engines")
    parg[igTmetal] = Temp.(readprop("T_max_metal"))
    parg[igfTt4CL1] = readprop("Tt4_frac_bottom_of_climb")
    parg[igfTt4CLn] = readprop("Tt4_frac_top_of_climb")

    pare[ieTt4, :, :] .= transpose(Temp.(readprop("Tt4_cruise"))) #transpose for proper broadcasting

    Tt4TO = transpose(Temp.(readprop("Tt4_takeoff")))
    pare[ieTt4, ipstatic, :] .= Tt4TO
    pare[ieTt4, iprotate, :] .= Tt4TO
    pare[ieTt4, iptakeoff, :] .= Tt4TO

    pare[ieT0, ipstatic, :] .= T0TO
    pare[ieT0, iprotate, :] .= T0TO
    pare[ieT0, iptakeoff, :] .= T0TO

    # Core in clean-flow -> 0; Core ingests KE defect -> 1
    pari[iiBLIc] = !readprop("core_in_clean_flow")

    #Turbomachinery
    turb = readprop("Turbomachinery")
    dturb = dprop["Turbomachinery"]

readturb(x) = read_input(x, turb, dturb)
    Gearf = readturb("gear_ratio")
    BPR = readturb("BPR")
    OPR = readturb("OPR")
    pif = readturb("Fan_PR")
    pilc = readturb("LPC_PR")
    pihc = OPR./pilc

    pid = readturb("diffuser_PR")
    pib = readturb("burner_PR")
    pifn = readturb("fan_nozzle_PR")
    pitn = readturb("core_nozzle_PR")

    epolf  = readturb("fan_eta_poly") 
    epollc = readturb("LPC_eta_poly") 
    epolhc = readturb("HPC_eta_poly") 
    epolht = readturb("HPT_eta_poly") 
    epollt = readturb("LPT_eta_poly") 

    pifK = readturb("FPR0")
    epfK = readturb("Kf_polyeff")
    HTRf  = readturb("HTR_fan")
    HTRlc = readturb("HTR_LPC")
    HTRhc = readturb("HTR_HPC")

    M2  = readturb("M2")
    M25 = readturb("M25")

    epsl = readturb("low_spool_loss")
    epsh = readturb("high_spool_loss")

comb = read_input("Combustor", prop, dprop)
dcomb = dprop["Combustor"]
    etab = read_input("combustion_efficiency", comb, dcomb)

pare[iepid, :, :] .= pid
pare[iepib, :, :] .= pib
pare[iepifn, :, :] .= pifn
pare[iepitn, :, :] .= pitn
pare[iepif, :, :] .= pif
pare[iepilc, :, :] .= pilc
pare[iepihc, :, :] .= pihc
pare[ieepolf, :, :] .= epolf
pare[ieepollc, :, :] .= epollc
pare[ieepolhc, :, :] .= epolhc
pare[ieepolht, :, :] .= epolht
pare[ieepollt, :, :] .= epollt
pare[ieetab, :, :] .= etab
pare[iepifK, :, :] .= pifK
pare[ieepfK, :, :] .= epfK
pare[ieBPR, :, :] .= BPR
pare[ieM2, :, :] .= M2
pare[ieM25, :, :] .= M25
pare[ieepsl, :, :] .= epsl
pare[ieepsh, :, :] .= epsh

parg[igGearf] = Gearf
parg[igHTRf] = HTRf
parg[igHTRlc] = HTRlc
parg[igHTRhc] = HTRhc

# Cooling
cool = readprop("Cooling")
dcool = dprop["Cooling"]
readcool(x) = read_input(x, cool, dcool)
    dTstrk = Temp(readcool("hot_streak_T_allowance"))
    Mtexit = readcool("M_turbine_blade_exit")
    StA = readcool("St")

    efilm = readcool("e_film_cooling")
    tfilm = readcool("t_film_cooling")

    M41 = readcool("M41")
    ruc = readcool("cooling_air_V_ratio")

    pare[ieM4a, :, :] .= M41
    pare[ieruc, :, :] .= ruc
    pare[iedTstrk, :, :] .= dTstrk
    pare[ieMtexit, :, :] .= Mtexit
    pare[ieStA, :, :] .= StA
    pare[ieefilm, :, :] .= efilm
    pare[ietfilm, :, :] .= tfilm

# Offtakes
off = readprop("Offtakes")
doff = dprop["Offtakes"]
readoff(x) = read_input(x, off, doff)
    mofftpax  = readoff("LPC_mass_offtake_per_pax")
    mofftmMTO = readoff("LPC_mass_offtake_per_max_mass")

    Pofftpax  = readoff("Low_spool_power_offtake_per_pax")
    PofftmMTO = readoff("Low_spool_power_offtake_per_max_mass")

    Ttdischarge = readoff("Tt_offtake_air")
    Ptdischarge = readoff("Pt_offtake_air")

    # TODO Tt9 is really a terrible numbering convention for the discharge temp 

    pare[ieTt9, :, :] .= Ttdischarge
    pare[iept9, :, :] .= Ptdischarge

    parg[igmofWpay] = mofftpax ./ parm[imWperpax, 1]
    parg[igmofWMTO] = mofftmMTO / gee
    parg[igPofWpay] = Pofftpax ./ parm[imWperpax, 1]
    parg[igPofWMTO] = PofftmMTO / gee

## Nozzle areas
noz = readprop("Nozzles")
dnoz = dprop["Nozzles"]
corenoz = read_input("core_nozzle_area", noz, dnoz)
dcorenoz = dnoz["core_nozzle_area"]
readcnoz(x) = read_input(x, corenoz, dcorenoz)
    A5static   = readcnoz("static")
    A5takeoff  = readcnoz("rotation")
    A5cutback  = readcnoz("cutback")
    A5climb1   = readcnoz("climbstart")
    A5climbn   = readcnoz("climbend")
    A5descent1 = readcnoz("descentstart")
    A5descentn = readcnoz("descentend")

fannoz = read_input("fan_nozzle_area", noz, dnoz)
dfannoz = dnoz["fan_nozzle_area"]
readfnoz(x) = read_input(x, fannoz, dfannoz)
    A7static   = readfnoz("static")
    A7takeoff  = readfnoz("rotation")
    A7cutback  = readfnoz("cutback")
    A7climb1   = readfnoz("climbstart")
    A7climbn   = readfnoz("climbend")
    A7descent1 = readfnoz("descentstart")
    A7descentn = readfnoz("descentend")

    pare[ieA7fac, ipstatic, :] .= A7static
    pare[ieA7fac, iprotate, :] .= A7takeoff
    pare[ieA7fac, iptakeoff, :] .= A7takeoff
    pare[ieA7fac, ipcutback, :] .= A7cutback

    pare[ieA5fac, ipstatic, :] .= A5static
    pare[ieA5fac, iprotate, :] .= A5takeoff
    pare[ieA5fac, iptakeoff, :] .= A5takeoff
    pare[ieA5fac, ipcutback, :] .= A5cutback

    for ip = ipclimb1:ipclimbn

        frac = (ip - ipclimb1) /  (ipclimbn - ipclimb1)

        pare[ieA7fac, ip, :] .= A7climb1 * (1.0 - frac) + A7climbn * frac
        pare[ieA5fac, ip, :] .= A5climb1 * (1.0 - frac) + A5climbn * frac

    end

    pare[ieA7fac, ipcruise1:ipcruisen, :] .= 1.0
    pare[ieA5fac, ipcruise1:ipcruisen, :] .= 1.0

    for ip = ipdescent1:ipdescentn

        frac = (ip - ipdescent1) / (ipdescentn - ipdescent1)

        pare[ieA7fac, ip, :] .= A7descent1 * (1.0 - frac) + A7descentn * frac
        pare[ieA5fac, ip, :] .= A5descent1 * (1.0 - frac) + A5descentn * frac

    end

    pare[ieA7fac, iptest, :] .= A7static
    pare[ieA5fac, iptest, :] .= A5static

nac = readprop("Nacelles")
dnac = dprop["Nacelles"]
    #- nacelle drag stuff
    parg[igrSnace] = read_input("nacelle_pylon_wetted_area_ratio", nac, dnac)
    parg[igrVnace] = read_input("nacelle_local_velocity_ratio", nac, dnac)

weight = readprop("Weight")
dweight = dprop["Weight"]
    parg[igfeadd] = read_input("engine_access_weight_fraction", weight, dweight)
    parg[igfpylon] = read_input("pylon_weight_fraction", weight, dweight)
    TF_wmodel = read_input("weight_model", weight, dweight)
    if compare_strings(TF_wmodel, "md")
        pari[iiengwgt] = 0
    elseif compare_strings(TF_wmodel, "basic")
        pari[iiengwgt] = 1
    elseif compare_strings(TF_wmodel, "advanced")
        pari[iiengwgt] = 2
    else
        error("\"$TF_wmodel\" engine weight model was specifed. 
        Engine weight can only be \"MD\", \"basic\" or \"advanced\".")
    end

# Heat exchangers

HEx = readprop("HeatExchangers")
dHEx = dprop["HeatExchangers"]
    parg[igHXaddmassfrac] = read_input("added_mass_frac", HEx, dHEx)

    pare[iefrecirc, :, :] .= read_input("recirculation_flag", HEx, dHEx)
    pare[ierecircT, :, :] .= read_input("recirculation_temperature", HEx, dHEx)
    pare[ieDi, :, :] .= read_input("core_inner_diameter", HEx, dHEx)
    
    pare[iePreCorder, :, :] .= read_input("precooler_order", HEx, dHEx)
    pare[iePreCepsilon, :, :] .= read_input("precooler_effectiveness", HEx, dHEx)
    pare[iePreCMp, :, :] .= read_input("precooler_inlet_mach", HEx, dHEx)

    pare[ieInterCorder, :, :] .= read_input("intercooler_order", HEx, dHEx)
    pare[ieInterCepsilon, :, :] .= read_input("intercooler_effectiveness", HEx, dHEx)
    pare[ieInterCMp, :, :] .= read_input("intercooler_inlet_mach", HEx, dHEx)

    pare[ieRegenorder, :, :] .= read_input("regenerative_order", HEx, dHEx)
    pare[ieRegenepsilon, :, :] .= read_input("regenerative_effectiveness", HEx, dHEx)
    pare[ieRegenMp, :, :] .= read_input("regenerative_inlet_mach", HEx, dHEx)

    pare[ieTurbCorder, :, :] .= read_input("turbine_cooler_order", HEx, dHEx)
    pare[ieTurbCepsilon, :, :] .= read_input("turbine_cooler_effectiveness", HEx, dHEx)
    pare[ieTurbCMp, :, :] .= read_input("turbine_cooler_inlet_mach", HEx, dHEx)

<<<<<<< HEAD
    test = readfuel("fuel_in_wing")

    ac_options = TASOPT.options(
        opt_fuel = "JET-A",
        has_centerbox_fuel = readfuel("fuel_in_wing"),
        has_wing_fuel = readfuel("fuel_in_wingcen"),
        
        opt_wing_type = "TODO: FIX THIS, wingtype spec",
        moves_wingbox_forbalance = true,
        
        opt_engine_location = engloc,
        opt_engine_type = propsys,
        opt_engine_model = "TODO: FIX THIS engine model spec",
        opt_engine_weight_model = TF_wmodel,
        has_BLI_cores = Bool(!readprop("core_in_clean_flow")),
        
        opt_fuselage_taper = fuse_end,
        is_doubledecker = Bool(readgeom("double_decker"))
    )
    

return TASOPT.aircraft(name, description, ac_options,
    pari, parg, parm, para, pare, [false], 
    fuselage, fuse_tank, wing, htail, vtail)
=======
return TASOPT.aircraft(name, description,
    pari, parg, parm, para, pare, [false], fuse_tank, fuselage, wing, htail, vtail, engine)
>>>>>>> 317c8a49

end

function load_default_model()
    println("Loading default aircraft model")
    read_aircraft_model()
end<|MERGE_RESOLUTION|>--- conflicted
+++ resolved
@@ -177,9 +177,6 @@
 propsys = read_input("prop_sys_arch", options, doptions)
 if compare_strings(propsys,"tf")
     pari[iiengtype] = 1
-<<<<<<< HEAD
-elseif compare_strings(propsys, "te")
-=======
     modelname = "turbofan_md"
     enginecalc! = tfwrap!
     engineweightname = "turbofan"
@@ -187,8 +184,7 @@
 
     enginemodel = TASOPT.engine.TurbofanModel(modelname, enginecalc!, engineweightname, engineweight!)
     
-elseif lowercase(propsys) == "te"
->>>>>>> 317c8a49
+elseif compare_strings(propsys, "te")
     pari[iiengtype] = 0
 else
     
@@ -1062,9 +1058,6 @@
     pare[ieTurbCepsilon, :, :] .= read_input("turbine_cooler_effectiveness", HEx, dHEx)
     pare[ieTurbCMp, :, :] .= read_input("turbine_cooler_inlet_mach", HEx, dHEx)
 
-<<<<<<< HEAD
-    test = readfuel("fuel_in_wing")
-
     ac_options = TASOPT.options(
         opt_fuel = "JET-A",
         has_centerbox_fuel = readfuel("fuel_in_wing"),
@@ -1086,11 +1079,7 @@
 
 return TASOPT.aircraft(name, description, ac_options,
     pari, parg, parm, para, pare, [false], 
-    fuselage, fuse_tank, wing, htail, vtail)
-=======
-return TASOPT.aircraft(name, description,
-    pari, parg, parm, para, pare, [false], fuse_tank, fuselage, wing, htail, vtail, engine)
->>>>>>> 317c8a49
+    fuselage, fuse_tank, wing, htail, vtail, engine)
 
 end
 
