using TOML
export read_aircraft_model, load_default_model

"""
    read_input(k::String, dict::AbstractDict=data, 
    default_dict::AbstractDict = default)

Reads the input from a given dictonary (typically parsed from a TOML file).
If requested input does not exist in dictionary, looks for value in default input
and stores default value into the given dictionary (primarily for later output/
saving as an aircraft model file)
"""
function read_input(k::String, dict::AbstractDict=data, 
    default_dict::AbstractDict = default)

    get!(dict, k) do 
        if k in keys(default_dict)
            println("\n")
            @info """$k not found in user specified input file. 
            Reading $k from default TASOPT input:
            \n$k = $(default_dict[k])\n\n"""
            default_dict[k]
        else
            error("Requested key/parameter is not supported. Check the default 
            input file to see all available input options. Key: "*k)
        end
    end
end

function get_template_input_file(designrange)
    if designrange <= 2600 * nmi_to_m
        templatefile = joinpath(TASOPT.__TASOPTroot__, "../example/defaults/default_regional.toml")
    elseif designrange <= 3115 * nmi_to_m
        templatefile = joinpath(TASOPT.__TASOPTroot__, "../example/defaults/default_input.toml")
    elseif designrange <= 8500 * nmi_to_m
        templatefile = joinpath(TASOPT.__TASOPTroot__, "../example/defaults/default_wide.toml")
    else
        println("\n")
        @warn """Requested aircraft design range exceeds expected capability. Selecting Wide Body Aircraft Template, but be warned. """
        templatefile = joinpath(TASOPT.__TASOPTroot__, "../example/defaults/default_wide.toml")
    end
    return templatefile
end
# Convenience functions to convert to SI units
Speed(x)    = convertSpeed(parse_unit(x)...)
Distance(x)      = convertDist(parse_unit(x)...)
Force(x)    = convertForce(parse_unit(x)...)
Pressure(x) = convertPressure(parse_unit(x)...)
Stress = Pressure
Density(x)  = convertDensity(parse_unit(x)...)
Area(x)     = convertArea(parse_unit(x)...)
Vol(x)      = convertVolume(parse_unit(x)...)
Angle(x)    = convertAngle(parse_unit(x)...)
Time(x)     = convertTime(parse_unit(x)...)
Temp(x)     = convertTemp(parse_unit(x)...)


"""
    read_aircraft_model(datafile; 
    defaultfile = joinpath(TASOPT.__TASOPTroot__, "../example/defaults/default_input.toml"))

Reads a specified TOML file that describes a TASOPT `aircraft` model 
with a fall back to the default `aircraft` definition 
provided in \"/example/defaults/default_input.toml\""

!!! note "Deviating from default"
    Extending `read_input.jl` and `save_model.jl` is recommended for models deviating appreciably 
    from the default functionality. Thorough knowledge of the model is required.

# Examples
```julia-repl
julia> read_aircraft_model("examples/defaults/default_input.toml")


┌ Info: engine_location not found in user specified input file. 
│ Reading engine_location from default TASOPT input:
│ 
│ engine_location = wing
└ 

┌ Info: pylon_weight_fraction not found in user specified input file. 
│ Reading pylon_weight_fraction from default TASOPT input:
│ 
│ pylon_weight_fraction = 0.1
└ 
Name: Example TASOPT Model;
Wpay = 210.0 kN
Des. Range  = 5.56e6 km
Cruise Mach = 0.8

```
"""
function read_aircraft_model(
    datafile=joinpath(TASOPT.__TASOPTroot__, "../example/defaults/default_input.toml"); 
    templatefile = "")

data = TOML.parsefile(datafile)

# Get template input file, with appropriate user notices when needed
# handle default templatefile value
if templatefile == ""
    @info "No template input file provided. Proceeding with template file as determined by design mission range."
    templatefile = nothing
# check if provided template input file is extant
elseif !isfile(templatefile)
    #if not, warn that we're ignoring it
    @warn "Template input file provided does not exist: $templatefile \n Proceeding with template file as determined by design mission range."
    templatefile = nothing
end
#if no valid templatefile provided
if isnothing(templatefile)
    #determine appropriate template input file based on mission range
    designrange = Distance.(data["Mission"]["range"])[1] #in meters
    templatefile = get_template_input_file(designrange)
    @info "Template input file selected: $templatefile"
end

default = TOML.parsefile(templatefile)
ac_descrip = get(data, "Aircraft Description", Dict{})
name = get(ac_descrip, "name", "Untitled Model")
description = get(ac_descrip, "description", "---")
is_sized = get(ac_descrip, "is_sized",[false])


#Get number of missions to create data arrays
mis = read_input("Mission", data, default)
dmis = default["Mission"]
readmis(x::String) = read_input(x, mis, dmis)
nmisx = readmis("N_missions")
parg = zeros(Float64, igtotal)
parm = zeros(Float64, (imtotal, nmisx))
para = zeros(Float64, (iatotal, iptotal, nmisx))
pare = zeros(Float64, (ietotal, iptotal, nmisx))

wing = Wing()
htail = Tail()
vtail = Tail()
landing_gear = LandingGear()

# Setup mission variables
ranges = readmis("range")
parm[imRange, :] .= Distance.(ranges)
Wpax =  Force(readmis("weight_per_pax"))

#Weight() can take in "pax" as a unit; the weight of a passenger is user-defined
function Weight(x)
    if x isa AbstractVector
        return [Weight(w) for w in x]  # Recursively call Weight on each element
    elseif x isa AbstractString
        value, unit = parse_unit(x)
        if unit == "pax" 
            return value * Wpax
        else 
            return convertForce(value, unit)
        end
    elseif x isa Float64
        return x
    else
        throw(ArgumentError("Unsupported input type: $(typeof(x))"))
    end
end

maxpay = Weight(readmis("max_payload")) #This represents the maximum aircraft payload
                                #This may exceed the seatable capacity to account for belly cargo

payload = Weight(readmis("payload"))
exitlimit = readmis("exit_limit") #Maximum number of pax that could fit in cabin in an all-economy layout

parm[imWperpax, :] .= Wpax
parm[imWpay, :] .= payload
parg[igWpaymax] = maxpay 
parg[igfreserve] = readmis("fuel_reserves")
parg[igVne] = Speed(readmis("Vne"))
parg[igNlift] = readmis("Nlift")

# Setup option variables
options = read_input("Options", data, default)
doptions = default["Options"]


# -----------------------------
# Engine model setup
# ------------------------------
engloc = read_input("engine_location", options, doptions)
calculate_takeoff = true #true by default

#throw error if engloc isn't a string indicating a supported location
if !(typeof(engloc) <: AbstractString && engloc in ["wing", "fuselage"])
   error("Engine location provided is \"$engloc\". Engine position can only be:
        > \"wing\" - engines under wing
        > \"fuselage\" - engines on aft fuselage")
end

# Fuel related options
fuel = read_input("Fuel", data, default)
dfuel = default["Fuel"]
readfuel(x::String) = read_input(x, fuel, dfuel)
fueltype = readfuel("fuel_type")
#TODO this needs to be updated once Prash includes Gas.jl into TASOPT

#check input, perform actions based on fuel type
if compare_strings(fueltype, "JET-A")
    pare[ieTft, :, :] .= readfuel("fuel_temp") #Temperature of fuel in fuel tank
    pare[ieTfuel, :, :] .= readfuel("fuel_temp") #Initialize fuel temperature as temperature in tank
    parg[igrhofuel] = readfuel("fuel_density")
    ifuel = 24
elseif compare_strings(fueltype, "LH2") 
    ifuel = 40
elseif compare_strings(fueltype, "CH4")
    ifuel = 11
#throw error if fueltype isn't a supported value
else 
    error("'$fueltype' is not a supported fuel type (e.g., \"JET-A\", \"LH2\", \"CH4\")")
end

has_centerbox_fuel  = readfuel("fuel_in_wingcen")
parg[igrWfmax] = readfuel("fuel_usability_factor")
pare[iehvap, :, :] .= readfuel("fuel_enthalpy_vaporization") #Heat of vaporization of the fuel
pare[iehvapcombustor, :, :] .= readfuel("fuel_enthalpy_vaporization") #Heat of vaporization of fuel, if vaporized in combustor

##Takeoff
takeoff = readmis("Takeoff")
dtakeoff = dmis["Takeoff"]
readtakeoff(x) = read_input(x, takeoff, dtakeoff)
parm[imaltTO, :] .= Distance.(readtakeoff("takeoff_alt"))
parg[igmubrake] = readtakeoff("braking_resistance_coeff")
parg[igmuroll]  = readtakeoff("rolling_resistance_coeff")
parg[ighobst]   = Distance(readtakeoff("takeoff_obstacle_height"))
parg[igcdefan]  = readtakeoff("CD_dead_engine")
parg[igCDgear]  = readtakeoff("CD_landing_gear")
parg[igCDspoil] = readtakeoff("CD_spoilers")
parg[iglBFmax]  = Distance(readtakeoff("max_balanced_field_length"))
parg[igNland]   = readtakeoff("Nland")

T0TO = Temp.(readtakeoff("takeoff_T"))
parm[imT0TO, :] .= T0TO 

para[iaclpmax, ipstatic:ipcutback, :] .= readtakeoff("CL_max_perp")
para[iaclpmax, ipclimb1, :] .= readtakeoff("CL_max_perp")
para[iaclpmax, ipdescentn, :] .= readtakeoff("CL_max_perp")

##Climb parameters
climb = readmis("Climb")
dclimb = dmis["Climb"]
parg[iggtocmin] = Angle.(read_input("minimum_top-of-climb_gradient",
                 climb, dclimb))

##Cruise parameters
cruise = readmis("Cruise")
dcruise = dmis["Cruise"]
readcruise(x) = read_input(x, cruise, dcruise)
para[iaalt, ipcruise1, :] .= Distance.(readcruise("cruise_alt"))

para[iaMach, ipclimbn:ipdescent1, :] .= transpose(readcruise("cruise_mach")) #transpose for proper vector broadcasting
para[iaCL, ipclimb1+1:ipdescentn-1, :] .= transpose(readcruise("cruise_CL")) 

##Descent parameters
des = readmis("Descent")
ddes = dmis["Descent"]
readdes(x) = read_input(x, des, ddes)
parm[imgamVDE1, :] .= Angle.(readdes("descent_angle_top-of-descent"))
parm[imgamVDEn, :] .= Angle.(readdes("descent_angle_bottom-of-descent"))

#---------- End Mission vars --------------

# ---------------------------------
# Fuselage
# ---------------------------------
# Setup Fuselage 
fuse = read_input("Fuselage", data, default)
dfuse = default["Fuselage"]

#cabin pressure setting, by explicit pressure value or altitude
#explicit value takes precedence
if  "cabin_pressure" in keys(fuse)
    p_cabin = Pressure.(read_input("cabin_pressure",fuse,dfuse))

else  #if not set explicitly, use altitude (set by default)
    cabinPressureAlt_km = convertDist(parse_unit(read_input("cabin_pressure_altitude",
                                            fuse, dfuse))..., "km")
    _, p_cabin, _, _, _ = atmos(cabinPressureAlt_km)
end
parg[igpcabin] = p_cabin

geom = read_input("Geometry", fuse, dfuse)
dgeom = dfuse["Geometry"]
readgeom(x) = read_input(x, geom, dgeom)
    
    # Before doing anything else, first learn the shape of the fuselage 
    # cross-section so you can create the appropriate typed Fuselage.
    
    # Number of webs = number of bubbles - 1
    n_bubbles = Int(readgeom("number_of_bubbles"))

    radius = Distance(readgeom("radius"))
    dz = Distance(readgeom("dRadius"))
    dy = Distance(readgeom("y_offset"))

    if n_bubbles > 1 && dy == 0.0
        @warn "Multi-bubble ('$(n_webs+1)') fuselage specified but "*
        "y-offset of bubble set to 0.0. "*
        "Assuming this is a single-bubble design and setting 'number_of_bubbles' = 0"
        n_bubbles = 1
    end

    if n_bubbles == 1
        cross_section = SingleBubble(radius = radius, bubble_lower_downward_shift = dz)
    else
        n_webs = n_bubbles - 1
        cross_section = MultiBubble(radius = radius, bubble_lower_downward_shift = dz,
        bubble_center_y_offset = dy, n_webs = n_webs)
    end
    fuselage = Fuselage{typeof(cross_section)}() #Create the right type of fuselage
    
    fuselage.layout.cross_section = cross_section
    fuselage.cabin.exit_limit = exitlimit
    #Boolean to check if cabin length has to be recalculated; if true, this is done 
    #after loading the wing and stabilizer positions
    calculate_cabin = readgeom("calculate_cabin_length") 
    is_doubledecker = Bool(readgeom("double_decker"))

    if is_doubledecker #If aircraft is a double decker
        fuselage.n_decks =  2
        fuselage.cabin.floor_distance = Distance(readgeom("floor_distance")) #read vertical distance between floors
        fuselage.cabin.unit_load_device = readgeom("unit_load_device")
        fuselage.cabin.min_top_cabin_height = Distance(readgeom("min_top_cabin_height"))
    else
        fuselage.n_decks =  1
    end
    if calculate_cabin
        fuselage.cabin.front_seat_offset = Distance(readgeom("front_seat_offset"))
        fuselage.cabin.rear_seat_offset = Distance(readgeom("rear_seat_offset"))
    end

    fuselage.cabin.seat_pitch = Distance(readgeom("seat_pitch"))
    fuselage.cabin.seat_width = Distance(readgeom("seat_width"))
    fuselage.cabin.seat_height = Distance(readgeom("seat_height"))
    fuselage.cabin.aisle_halfwidth = Distance(readgeom("aisle_halfwidth"))
    parg[igrMh] = readgeom("HT_load_fuse_bend_relief")
    parg[igrMv] = readgeom("VT_load_fuse_bend_relief")
    fuselage.APU.r = [Distance(readgeom("x_APU")),0.0,0.0]
    fuselage.HPE_sys.r  = [Distance(readgeom("x_HPE_sys")), 0.0, 0.0]

    fuselage.fixed.r = [Distance(readgeom("x_fixed_weight")),0.0,0.0]

    parg[igxeng] = Distance(readgeom("x_engines"))
    parg[igyeng] = Distance(readgeom("y_critical_engines"))

    
    fuselage.layout.floor_depth = Distance(readgeom("floor_depth"))
    fuselage.layout.nose_radius = readgeom("a_nose")
    fuselage.layout.tail_radius = readgeom("b_tail")
    fuselage.layout.taper_tailcone = readgeom("tailcone_taper")

    fuse_end = readgeom("tapers_to")
    #throw error if fuse_end isn't a supported fuse taper
    if !(fuse_end in ["point", "edge"])
        error("Fuselage can only be closed to a 'point' or an 'edge' but '$fuse_end' was provided.")
    else
        fuselage.layout.opt_tapers_to = fuse_end
    end

    fuselage.layout.x_nose = Distance(readgeom("x_nose_tip")) 
    fuselage.layout.x_pressure_shell_fwd = Distance(readgeom("x_pressure_shell_fwd"))
    fuselage.layout.x_pressure_shell_aft = Distance(readgeom("x_pressure_shell_aft"))
    fuselage.layout.x_start_cylinder = Distance(readgeom("x_start_cylinder"))
    fuselage.layout.x_end_cylinder = Distance(readgeom("x_end_cylinder"))
    fuselage.layout.x_cone_end = Distance(readgeom("x_cone_end"))
    fuselage.layout.x_end = Distance(readgeom("x_end")) 
    fuselage.layout.l_cabin_cylinder = fuselage.layout.x_end_cylinder - fuselage.layout.x_start_cylinder


aero = read_input("Aero", fuse, dfuse)
daero = dfuse["Aero"]
readaero(x) = read_input(x, aero, daero)
    para[iafexcdf, :, :] .= transpose(readaero("excrescence_drag_factor")) #transpose for proper vector broadcasting
    para[iafduo, :, :] .= transpose(readaero("wingroot_fuse_overspeed"))
    para[iafdus, :, :] .= transpose(readaero("wingbreak_fuse_overspeed"))
    para[iafdut, :, :] .= transpose(readaero("wingtip_fuse_overspeed"))

    parg[igCMVf1] = Vol(readaero("fuse_moment_volume_deriv"))
    parg[igCLMf0] = readaero("CL_zero_fuse_moment")
    
    parg[igfBLIf] = readaero("BLI_frac")

weight = read_input("Weights", fuse, dfuse)
dweight = dfuse["Weights"]
readweight(x) = read_input(x, weight, dweight)
    fuselage.weight_frac_frame = readweight("frame")
    fuselage.weight_frac_stringers = readweight("stringer")
    fuselage.weight_frac_skin_addl   = readweight("additional")

    fuselage.fixed.W = Force(readweight("fixed_weight"))

    fuselage.window_W_per_length= readweight("window_per_length")
    fuselage.insulation_W_per_area = readweight("window_insul_per_area")
    fuselage.floor_W_per_area = readweight("floor_weight_per_area")

    fuselage.HPE_sys.W = readweight("HPE_sys_weight_fraction")

    fuselage.APU.W = readweight("APU_weight_fraction")*exitlimit*Wpax
    fuselage.seat.W = readweight("seat_weight_fraction")*exitlimit*Wpax
    fuselage.added_payload.W = readweight("add_payload_weight_fraction")*exitlimit*Wpax

# ------ End fuse -------

# ---------------------------------
# Landing gear
# ---------------------------------
lg = read_input("LandingGear", data, default)
dlg = default["LandingGear"]
readlg(x::String) = read_input(x, lg, dlg)

#Landing gear CG positions or offsets
xlgnose = Distance(readlg("x_nose_landing_gear"))
landing_gear.nose_gear.weight = TASOPT.structures.Weight(W = 0.0, x = xlgnose)
landing_gear.main_gear.distance_CG_to_landing_gear = Distance(readlg("x_main_landing_gear_offset"))

#The mass model for the landing gear can be specified by the user
lgmodel = readlg("landing_gear_model")
landing_gear.model = lgmodel

if lowercase(lgmodel) == "mass_fractions" #This is the most basic model, just fixed fractions of the MTOW
    landing_gear.nose_gear.overall_mass_fraction = readlg("LG_nose_weight_fraction")
    landing_gear.main_gear.overall_mass_fraction = readlg("LG_main_weight_fraction")
elseif lowercase(lgmodel) == "historical_correlations" #model based on historical-data relations in Raymer (2012)
    landing_gear.main_gear.y_offset_halfspan_fraction = readlg("y_main_landing_gear_halfspan_fraction")
    landing_gear.tailstrike_angle = Angle(readlg("tailstrike_angle"))
    landing_gear.wing_dihedral_angle = Angle(readlg("wing_dihedral_angle")) #TODO consider storing this as a wing parameter
    landing_gear.engine_ground_clearance = Distance(readlg("engine_ground_clearance"))
    landing_gear.nose_gear.number_struts = readlg("LG_nose_number_struts")
    landing_gear.nose_gear.wheels_per_strut = readlg("LG_nose_wheels_per_strut")
    landing_gear.main_gear.number_struts = readlg("LG_main_number_struts")
    landing_gear.main_gear.wheels_per_strut = readlg("LG_main_wheels_per_strut")
end
# ------ End landing gear -------

#Fuel storage options
fuse_tank = fuselage_tank() #Initialize struct for fuselage fuel tank params

has_wing_fuel = readfuel("fuel_in_wing")
if !(has_wing_fuel) #If fuel is stored in fuselage
    fuel_stor = readfuel("Storage")
    dfuel_stor = dfuel["Storage"]
    readfuel_storage(x::String) = read_input(x, fuel_stor, dfuel_stor)

    fuse_tank.placement = readfuel_storage("tank_placement")
    fuse_tank.fueltype = fueltype
    fuse_tank.clearance_fuse = Distance(readfuel_storage("fuselage_clearance"))

    fuse_tank.sizes_insulation = readfuel_storage("sizes_insulation")
    fuse_tank.t_insul = readfuel_storage("insulation_segment_base_thickness")
    insul_mats_names = readfuel_storage("insulation_material")
    insul_mats = []
    for insul_mat_name in insul_mats_names
        push!(insul_mats, ThermalInsulator(insul_mat_name))
    end
    fuse_tank.material_insul = insul_mats
    if fuse_tank.sizes_insulation
        fuse_tank.boiloff_rate = readfuel_storage("cruise_boiloff_rate")
        fuse_tank.iinsuldes = readfuel_storage("insulation_thicknesses_design_indices")
    end
    
    inner_mat_name = readfuel_storage("inner_vessel_material")
    fuse_tank.inner_material = StructuralAlloy(inner_mat_name)
    
    fuse_tank.ARtank = readfuel_storage("tank_aspect_ratio")
    fuse_tank.theta_inner = Angle(readfuel_storage("inner_vessel_support_angle"))

    fuse_tank.pvent = Pressure(readfuel_storage("pressure_venting"))
    fuse_tank.pinitial = Pressure(readfuel_storage("pressure_initial"))
    fuse_tank.t_hold_orig = Time(readfuel_storage("hold_departure"))
    fuse_tank.t_hold_dest = Time(readfuel_storage("hold_arrival"))
    
    fuse_tank.ftankadd = readfuel_storage("additional_mass_fraction")
    fuse_tank.ew = readfuel_storage("weld_efficiency")
    fuse_tank.ullage_frac = readfuel_storage("ullage_fraction")
    fuse_tank.qfac = readfuel_storage("heat_leak_factor")
    fuse_tank.pfac = readfuel_storage("pressure_rise_factor")

    #Store takeoff temperatures in tank object as well for ease of access
    for (i,altTO) in enumerate(parm[imaltTO, :]/1e3)
        T_std, _, _, _, _ = atmos(altTO)
        push!(fuse_tank.TSLtank, parm[imT0TO,i] - T_std + Tref)
    end
    
    has_vacuum = TASOPT.CryoTank.check_vacuum(fuse_tank.material_insul) #flag to check if an outer vessel is needed

    if has_vacuum #If tank is double-walled
        outer_mat_name = readfuel_storage("outer_vessel_material")
        fuse_tank.outer_material = StructuralAlloy(outer_mat_name)

        theta_outer_str = readfuel_storage("outer_vessel_support_angles")
        theta_outer = []
        for θstr in theta_outer_str
            push!(theta_outer,  Angle(θstr))
        end
        fuse_tank.theta_outer = theta_outer
        fuse_tank.Ninterm = 1.0 #Initial guess for first iteration
    end

    #Find number of tanks from placement
    if (fuse_tank.placement == "front") || (fuse_tank.placement == "rear")
        nftanks = 1
    elseif (fuse_tank.placement == "both") 
        nftanks = 2
    end
    fuse_tank.tank_count = nftanks
else #else all fuel in wings
    nftanks = 0
end #if

# ---------------------------------
# Wing
# ---------------------------------
# Setup wing
wing_i = read_input("Wing", data, default)
dwing = default["Wing"]
readwing(x) = read_input(x, wing_i, dwing)
    wing.has_strut = readwing("has_strut")

    wing.layout.sweep = readwing("sweep")
    wing.layout.AR = readwing("AR")
    wing.layout.max_span = Distance(readwing("maxSpan"))

    wing.inboard.λ = readwing("inner_panel_taper_ratio")
    wing.outboard.λ = readwing("outer_panel_taper_ratio")
    wing.layout.ηs    = readwing("panel_break_location")
    if !(0 ≤ wing.layout.ηs ≤ 1.0)
        @warn "Wing span break location input was $(wing.layout.ηs); ηs must be 0 ≤ ηs ≤ 1.0"
        if wing.layout.ηs > 1.0
            wing.layout.ηs = 1.0
        else 
            wing.layout.ηs = 0.0
        end
        @warn "ηs set to $(wing.layout.ηs)"
    end

    wing.layout.root_span = 2*Distance(readwing("center_box_halfspan"))
    wing.inboard.cross_section.width_to_chord  = readwing("box_width_to_chord")
    wing.outboard.cross_section.width_to_chord  = readwing("box_width_to_chord")
   
    wing.inboard.cross_section.thickness_to_chord = readwing("root_thickness_to_chord")
    wing.outboard.cross_section.thickness_to_chord = readwing("spanbreak_thickness_to_chord")
    
    wing.inboard.cross_section.web_to_box_height  = readwing("hweb_to_hbox")
    wing.outboard.cross_section.web_to_box_height = readwing("hweb_to_hbox")
    wing.layout.spar_box_x_c = readwing("spar_box_x_c")

    wing.layout.box_x = Distance(readwing("x_wing_box"))
    wing.layout.z = Distance(readwing("z_wing"))

    parg[igdxeng2wbox] = wing.layout.box_x - parg[igxeng] #TODO add this as a function of wing

    ## Strut details only used if has_strut is true
    if wing.has_strut
        wing.strut.z  = Distance(readwing("z_strut"))
        wing.strut.thickness_to_chord  = readwing("strut_toc")
        wing.strut.local_velocity_ratio = readwing("strut_local_velocity_ratio")
    end

    airfoil_data = joinpath(__TASOPTroot__,"airfoil_data/", readwing("airfoil"))
    wing.airsection = TASOPT.aerodynamics.airtable(airfoil_data);

# ----------------------------------
# ------- Wing Aerodynamics --------
# ----------------------------------
aero = readwing("Aero")
daero = dwing["Aero"]
    wing.fuse_lift_carryover = readaero("fuselage_lift_carryover_loss_factor")
    wing.tip_lift_loss = readaero("wing_tip_lift_rolloff_factor")
    htail.tip_lift_loss = wing.tip_lift_loss
    vtail.tip_lift_loss = wing.tip_lift_loss

    para[iacdfw, 1:iptotal, :]   .= readaero("lowspeed_cdf")  #  cdfw    wing profile cd for low speed (takeoff, initial climb)
    para[iacdpw, 1:iptotal, :]   .= readaero("lowspeed_cdp")  #  cdpw    
    para[iaRerefw, 1:iptotal, :] .= readaero("Re_ref")  #  Rerefw

    para[iacdfs, 1:iptotal, :]   .= readaero("strut_lowspeed_cdf")  #  cdfs    strut profile cd (not used if there's no strut)
    para[iacdps, 1:iptotal, :]   .= readaero("strut_lowspeed_cdp")  #  cdps    
    para[iaRerefs, 1:iptotal, :] .= readaero("strut_Re_ref")        #  Rerefs  

    para[iaaRexp, 1:iptotal, :] .= readaero("Reynolds_scaling")
    para[iafexcdw, 1:iptotal, :] .= readaero("excrescence_drag_factor")
    parg[igfBLIw] = readaero("BLI_frac")

#- wing spanwise cl and cm distributions over mission
#- ( rclo = clo/clo = 1.0  by definition, so it's not specified )
#- takeoff, initial climb
takeoff = readaero("Takeoff")
dtakeoff = daero["Takeoff"]
    #transpose for proper vector broadcasting
    para[iarcls, 1:ipclimb1, :] .= transpose(readtakeoff("cls_clo"))    #  rcls    break/root cl ratio = cls/clo
    para[iarclt, 1:ipclimb1, :] .= transpose(readtakeoff("clt_clo"))    #  rclt    tip  /root cl ratio = clt/clo
    para[iacmpo, 1:ipclimb1, :] .= transpose(readtakeoff("cm_o"))      #  cmpo    root  cm
    para[iacmps, 1:ipclimb1, :] .= transpose(readtakeoff("cm_s"))      #  cmps    break cm
    para[iacmpt, 1:ipclimb1, :] .= transpose(readtakeoff("cm_t"))      #  cmpt    tip   cm

# Clean climb cruise descent and for wing structure sizing
climb = readaero("Climb")
dclimb = daero["Climb"]
readclimb(x) = read_input(x, climb, dclimb)
    #transpose for proper vector broadcasting
    para[iarcls, ipclimb1+1:ipdescentn-1, :] .= transpose(readclimb("cls_clo"))   #  rcls    break/root cl ratio = cls/clo
    para[iarclt, ipclimb1+1:ipdescentn-1, :] .= transpose(readclimb("clt_clo"))   #  rclt    tip  /root cl ratio = clt/clo
    para[iacmpo, ipclimb1+1:ipdescentn-1, :] .= transpose(readclimb("cm_o"))      #  cmpo    root  cm
    para[iacmps, ipclimb1+1:ipdescentn-1, :] .= transpose(readclimb("cm_s"))      #  cmps    break cm
    para[iacmpt, ipclimb1+1:ipdescentn-1, :] .= transpose(readclimb("cm_t"))      #  cmpt    tip   cm

# Landing, forward CG tail sizing case
land = readaero("Landing")
dland = daero["Landing"]
readland(x) = read_input(x, land, dland)
    #transpose for proper vector broadcasting
    para[iarcls, ipdescentn, :] .= transpose(readland("cls_clo"))   #  rcls    break/root cl ratio = cls/clo
    para[iarclt, ipdescentn, :] .= transpose(readland("clt_clo"))   #  rclt    tip  /root cl ratio = clt/clo
    para[iacmpo, ipdescentn, :] .= transpose(readland("cm_o"))      #  cmpo    root  cm
    para[iacmps, ipdescentn, :] .= transpose(readland("cm_s"))      #  cmps    break cm
    para[iacmpt, ipdescentn, :] .= transpose(readland("cm_t"))      #  cmpt    tip   cm
    
# ----------------------------------
# ---------- Wing Weight -----------
# ----------------------------------
# Wing weight fractions of flight surfaces
# and secondary wing components, 
weight = readwing("Weightfracs")
dweight = dwing["Weightfracs"]
    wing.weight_frac_flap  = readweight("flap")
    wing.weight_frac_slat = readweight("slat")
    wing.weight_frac_ailerons = readweight("aileron")
    wing.weight_frac_leading_trailing_edge = readweight("leading_trailing_edge")
    wing.weight_frac_ribs = readweight("ribs")
    wing.weight_frac_spoilers = readweight("spoilers")
    wing.weight_frac_attachments = readweight("attachments")

# ---- End Wing -----

# ---------------------------------
# Stabilizers
# ---------------------------------
tails = read_input("Stabilizers", data, default)
dtails = default["Stabilizers"]
readtails(x) = read_input(x, tails, dtails)
    #transpose for proper broadcasting
    para[iacdft, 1:iptotal, :]   .= transpose(readtails("lowspeed_cdf"))  #  cdft    tail profile cd
    para[iacdpt, 1:iptotal, :]   .= transpose(readtails("lowspeed_cdp"))  #  cdpt    
    para[iaRereft, 1:iptotal, :] .= transpose(readtails("Re_ref"))  #  Rereft  

    para[iafexcdt, 1:iptotal, :] .= transpose(readtails("excrescence_drag_factor"))

    htail_input = readtails("Htail")
    dhtail = dtails["Htail"]

readhtail(x) = read_input(x, htail_input, dhtail)
    htail.layout.AR = readhtail("AR_Htail")
    htail.outboard.λ = readhtail("taper")
    #TODO: change 
    multi_section = readhtail("multi_section")
    # if !multi_section
    #     htail.layout.ηs = 0.0
    # end
    htail.inboard.λ = 1.0
    
    # igbs = igbo
    # strutz = 0
    # lambdat = gammat = iglambdah 
    # lambdas = gammas = 1.0

    # create inner
    # lambdas, gammas = 1.0
    # igbs = igbo
    # hboxs = hboxh
    htail.layout.sweep = readhtail("sweep")
    htail.layout.root_span = 2*Distance(readhtail("center_box_halfspan"))

    htail.layout.box_x  = Distance(readhtail("x_Htail"))
    htail.layout.z = Distance(readhtail("z_Htail"))
    htail.ntails  = readhtail("number_Htails")

    htail.CL_CLmax = readhtail("max_tail_download")

    htail_sizing = readhtail("opt_sizing")
    if compare_strings(htail_sizing,"fixed_Vh")
        htail.opt_sizing = htail_sizing
        htail.volume = readhtail("Vh")
    elseif compare_strings(htail_sizing,"CLmax_fwdCG")
        htail.opt_sizing = htail_sizing
        htail.CL_max_fwd_CG = readhtail("CLh_at_max_forward_CG")
        htail.volume = 1.0
    else
        error("Horizontal tail can only be sized via:
            \"fixed_Vh\":   specified tail volume coeff (\"Vh\");
            \"CLmax_fwdCG\": specified CLh (\"CLh_at_max_forward_CG\") at 'worst-case': max-forward CG, max wing lift")
    end

    opt_move_wing = readhtail("opt_move_wing")
    #if not an expected input, throw an error
    valid_options = ["fixed", "fixed_CLh", "min_static_margin"]
    if !(any(compare_strings.(opt_move_wing, valid_options)))
        error("Input error: \"opt_move_wing\" = $opt_move_wing\nWing position during horizontal tail sizing can only be sized via:\n" *
              join([">\"$opt\"" for opt in valid_options], "\n"))
    end

    htail.SM_min = readhtail("SM_min")

    parg[igCLhspec] = readhtail("CLh_spec")

    htail.downwash_factor = readhtail("downwash_factor")
    parg[igdCLnda] = readhtail("nacelle_lift_curve_slope")

    parg[igfCDhcen] = readhtail("CD_Htail_from_center")
    htail.CL_max  = readhtail("CLh_max")

    htail.weight_fraction_added = readhtail("added_weight_fraction")

    htail.outboard.cross_section.width_to_chord = readhtail("box_width_to_chord")
    htail.outboard.cross_section.thickness_to_chord = readhtail("box_height_chord")
    htail.outboard.cross_section.web_to_box_height  = readhtail("web_height_hbox")

    htail.inboard.cross_section.width_to_chord = readhtail("box_width_to_chord")
    htail.inboard.cross_section.thickness_to_chord = readhtail("box_height_chord")
    htail.inboard.cross_section.web_to_box_height  = readhtail("web_height_hbox")
    

vtail_input = readtails("Vtail")
dvtail = dtails["Vtail"]
readvtail(x) = read_input(x, vtail_input, dvtail)
    vtail.layout.AR = readvtail("AR_Vtail")
    vtail.outboard.λ = readvtail("taper")
    vtail.inboard.λ = 1.0
    vtail.layout.sweep  = readvtail("sweep")
    vtail.layout.root_span = Distance(readvtail("center_box_halfspan"))
    vtail.layout.box_x  = Distance(readvtail("x_Vtail"))
    vtail.ntails  = readvtail("number_Vtails")

    vtail_sizing = readvtail("opt_sizing")
    if compare_strings(vtail_sizing, "fixed_Vv")
        vtail.opt_sizing = vtail_sizing
        vtail.volume = readvtail("Vv")
    elseif compare_strings(vtail_sizing, "OEI")
        vtail.opt_sizing = vtail_sizing
        parg[igCLveout] = readvtail("CLv_at_engine_out")
    else
        error("Vertical tail can only be sized via:
            \"fixed_Vv\": specified tail volume coeff \"Vv\";
            \"OEI\": specified CL at one engine out trim (\"OEI\") via \"CLv_at_engine_out\"")
    end

    vtail.CL_max = readvtail("CLv_max")

    vtail.weight_fraction_added = readvtail("added_weight_fraction")
    vtail.outboard.cross_section.width_to_chord = readvtail("box_width_to_chord")
    vtail.outboard.cross_section.thickness_to_chord = readvtail("box_height_chord")
    vtail.outboard.cross_section.web_to_box_height  = readvtail("web_height_hbox")

    vtail.inboard.cross_section.width_to_chord = readvtail("box_width_to_chord")
    vtail.inboard.cross_section.thickness_to_chord = readvtail("box_height_chord")
    vtail.inboard.cross_section.web_to_box_height  = readvtail("web_height_hbox")

# ----- End Stabilizers -----

# ---------------------------------

# ---------------------------------
# Structures
# ---------------------------------

structures = read_input("Structures", data, default)
dstructures = default["Structures"]
readstruct(x) = read_input(x, structures, dstructures)
    parg[igsigfac] = readstruct("stress_factor")

    #- fuselage shell modulus ratio, for bending material sizing
    fuselage.ratio_young_mod_fuse_bending = readstruct("fuse_shell_modulus_ratio")

    caps_max_avg = readstruct("caps_max_avg_stress")
    caps_safety_fac = readstruct("caps_safety_factor")
    wing.inboard.caps.material = StructuralAlloy(readstruct("caps_material"),
                                max_avg_stress = caps_max_avg,
                                safety_factor = caps_safety_fac)
    wing.outboard.caps.material = StructuralAlloy(readstruct("caps_material"),
                                max_avg_stress = caps_max_avg,
                                safety_factor = caps_safety_fac)

    webs_max_avg = readstruct("webs_max_avg_stress")
    webs_safety_fac = readstruct("webs_safety_factor")
    wing.inboard.webs.material = StructuralAlloy(readstruct("webs_material"),
                                max_avg_stress = webs_max_avg,
                                safety_factor = webs_safety_fac)
    wing.outboard.webs.material = StructuralAlloy(readstruct("webs_material"),
                                max_avg_stress = webs_max_avg,
                                safety_factor = webs_safety_fac)

    skin_max_avg = readstruct("skin_max_avg_stress")
    skin_safety_fac = readstruct("skin_safety_factor")
    fuselage.skin.material =  StructuralAlloy(readstruct("skin_material"), 
                                    max_avg_stress = skin_max_avg,
                                    safety_factor = skin_safety_fac)

    cone_max_avg = readstruct("cone_max_avg_stress")
    cone_safety_fac = readstruct("cone_safety_factor")
    fuselage.cone.material =  StructuralAlloy(readstruct("cone_material"), 
                                    max_avg_stress = cone_max_avg,
                                    safety_factor = cone_safety_fac)

    bend_max_avg = readstruct("bending_max_avg_stress")
    bend_safety_fac = readstruct("bending_safety_factor")
    fuselage.bendingmaterial_h.material = StructuralAlloy(readstruct("bending_material"),
                                max_avg_stress = bend_max_avg,
                                safety_factor = bend_safety_fac)

    fuselage.bendingmaterial_v.material = fuselage.bendingmaterial_h.material                            

    floor_max_avg = readstruct("floor_max_avg_stress")
    floor_safety_fac = readstruct("floor_safety_factor")
    fuselage.floor.material = StructuralAlloy(readstruct("floor_material"),
        max_avg_stress=floor_max_avg,
        safety_factor=floor_safety_fac)

# ---------------------------------
# Propulsion systems
# ---------------------------------
propsys = read_input("prop_sys_arch", options, doptions)
prop = read_input("Propulsion", data, default)
dprop = default["Propulsion"]
readprop(x) = read_input(x, prop, dprop)

parg[igneng] = readprop("number_of_engines")

if lowercase(propsys) != "constant_tsfc"
    parg[igTmetal] = Temp.(readprop("T_max_metal"))
    parg[igfTt4CL1] = readprop("Tt4_frac_bottom_of_climb")
    parg[igfTt4CLn] = readprop("Tt4_frac_top_of_climb")

    pare[ieTt4, :, :] .= transpose(Temp.(readprop("Tt4_cruise"))) #transpose for proper broadcasting

    Tt4TO = transpose(Temp.(readprop("Tt4_takeoff")))
    pare[ieTt4, ipstatic, :] .= Tt4TO
    pare[ieTt4, iprotate, :] .= Tt4TO
    pare[ieTt4, iptakeoff, :] .= Tt4TO

    pare[ieT0, ipstatic, :] .= T0TO
    pare[ieT0, iprotate, :] .= T0TO
    pare[ieT0, iptakeoff, :] .= T0TO

    # Core in clean-flow -> 0; Core ingests KE defect -> 1
    eng_has_BLI_cores = !readprop("core_in_clean_flow")

    #Turbomachinery
    turb = readprop("Turbomachinery")
    dturb = dprop["Turbomachinery"]

readturb(x) = read_input(x, turb, dturb)
    Gearf = readturb("gear_ratio")
    BPR = readturb("BPR")
    OPR = readturb("OPR")
    pif = readturb("Fan_PR")
    pilc = readturb("LPC_PR")
    pihc = OPR./pilc

    pid = readturb("diffuser_PR")
    pib = readturb("burner_PR")
    pifn = readturb("fan_nozzle_PR")
    pitn = readturb("core_nozzle_PR")

    epolf  = readturb("fan_eta_poly") 
    epollc = readturb("LPC_eta_poly") 
    epolhc = readturb("HPC_eta_poly") 
    epolht = readturb("HPT_eta_poly") 
    epollt = readturb("LPT_eta_poly") 

    HTRf  = readturb("HTR_fan")
    HTRlc = readturb("HTR_LPC")
    HTRhc = readturb("HTR_HPC")

    M2  = readturb("M2")
    M25 = readturb("M25")

    epsl = readturb("low_spool_loss")
    epsh = readturb("high_spool_loss")

comb = read_input("Combustor", prop, dprop)
dcomb = dprop["Combustor"]
    etab = read_input("combustion_efficiency", comb, dcomb)

pare[iepid, :, :] .= pid
pare[iepib, :, :] .= pib
pare[iepifn, :, :] .= pifn
pare[iepitn, :, :] .= pitn
pare[iepif, :, :] .= pif
pare[iepilc, :, :] .= pilc
pare[iepihc, :, :] .= pihc
pare[ieepolf, :, :] .= epolf
pare[ieepollc, :, :] .= epollc
pare[ieepolhc, :, :] .= epolhc
pare[ieepolht, :, :] .= epolht
pare[ieepollt, :, :] .= epollt
pare[ieetab, :, :] .= etab
pare[ieBPR, :, :] .= BPR
pare[ieM2, :, :] .= M2
pare[ieM25, :, :] .= M25
pare[ieepsl, :, :] .= epsl
pare[ieepsh, :, :] .= epsh

parg[igGearf] = Gearf
parg[igHTRf] = HTRf
parg[igHTRlc] = HTRlc
parg[igHTRhc] = HTRhc

# Cooling
cool = readprop("Cooling")
dcool = dprop["Cooling"]
readcool(x) = read_input(x, cool, dcool)
    dTstrk = Temp(readcool("hot_streak_T_allowance"))
    Mtexit = readcool("M_turbine_blade_exit")
    StA = readcool("St")

    efilm = readcool("e_film_cooling")
    tfilm = readcool("t_film_cooling")

    M41 = readcool("M41")
    ruc = readcool("cooling_air_V_ratio")

    pare[ieM4a, :, :] .= M41
    pare[ieruc, :, :] .= ruc
    pare[iedTstrk, :, :] .= dTstrk
    pare[ieMtexit, :, :] .= Mtexit
    pare[ieStA, :, :] .= StA
    pare[ieefilm, :, :] .= efilm
    pare[ietfilm, :, :] .= tfilm

    #HPT cooled efficiency
    pare[iedehtdfc,:,:] .= readcool("HPT_efficiency_derivative_with_cooling")
    pare[iefc0,:,:] .= readcool("baseline_cooling_fraction")

# Offtakes
off = readprop("Offtakes")
doff = dprop["Offtakes"]
readoff(x) = read_input(x, off, doff)
    mofftpax  = readoff("LPC_mass_offtake_per_pax")
    mofftmMTO = readoff("LPC_mass_offtake_per_max_mass")

    Pofftpax  = readoff("Low_spool_power_offtake_per_pax")
    PofftmMTO = readoff("Low_spool_power_offtake_per_max_mass")

    Ttdischarge = readoff("Tt_offtake_air")
    Ptdischarge = readoff("Pt_offtake_air")

    # TODO Tt9 is really a terrible numbering convention for the discharge temp 

    pare[ieTt9, :, :] .= Ttdischarge
    pare[iept9, :, :] .= Ptdischarge

    parg[igmofWpay] = mofftpax ./ parm[imWperpax, 1]
    parg[igmofWMTO] = mofftmMTO / gee
    parg[igPofWpay] = Pofftpax ./ parm[imWperpax, 1]
    parg[igPofWMTO] = PofftmMTO / gee

## Nozzle areas
noz = readprop("Nozzles")
dnoz = dprop["Nozzles"]
corenoz = read_input("core_nozzle_area", noz, dnoz)
dcorenoz = dnoz["core_nozzle_area"]
readcnoz(x) = read_input(x, corenoz, dcorenoz)
    A5static   = readcnoz("static")
    A5takeoff  = readcnoz("rotation")
    A5cutback  = readcnoz("cutback")
    A5climb1   = readcnoz("climbstart")
    A5climbn   = readcnoz("climbend")
    A5descent1 = readcnoz("descentstart")
    A5descentn = readcnoz("descentend")

fannoz = read_input("fan_nozzle_area", noz, dnoz)
dfannoz = dnoz["fan_nozzle_area"]
readfnoz(x) = read_input(x, fannoz, dfannoz)
    A7static   = readfnoz("static")
    A7takeoff  = readfnoz("rotation")
    A7cutback  = readfnoz("cutback")
    A7climb1   = readfnoz("climbstart")
    A7climbn   = readfnoz("climbend")
    A7descent1 = readfnoz("descentstart")
    A7descentn = readfnoz("descentend")

    pare[ieA7fac, ipstatic, :] .= A7static
    pare[ieA7fac, iprotate, :] .= A7takeoff
    pare[ieA7fac, iptakeoff, :] .= A7takeoff
    pare[ieA7fac, ipcutback, :] .= A7cutback

    pare[ieA5fac, ipstatic, :] .= A5static
    pare[ieA5fac, iprotate, :] .= A5takeoff
    pare[ieA5fac, iptakeoff, :] .= A5takeoff
    pare[ieA5fac, ipcutback, :] .= A5cutback

    for ip = ipclimb1:ipclimbn

        frac = (ip - ipclimb1) /  (ipclimbn - ipclimb1)

        pare[ieA7fac, ip, :] .= A7climb1 * (1.0 - frac) + A7climbn * frac
        pare[ieA5fac, ip, :] .= A5climb1 * (1.0 - frac) + A5climbn * frac

    end

    pare[ieA7fac, ipcruise1:ipcruisen, :] .= 1.0
    pare[ieA5fac, ipcruise1:ipcruisen, :] .= 1.0

    for ip = ipdescent1:ipdescentn

        frac = (ip - ipdescent1) / (ipdescentn - ipdescent1)

        pare[ieA7fac, ip, :] .= A7descent1 * (1.0 - frac) + A7descentn * frac
        pare[ieA5fac, ip, :] .= A5descent1 * (1.0 - frac) + A5descentn * frac

    end

    pare[ieA7fac, iptest, :] .= A7static
    pare[ieA5fac, iptest, :] .= A5static

else #For constant TSFC model
    ROCdes = readprop("rate_of_climb")
    if ROCdes isa AbstractVector
        para[iaROCdes,ipclimb1:ipclimbn,:] .= [Speed(x) for x in ROCdes]
    else
        para[iaROCdes,ipclimb1:ipclimbn,:] .= Speed(ROCdes)
    end
    pare[ieTSFC,ipclimb1:ipclimbn,:] .= readprop("climb_TSFC")
    pare[ieTSFC,ipcruise1:ipcruise2,:] .= readprop("cruise_TSFC")
    pare[ieTSFC,ipdescent1:ipdescentn,:] .= readprop("descent_TSFC")
end

nac = readprop("Nacelles")
dnac = dprop["Nacelles"]
    #- nacelle drag stuff
    parg[igrSnace] = read_input("nacelle_pylon_wetted_area_ratio", nac, dnac)
    parg[igrVnace] = read_input("nacelle_local_velocity_ratio", nac, dnac)

weight = readprop("Weight")
dweight = dprop["Weight"]
    parg[igfeadd] = read_input("engine_access_weight_fraction", weight, dweight)
    parg[igfpylon] = read_input("pylon_weight_fraction", weight, dweight)
    
    #read/check engine weight model options
    TF_wmodel = read_input("weight_model", weight, dweight)
    if compare_strings(propsys, "tf")
    #TODO: reincorporate "pantalone_basic" and "pantalone_adv" for direct-drive turbofans
        engineweightname = TF_wmodel
        engineweight! = tfweightwrap!
        if !(TF_wmodel in ["md", "fitzgerald_basic", "fitzgerald_adv"]) 
            error("\"$TF_wmodel\" engine weight model was specifed. 
            Engine weight can only be \"MD\", \"fitzgerald_basic\" or \"fitzgerald_adv\".")
        end
    elseif compare_strings(TF_wmodel, "fractional_weight")
        parg[igfeng] = read_input("engine_weight_fraction", weight, dweight)
        engineweightname = "fractional_weight"
        engineweight! = TASOPT.engine.fractional_engine_weight!
    elseif compare_strings(TF_wmodel, "constant_weight")
        eng_weight = Force(read_input("engine_weight_total", weight, dweight))
        engineweightname = "constant_weight"
        function constant_engine_weight(ac)
            ac.parg[igWeng] = eng_weight
        end
        engineweight! = constant_engine_weight
    elseif compare_strings(propsys, "te")
        @warn("Propulsion weight models for turboelectric are currently not available.")
    end

# Create engine object
if compare_strings(propsys,"tf")
    modelname = "turbofan_md"
    enginecalc! = tfwrap!


    enginemodel = TASOPT.engine.TurbofanModel(modelname, enginecalc!, engineweightname, engineweight!, eng_has_BLI_cores)
    engdata = TASOPT.engine.EmptyData()
elseif compare_strings(propsys,"fuel_cell_with_ducted_fan")
    modelname = lowercase(propsys)
    engineweightname = "nasa"

    enginecalc! = calculate_fuel_cell_with_ducted_fan!
    engineweight! = fuel_cell_with_ducted_fan_weight!
    enginemodel = TASOPT.engine.FuelCellDuctedFan(modelname, enginecalc!, engineweightname, engineweight!, eng_has_BLI_cores)
    pare[iePfanmax,:,:] .= 20e6

    fcdata = TASOPT.engine.FuelCellDuctedFanData(2)

    fcdata.type = "HT-PEMFC"
    fcdata.current_density[iprotate,:] .= 1e4
    fcdata.FC_temperature .= 453.15
    fcdata.FC_pressure .= 3e5
    fcdata.water_concentration_anode .= 0.1
    fcdata.water_concentration_cathode .= 0.1
    fcdata.λ_H2 .= 3.0
    fcdata.λ_O2 .= 3.0
    fcdata.thickness_membrane = 100e-6
    fcdata.thickness_anode  = 250e-6
    fcdata.thickness_cathode  = 250e-6
    fcdata.design_voltage = 200.0
    pare[ieRadiatorepsilon,:,:] .= 0.7
    pare[ieRadiatorMp,:,:] .= 0.12
    pare[ieDi,:,:] .= 0.4

    para[iaROCdes, ipclimb1:ipclimbn,:] .= 500 * ft_to_m / 60
    engdata = fcdata

elseif lowercase(propsys) == "constant_tsfc"
    modelname = "constant_TSFC"
    enginecalc! = TASOPT.engine.constant_TSFC_engine!
    
    enginemodel = TASOPT.engine.TurbofanModel(modelname, enginecalc!, engineweightname, engineweight!, false)
    calculate_takeoff = false #Engine model cannot be used for takeoff

else
    
    error("Propulsion system \"$propsys\" specified. Choose between
    > TF - turbo-fan
    > TE - turbo-electric" )
end
engine = TASOPT.engine.Engine(enginemodel, engdata, Vector{TASOPT.engine.HeatExchanger}())
    
# Heat exchangers, only if in the model file (assigned 0 in the default .tomls)
# Would be better if there were an independent toggle like `has_wing_fuel` for `fuse_tank` but good enough for now
if "HeatExchangers" in keys(prop) && !isempty(prop["HeatExchangers"])
    HEx = readprop("HeatExchangers")
    dHEx = dprop["HeatExchangers"]
    HX_add_mass = read_input("added_mass_frac", HEx, dHEx)
    
<<<<<<< HEAD
    pare[iePreCorder, :, :] .= read_input("precooler_order", HEx, dHEx)
    pare[iePreCepsilon, :, :] .= read_input("precooler_effectiveness", HEx, dHEx)
    pare[iePreCMp, :, :] .= read_input("precooler_inlet_mach", HEx, dHEx)

    pare[ieInterCorder, :, :] .= read_input("intercooler_order", HEx, dHEx)
    pare[ieInterCepsilon, :, :] .= read_input("intercooler_effectiveness", HEx, dHEx)
    pare[ieInterCMp, :, :] .= read_input("intercooler_inlet_mach", HEx, dHEx)

    pare[ieRegenorder, :, :] .= read_input("regenerative_order", HEx, dHEx)
    pare[ieRegenepsilon, :, :] .= read_input("regenerative_effectiveness", HEx, dHEx)
    pare[ieRegenMp, :, :] .= read_input("regenerative_inlet_mach", HEx, dHEx)

    pare[ieTurbCorder, :, :] .= read_input("turbine_cooler_order", HEx, dHEx)
    pare[ieTurbCepsilon, :, :] .= read_input("turbine_cooler_effectiveness", HEx, dHEx)
    pare[ieTurbCMp, :, :] .= read_input("turbine_cooler_inlet_mach", HEx, dHEx)

    ac_options = TASOPT.Options(
        opt_fuel = fueltype,
        ifuel = ifuel,
        has_wing_fuel = has_wing_fuel,
        has_centerbox_fuel = has_centerbox_fuel,
        has_fuselage_fuel = (nftanks>0),
        
        opt_engine_location = engloc,
        opt_prop_sys_arch = propsys,
        calculate_takeoff = calculate_takeoff,
        
        is_doubledecker = is_doubledecker,

        opt_move_wing = opt_move_wing
    )
=======
    has_recirculation = read_input("has_recirculation", HEx, dHEx)
    recircT = Temp(read_input("recirculation_temperature", HEx, dHEx))
    pare[ieDi, :, :] .= Distance(read_input("core_inner_diameter", HEx, dHEx))
    HXmaxL = Distance(read_input("maximum_heat_exchanger_length", HEx, dHEx))
>>>>>>> f7ec012b
    
    PreCorder = read_input("precooler_order", HEx, dHEx)
    PreCepsilon = read_input("precooler_effectiveness", HEx, dHEx)
    PreCMp = read_input("precooler_inlet_mach", HEx, dHEx)

    InterCorder = read_input("intercooler_order", HEx, dHEx)
    InterCepsilon = read_input("intercooler_effectiveness", HEx, dHEx)
    InterCMp = read_input("intercooler_inlet_mach", HEx, dHEx)

    Regenorder = read_input("regenerative_order", HEx, dHEx)
    Regenepsilon = read_input("regenerative_effectiveness", HEx, dHEx)
    RegenMp = read_input("regenerative_inlet_mach", HEx, dHEx)

    TurbCorder = read_input("turbine_cooler_order", HEx, dHEx)
    TurbCepsilon = read_input("turbine_cooler_effectiveness", HEx, dHEx)
    TurbCMp = read_input("turbine_cooler_inlet_mach", HEx, dHEx)

    all_eps = [PreCepsilon, InterCepsilon, Regenepsilon, TurbCepsilon]
    all_types = ["PreC", "InterC", "Regen", "TurbC"]
    all_orders = [PreCorder, InterCorder, Regenorder, TurbCorder]
    all_Mp = [PreCMp, InterCMp, RegenMp, TurbCMp]

    HXtypes = []
    Mp_in = []
    ε_des = []
    sort_i = sortperm(all_orders) #Sort according to order

    for ind in sort_i
        if (all_eps[ind] > 0) && (all_eps[ind] <= 1) #If effectiveness is between 0 and 1
                push!(HXtypes, all_types[ind])
                push!(Mp_in, all_Mp[ind])
                push!(ε_des, all_eps[ind])
        end
    end
    nmis = size(pare)[3]
            
    for (i,HXtype) in enumerate(HXtypes)
        #Create heat exchanger struct
        HX = TASOPT.engine.make_HeatExchanger(nmis)
        HX.type = HXtype
        HX.order = i
        HX.design_effectiveness = ε_des[i]
        HX.design_Mach = Mp_in[i]
        HX.added_mass_fraction = HX_add_mass
        HX.maximum_length = HXmaxL
        if i == 1 #For first HX
            HX.has_recirculation = has_recirculation
            HX.recirculation_temperature = recircT
        end
        #Add to engine heat exchangers
        push!(engine.heat_exchangers, HX)
    end
end

#create options object
ac_options = TASOPT.Options(
    opt_fuel = fueltype,
    ifuel = ifuel,
    has_wing_fuel = has_wing_fuel,
    has_centerbox_fuel = has_centerbox_fuel,
    has_fuselage_fuel = (nftanks>0),
    
    opt_engine_location = engloc,
    opt_prop_sys_arch = propsys,
    
    is_doubledecker = is_doubledecker,

    opt_move_wing = opt_move_wing
)
    
#Create aircraft object
ac = TASOPT.aircraft(name, description, ac_options,
    parg, parm, para, pare, is_sized, 
    fuselage, fuse_tank, wing, htail, vtail, engine, landing_gear)

# ---------------------------------
# Recalculate cabin length
if calculate_cabin #Resize the cabin if desired, keeping deltas
    @info "Fuselage and stabilizer layouts have been overwritten; deltas will be maintained."
    update_fuse_for_pax!(ac) #update fuselage dimensions
end

return ac

end

function load_default_model()
    println("Loading default aircraft model")
    read_aircraft_model()
end<|MERGE_RESOLUTION|>--- conflicted
+++ resolved
@@ -1123,44 +1123,10 @@
     dHEx = dprop["HeatExchangers"]
     HX_add_mass = read_input("added_mass_frac", HEx, dHEx)
     
-<<<<<<< HEAD
-    pare[iePreCorder, :, :] .= read_input("precooler_order", HEx, dHEx)
-    pare[iePreCepsilon, :, :] .= read_input("precooler_effectiveness", HEx, dHEx)
-    pare[iePreCMp, :, :] .= read_input("precooler_inlet_mach", HEx, dHEx)
-
-    pare[ieInterCorder, :, :] .= read_input("intercooler_order", HEx, dHEx)
-    pare[ieInterCepsilon, :, :] .= read_input("intercooler_effectiveness", HEx, dHEx)
-    pare[ieInterCMp, :, :] .= read_input("intercooler_inlet_mach", HEx, dHEx)
-
-    pare[ieRegenorder, :, :] .= read_input("regenerative_order", HEx, dHEx)
-    pare[ieRegenepsilon, :, :] .= read_input("regenerative_effectiveness", HEx, dHEx)
-    pare[ieRegenMp, :, :] .= read_input("regenerative_inlet_mach", HEx, dHEx)
-
-    pare[ieTurbCorder, :, :] .= read_input("turbine_cooler_order", HEx, dHEx)
-    pare[ieTurbCepsilon, :, :] .= read_input("turbine_cooler_effectiveness", HEx, dHEx)
-    pare[ieTurbCMp, :, :] .= read_input("turbine_cooler_inlet_mach", HEx, dHEx)
-
-    ac_options = TASOPT.Options(
-        opt_fuel = fueltype,
-        ifuel = ifuel,
-        has_wing_fuel = has_wing_fuel,
-        has_centerbox_fuel = has_centerbox_fuel,
-        has_fuselage_fuel = (nftanks>0),
-        
-        opt_engine_location = engloc,
-        opt_prop_sys_arch = propsys,
-        calculate_takeoff = calculate_takeoff,
-        
-        is_doubledecker = is_doubledecker,
-
-        opt_move_wing = opt_move_wing
-    )
-=======
     has_recirculation = read_input("has_recirculation", HEx, dHEx)
     recircT = Temp(read_input("recirculation_temperature", HEx, dHEx))
     pare[ieDi, :, :] .= Distance(read_input("core_inner_diameter", HEx, dHEx))
     HXmaxL = Distance(read_input("maximum_heat_exchanger_length", HEx, dHEx))
->>>>>>> f7ec012b
     
     PreCorder = read_input("precooler_order", HEx, dHEx)
     PreCepsilon = read_input("precooler_effectiveness", HEx, dHEx)
@@ -1225,6 +1191,7 @@
     
     opt_engine_location = engloc,
     opt_prop_sys_arch = propsys,
+    calculate_takeoff = calculate_takeoff,
     
     is_doubledecker = is_doubledecker,
 
