--- conflicted
+++ resolved
@@ -174,7 +174,6 @@
 
 # these are used later
 propsys = read_input("prop_sys_arch", options, doptions)
-<<<<<<< HEAD
 if lowercase(propsys) == "tf"
     pari[iiengtype] = 1
     modelname = "turbofan_md"
@@ -227,8 +226,6 @@
   # -----------------------------
     # Engine model setup
     # ------------------------------
-=======
->>>>>>> be90a482
 engloc = read_input("engine_location", options, doptions)
 
 #throw error if engloc isn't a string indicating a supported location
