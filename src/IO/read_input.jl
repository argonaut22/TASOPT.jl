using TOML
export read_aircraft_model, load_default_model

"""
    read_input(k::String, dict::AbstractDict=data, 
    default_dict::AbstractDict = default)

Reads the input from a given dictonary (typically parsed from a TOML file).
If requested input does not exist in dictionary, looks for value in default input
and stores default value into the given dictionary (primarily for later output/
saving as an aircraft model file)
"""
function read_input(k::String, dict::AbstractDict=data, 
    default_dict::AbstractDict = default)

    get!(dict, k) do 
        if k in keys(default_dict)
            println("\n")
            @info """$k not found in user specified input file. 
            Reading $k from default TASOPT input:
            \n$k = $(default_dict[k])\n\n"""
            default_dict[k]
        else
            error("Requested key/parameter is not supported. Check the default 
            input file to see all available input options. Key: "*k)
        end
    end
end

function get_template_input_file(designrange)
    if designrange <= 2600 * nmi_to_m
        templatefile = joinpath(TASOPT.__TASOPTroot__, "IO/default_regional.toml")
    elseif designrange <= 3115 * nmi_to_m
        templatefile = joinpath(TASOPT.__TASOPTroot__, "IO/default_input.toml")
    elseif designrange <= 8500 * nmi_to_m
        templatefile = joinpath(TASOPT.__TASOPTroot__, "IO/default_wide.toml")
    else
        println("\n")
        @warn """Requested aircraft design range exceeds expected capability. Selecting Wide Body Aircraft Template, but be warned. """
        templatefile = joinpath(TASOPT.__TASOPTroot__, "IO/default_input.toml")
    end
    return templatefile
end
# Convenience functions to convert to SI units
Speed(x)    = convertSpeed(parse_unit(x)...)
Distance(x)      = convertDist(parse_unit(x)...)
Force(x)    = convertForce(parse_unit(x)...)
Pressure(x) = convertPressure(parse_unit(x)...)
Stress = Pressure
Density(x)  = convertDensity(parse_unit(x)...)
Area(x)     = convertArea(parse_unit(x)...)
Vol(x)      = convertVolume(parse_unit(x)...)
Angle(x)    = convertAngle(parse_unit(x)...)
Time(x)     = convertTime(parse_unit(x)...)
Temp(x)     = convertTemp(parse_unit(x)...)

"""
    read_aircraft_model(datafile; 
    defaultfile = joinpath(TASOPT.__TASOPTroot__, "IO/default_input.toml"))

Reads a specified TOML file that describes a TASOPT `aircraft` model 
with a fall back to the default `aircraft` definition 
provided in \"src/IO/default_input.toml\""

!!! note "Deviating from default"
    Extending `read_input.jl` and `save_model.jl` is recommended for models deviating appreciably 
    from the default functionality. Thorough knowledge of the model is required.

# Examples
```julia-repl
julia> read_aircraft_model("src/IO/input.toml")


┌ Info: engine_location not found in user specified input file. 
│ Reading engine_location from default TASOPT input:
│ 
│ engine_location = wing
└ 

┌ Info: pylon_weight_fraction not found in user specified input file. 
│ Reading pylon_weight_fraction from default TASOPT input:
│ 
│ pylon_weight_fraction = 0.1
└ 
Name: Example TASOPT Model;
Wpay = 210.0 kN
Des. Range  = 5.56e6 km
Cruise Mach = 0.8

```
"""
function read_aircraft_model(
    datafile=joinpath(TASOPT.__TASOPTroot__, "IO/default_input.toml"); 
    templatefile = "")

data = TOML.parsefile(datafile)

# Get template input file, with appropriate user notices when needed
# handle default templatefile value
if templatefile == ""
    @info "No template input file provided. Proceeding with template file as determined by design mission range."
    templatefile = nothing
# check if provided template input file is extant
elseif !isfile(templatefile)
    #if not, warn that we're ignoring it
    @warn "Template input file provided does not exist: $templatefile \n Proceeding with template file as determined by design mission range."
    templatefile = nothing
end
#if no valid templatefile provided
if isnothing(templatefile)
    #determine appropriate template input file based on mission range
    designrange = Distance.(data["Mission"]["range"])[1] #in meters
    templatefile = get_template_input_file(designrange)
    @info "Template input file selected: $templatefile"
end

default = TOML.parsefile(templatefile)
ac_descrip = get(data, "Aircraft Description", Dict{})
name = get(ac_descrip, "name", "Untitled Model")
description = get(ac_descrip, "description", "---")
is_sized = get(ac_descrip, "is_sized",[false])


#Get number of missions to create data arrays
mis = read_input("Mission", data, default)
dmis = default["Mission"]
readmis(x::String) = read_input(x, mis, dmis)
nmisx = readmis("N_missions")
parg = zeros(Float64, igtotal)
parm = zeros(Float64, (imtotal, nmisx))
para = zeros(Float64, (iatotal, iptotal, nmisx))
pare = zeros(Float64, (ietotal, iptotal, nmisx))

fuselage = Fuselage()
wing = Wing()
htail = Tail()
vtail = Tail()

# Setup mission variables
ranges = readmis("range")
parm[imRange, :] .= Distance.(ranges)

maxpax = readmis("max_payload_in_pax_equivalent") #This represents the maximum aircraft payload in equivalent number of pax
                                                #This may exceed the seatable capacity to account for belly cargo
pax = readmis("pax")
exitlimit = readmis("exit_limit") #Maximum number of pax that could fit in cabin in an all-economy layout
despax = pax[1] #Design number of passengers

if any(maxpax .< pax)
    error("One or more missions have higher payload than prescribed maximum aircraft payload!:"*
    "\n Max Payload [in pax] = "*string(maxpax)*
    "\n Payloads listed [in pax] = "*string(pax))
end
if any(exitlimit .< pax)
    error("One or more missions have higher passenger counts than the prescribed exit limit!:"*
    "\n Exit limit [in pax] = "*string(exitlimit)*
    "\n Payloads listed [in pax] = "*string(pax))
end

Wpax =  Force(readmis("weight_per_pax"))
parm[imWperpax, :] .= Wpax
parm[imWpay, :] .= pax * Wpax
parg[igWpaymax] = maxpax * Wpax
parg[igfreserve] = readmis("fuel_reserves")
parg[igVne] = Speed(readmis("Vne"))
parg[igNlift] = readmis("Nlift")
fuselage.cabin.design_pax = despax
fuselage.cabin.exit_limit = exitlimit

# Setup option variables
options = read_input("Options", data, default)
doptions = default["Options"]

# these are used later
propsys = read_input("prop_sys_arch", options, doptions)
engloc = read_input("engine_location", options, doptions)

#throw error if engloc isn't a string indicating a supported location
if !(typeof(engloc) <: AbstractString && engloc in ["wing", "fuselage"])
   error("Engine location provided is \"$engloc\". Engine position can only be:
        > \"wing\" - engines under wing
        > \"fuselage\" - engines on aft fuselage")
end

# Fuel related options
fuel = read_input("Fuel", data, default)
dfuel = default["Fuel"]
readfuel(x::String) = read_input(x, fuel, dfuel)
fueltype = readfuel("fuel_type")
#TODO this needs to be updated once Prash includes Gas.jl into TASOPT

#check input, perform actions based on fuel type
if compare_strings(fueltype, "JET-A")
    pare[ieTft, :, :] .= readfuel("fuel_temp") #Temperature of fuel in fuel tank
    pare[ieTfuel, :, :] .= readfuel("fuel_temp") #Initialize fuel temperature as temperature in tank
    parg[igrhofuel] = readfuel("fuel_density")
    ifuel = 24
elseif compare_strings(fueltype, "LH2") 
    ifuel = 40
elseif compare_strings(fueltype, "CH4")
    ifuel = 11
#throw error if fueltype isn't a supported value
else 
    error("'$fueltype' is not a supported fuel type (e.g., \"JET-A\", \"LH2\", \"CH4\")")
end

has_centerbox_fuel  = readfuel("fuel_in_wingcen")
parg[igrWfmax] = readfuel("fuel_usability_factor")
pare[iehvap, :, :] .= readfuel("fuel_enthalpy_vaporization") #Heat of vaporization of the fuel
pare[iehvapcombustor, :, :] .= readfuel("fuel_enthalpy_vaporization") #Heat of vaporization of fuel, if vaporized in combustor

##Takeoff
takeoff = readmis("Takeoff")
dtakeoff = dmis["Takeoff"]
readtakeoff(x) = read_input(x, takeoff, dtakeoff)
parm[imaltTO, :] .= Distance.(readtakeoff("takeoff_alt"))
parg[igmubrake] = readtakeoff("braking_resistance_coeff")
parg[igmuroll]  = readtakeoff("rolling_resistance_coeff")
parg[ighobst]   = Distance(readtakeoff("takeoff_obstacle_height"))
parg[igcdefan]  = readtakeoff("CD_dead_engine")
parg[igCDgear]  = readtakeoff("CD_landing_gear")
parg[igCDspoil] = readtakeoff("CD_spoilers")
parg[iglBFmax]  = Distance(readtakeoff("max_balanced_field_length"))
parg[igNland]   = readtakeoff("Nland")

T0TO = Temp.(readtakeoff("takeoff_T"))
parm[imT0TO, :] .= T0TO 

para[iaclpmax, ipstatic:ipcutback, :] .= readtakeoff("CL_max_perp")
para[iaclpmax, ipclimb1, :] .= readtakeoff("CL_max_perp")
para[iaclpmax, ipdescentn, :] .= readtakeoff("CL_max_perp")

##Climb parameters
climb = readmis("Climb")
dclimb = dmis["Climb"]
parg[iggtocmin] = Angle.(read_input("minimum_top-of-climb_gradient",
                 climb, dclimb))

##Cruise parameters
cruise = readmis("Cruise")
dcruise = dmis["Cruise"]
readcruise(x) = read_input(x, cruise, dcruise)
para[iaalt, ipcruise1, :] .= Distance.(readcruise("cruise_alt"))

para[iaMach, ipclimbn:ipdescent1, :] .= transpose(readcruise("cruise_mach")) #transpose for proper vector broadcasting
para[iaCL, ipclimb1+1:ipdescentn-1, :] .= transpose(readcruise("cruise_CL")) 

##Descent parameters
des = readmis("Descent")
ddes = dmis["Descent"]
readdes(x) = read_input(x, des, ddes)
parm[imgamVDE1, :] .= Angle.(readdes("descent_angle_top-of-descent"))
parm[imgamVDEn, :] .= Angle.(readdes("descent_angle_bottom-of-descent"))

#---------- End Mission vars --------------

# ---------------------------------
# Fuselage
# ---------------------------------
# Setup Fuselage 
fuse = read_input("Fuselage", data, default)
dfuse = default["Fuselage"]

#cabin pressure setting, by explicit pressure value or altitude
#explicit value takes precedence
if  "cabin_pressure" in keys(fuse)
    p_cabin = Pressure.(read_input("cabin_pressure",fuse,dfuse))

else  #if not set explicitly, use altitude (set by default)
    cabinPressureAlt_km = convertDist(parse_unit(read_input("cabin_pressure_altitude",
                                            fuse, dfuse))..., "km")
    _, p_cabin, _, _, _ = atmos(cabinPressureAlt_km)
end
parg[igpcabin] = p_cabin

aero = read_input("Aero", fuse, dfuse)
daero = dfuse["Aero"]
readaero(x) = read_input(x, aero, daero)
    para[iafexcdf, :, :] .= transpose(readaero("excrescence_drag_factor")) #transpose for proper vector broadcasting
    para[iafduo, :, :] .= transpose(readaero("wingroot_fuse_overspeed"))
    para[iafdus, :, :] .= transpose(readaero("wingbreak_fuse_overspeed"))
    para[iafdut, :, :] .= transpose(readaero("wingtip_fuse_overspeed"))

    parg[igCMVf1] = Vol(readaero("fuse_moment_volume_deriv"))
    parg[igCLMf0] = readaero("CL_zero_fuse_moment")
    
    parg[igfBLIf] = readaero("BLI_frac")

weight = read_input("Weights", fuse, dfuse)
dweight = dfuse["Weights"]
readweight(x) = read_input(x, weight, dweight)
    fuselage.weight_frac_frame = readweight("frame")
    fuselage.weight_frac_stringers = readweight("stringer")
    fuselage.weight_frac_skin_addl   = readweight("additional")

    fuselage.fixed.W = Force(readweight("fixed_weight"))

    fuselage.window_W_per_length= readweight("window_per_length")
    fuselage.insulation_W_per_area = readweight("window_insul_per_area")
    fuselage.floor_W_per_area = readweight("floor_weight_per_area")

    fuselage.HPE_sys.W = readweight("HPE_sys_weight_fraction")
    parg[igflgnose] = readweight("LG_nose_weight_fraction")
    parg[igflgmain] = readweight("LG_main_weight_fraction")

    fuselage.APU.W = readweight("APU_weight_fraction")*maxpax*Wpax
    fuselage.seat.W = readweight("seat_weight_fraction")*maxpax*Wpax
    fuselage.added_payload.W = readweight("add_payload_weight_fraction")*maxpax*Wpax

geom = read_input("Geometry", fuse, dfuse)
dgeom = dfuse["Geometry"]
readgeom(x) = read_input(x, geom, dgeom)
    #Boolean to check if cabin length has to be recalculated; if true, this is done 
    #after loading the wing and stabilizer positions
    calculate_cabin = readgeom("calculate_cabin_length") 
    is_doubledecker = Bool(readgeom("double_decker"))

    if is_doubledecker #If aircraft is a double decker
        fuselage.cabin.floor_distance = Distance(readgeom("floor_distance")) #read vertical distance between floors
    end

    fuselage.cabin.seat_pitch = Distance(readgeom("seat_pitch"))
    fuselage.cabin.seat_width = Distance(readgeom("seat_width"))
    fuselage.cabin.seat_height = Distance(readgeom("seat_height"))
    fuselage.cabin.aisle_halfwidth = Distance(readgeom("aisle_halfwidth"))
    parg[igrMh] = readgeom("HT_load_fuse_bend_relief")
    parg[igrMv] = readgeom("VT_load_fuse_bend_relief")
    parg[igxlgnose]  = Distance(readgeom("x_nose_landing_gear"))
    parg[igdxlgmain] = Distance(readgeom("x_main_landing_gear_offset"))
    fuselage.APU.r = [Distance(readgeom("x_APU")),0.0,0.0]
    fuselage.HPE_sys.r  = [Distance(readgeom("x_HPE_sys")), 0.0, 0.0]

    fuselage.fixed.r = [Distance(readgeom("x_fixed_weight")),0.0,0.0]

    parg[igxeng] = Distance(readgeom("x_engines"))
    parg[igyeng] = Distance(readgeom("y_critical_engines"))
    
    if readgeom("double_decker")
        fuselage.n_decks =  2
    else
        fuselage.n_decks =  1
    end

    # Number of webs = number of bubbles - 1
    n_bubbles = Int(readgeom("number_of_bubbles"))

    radius = Distance(readgeom("radius"))
    dz = Distance(readgeom("dRadius"))
    dy = Distance(readgeom("y_offset"))

    if n_bubbles > 1 && dy == 0.0
        @warn "Multi-bubble ('$(n_webs+1)') fuselage specified but "*
        "y-offset of bubble set to 0.0. "*
        "Assuming this is a single-bubble design and setting 'number_of_bubbles' = 0"
        n_bubbles = 1
    end

    if n_bubbles == 1
        cross_section = SingleBubble(radius = radius, bubble_lower_downward_shift = dz)
    else
        n_webs = n_bubbles - 1
        cross_section = MultiBubble(radius = radius, bubble_lower_downward_shift = dz,
        bubble_center_y_offset = dy, n_webs = n_webs)
    end

    fuselage.layout.cross_section = cross_section
    fuselage.layout.floor_depth = Distance(readgeom("floor_depth"))
    fuselage.layout.nose_radius = readgeom("a_nose")
    fuselage.layout.tail_radius = readgeom("b_tail")
    fuselage.layout.taper_tailcone = readgeom("tailcone_taper")

    fuse_end = readgeom("tapers_to")
    #throw error if fuse_end isn't a supported fuse taper
    if !(fuse_end in ["point", "edge"])
        error("Fuselage can only be closed to a 'point' or an 'edge' but '$fuse_end' was provided.")
    else
        fuselage.layout.opt_tapers_to = fuse_end
    end

    fuselage.layout.x_nose = Distance(readgeom("x_nose_tip")) 
    fuselage.layout.x_pressure_shell_fwd = Distance(readgeom("x_pressure_shell_fwd"))
    fuselage.layout.x_pressure_shell_aft = Distance(readgeom("x_pressure_shell_aft"))
    fuselage.layout.x_start_cylinder = Distance(readgeom("x_start_cylinder"))
    fuselage.layout.x_end_cylinder = Distance(readgeom("x_end_cylinder"))
    fuselage.layout.x_cone_end = Distance(readgeom("x_cone_end"))
    fuselage.layout.x_end = Distance(readgeom("x_end")) 
    fuselage.layout.l_cabin_cylinder = fuselage.layout.x_end_cylinder - fuselage.layout.x_start_cylinder

# ------ End fuse -------


#Fuel storage options
fuse_tank = fuselage_tank() #Initialize struct for fuselage fuel tank params

has_wing_fuel = readfuel("fuel_in_wing")
if !(has_wing_fuel) #If fuel is stored in fuselage
    fuel_stor = readfuel("Storage")
    dfuel_stor = dfuel["Storage"]
    readfuel_storage(x::String) = read_input(x, fuel_stor, dfuel_stor)

    fuse_tank.placement = readfuel_storage("tank_placement")
    fuse_tank.fueltype = fueltype
    fuse_tank.clearance_fuse = Distance(readfuel_storage("fuselage_clearance"))

    fuse_tank.sizes_insulation = readfuel_storage("sizes_insulation")
    fuse_tank.t_insul = readfuel_storage("insulation_segment_base_thickness")
    insul_mats_names = readfuel_storage("insulation_material")
    insul_mats = []
    for insul_mat_name in insul_mats_names
        push!(insul_mats, ThermalInsulator(insul_mat_name))
    end
    fuse_tank.material_insul = insul_mats
    if fuse_tank.sizes_insulation
        fuse_tank.boiloff_rate = readfuel_storage("cruise_boiloff_rate")
        fuse_tank.iinsuldes = readfuel_storage("insulation_thicknesses_design_indices")
    end
    
    inner_mat_name = readfuel_storage("inner_vessel_material")
    fuse_tank.inner_material = StructuralAlloy(inner_mat_name)
    
    fuse_tank.ARtank = readfuel_storage("tank_aspect_ratio")
    fuse_tank.theta_inner = Angle(readfuel_storage("inner_vessel_support_angle"))

    fuse_tank.pvent = Pressure(readfuel_storage("pressure_venting"))
    fuse_tank.pinitial = Pressure(readfuel_storage("pressure_initial"))
    fuse_tank.t_hold_orig = Time(readfuel_storage("hold_departure"))
    fuse_tank.t_hold_dest = Time(readfuel_storage("hold_arrival"))
    
    fuse_tank.ftankadd = readfuel_storage("additional_mass_fraction")
    fuse_tank.ew = readfuel_storage("weld_efficiency")
    fuse_tank.ullage_frac = readfuel_storage("ullage_fraction")
    fuse_tank.qfac = readfuel_storage("heat_leak_factor")
    fuse_tank.TSLtank = Temp(readfuel_storage("SL_temperature_for_tank"))
    fuse_tank.pfac = readfuel_storage("pressure_rise_factor")

    has_vacuum = TASOPT.CryoTank.check_vacuum(fuse_tank.material_insul) #flag to check if an outer vessel is needed

    if has_vacuum #If tank is double-walled
        outer_mat_name = readfuel_storage("outer_vessel_material")
        fuse_tank.outer_material = StructuralAlloy(outer_mat_name)

        theta_outer_str = readfuel_storage("outer_vessel_support_angles")
        theta_outer = []
        for θstr in theta_outer_str
            push!(theta_outer,  Angle(θstr))
        end
        fuse_tank.theta_outer = theta_outer
        fuse_tank.Ninterm = 1.0 #Initial guess for first iteration
    end

    #Find number of tanks from placement
    if (fuse_tank.placement == "front") || (fuse_tank.placement == "rear")
        nftanks = 1
    elseif (fuse_tank.placement == "both") 
        nftanks = 2
    end
    fuse_tank.tank_count = nftanks
else #else all fuel in wings
    nftanks = 0
end #if

# ---------------------------------
# Wing
# ---------------------------------
# Setup wing
wing_i = read_input("Wing", data, default)
dwing = default["Wing"]
readwing(x) = read_input(x, wing_i, dwing)
    wing.has_strut = readwing("has_strut")

    wing.layout.sweep = readwing("sweep")
    wing.layout.AR = readwing("AR")
    wing.layout.max_span = Distance(readwing("maxSpan"))

    wing.inboard.λ = readwing("inner_panel_taper_ratio")
    wing.outboard.λ = readwing("outer_panel_taper_ratio")
    wing.layout.ηs    = readwing("panel_break_location")
    if !(0 ≤ wing.layout.ηs ≤ 1.0)
        @warn "Wing span break location input was $(wing.layout.ηs); ηs must be 0 ≤ ηs ≤ 1.0"
        if wing.layout.ηs > 1.0
            wing.layout.ηs = 1.0
        else 
            wing.layout.ηs = 0.0
        end
        @warn "ηs set to $(wing.layout.ηs)"
    end

    wing.layout.root_span = 2*Distance(readwing("center_box_halfspan"))
    wing.inboard.cross_section.width_to_chord  = readwing("box_width_to_chord")
    wing.outboard.cross_section.width_to_chord  = readwing("box_width_to_chord")
   
    wing.inboard.cross_section.thickness_to_chord = readwing("root_thickness_to_chord")
    wing.outboard.cross_section.thickness_to_chord = readwing("spanbreak_thickness_to_chord")
    
    wing.inboard.cross_section.web_to_box_height  = readwing("hweb_to_hbox")
    wing.outboard.cross_section.web_to_box_height = readwing("hweb_to_hbox")
    wing.layout.spar_box_x_c = readwing("spar_box_x_c")

    wing.layout.box_x = Distance(readwing("x_wing_box"))
    wing.layout.z = Distance(readwing("z_wing"))

    parg[igdxeng2wbox] = wing.layout.box_x - parg[igxeng] #TODO add this as a function of wing

    ## Strut details only used if has_strut is true
    if wing.has_strut
        wing.strut.z  = Distance(readwing("z_strut"))
        wing.strut.thickness_to_chord  = readwing("strut_toc")
        wing.strut.local_velocity_ratio = readwing("strut_local_velocity_ratio")
    end

    airfoil_data = joinpath(__TASOPTroot__,"airfoil_data/", readwing("airfoil"))
    wing.airsection = TASOPT.aerodynamics.airtable(airfoil_data);

# ----------------------------------
# ------- Wing Aerodynamics --------
# ----------------------------------
aero = readwing("Aero")
daero = dwing["Aero"]
    wing.fuse_lift_carryover = readaero("fuselage_lift_carryover_loss_factor")
    wing.tip_lift_loss = readaero("wing_tip_lift_rolloff_factor")
    htail.tip_lift_loss = wing.tip_lift_loss
    vtail.tip_lift_loss = wing.tip_lift_loss

    para[iacdfw, 1:iptotal, :]   .= readaero("lowspeed_cdf")  #  cdfw    wing profile cd for low speed (takeoff, initial climb)
    para[iacdpw, 1:iptotal, :]   .= readaero("lowspeed_cdp")  #  cdpw    
    para[iaRerefw, 1:iptotal, :] .= readaero("Re_ref")  #  Rerefw

    para[iacdfs, 1:iptotal, :]   .= readaero("strut_lowspeed_cdf")  #  cdfs    strut profile cd (not used if there's no strut)
    para[iacdps, 1:iptotal, :]   .= readaero("strut_lowspeed_cdp")  #  cdps    
    para[iaRerefs, 1:iptotal, :] .= readaero("strut_Re_ref")        #  Rerefs  

    para[iaaRexp, 1:iptotal, :] .= readaero("Reynolds_scaling")
    para[iafexcdw, 1:iptotal, :] .= readaero("excrescence_drag_factor")
    parg[igfBLIw] = readaero("BLI_frac")

#- wing spanwise cl and cm distributions over mission
#- ( rclo = clo/clo = 1.0  by definition, so it's not specified )
#- takeoff, initial climb
takeoff = readaero("Takeoff")
dtakeoff = daero["Takeoff"]
    #transpose for proper vector broadcasting
    para[iarcls, 1:ipclimb1, :] .= transpose(readtakeoff("cls_clo"))    #  rcls    break/root cl ratio = cls/clo
    para[iarclt, 1:ipclimb1, :] .= transpose(readtakeoff("clt_clo"))    #  rclt    tip  /root cl ratio = clt/clo
    para[iacmpo, 1:ipclimb1, :] .= transpose(readtakeoff("cm_o"))      #  cmpo    root  cm
    para[iacmps, 1:ipclimb1, :] .= transpose(readtakeoff("cm_s"))      #  cmps    break cm
    para[iacmpt, 1:ipclimb1, :] .= transpose(readtakeoff("cm_t"))      #  cmpt    tip   cm

# Clean climb cruise descent and for wing structure sizing
climb = readaero("Climb")
dclimb = daero["Climb"]
readclimb(x) = read_input(x, climb, dclimb)
    #transpose for proper vector broadcasting
    para[iarcls, ipclimb1+1:ipdescentn-1, :] .= transpose(readclimb("cls_clo"))   #  rcls    break/root cl ratio = cls/clo
    para[iarclt, ipclimb1+1:ipdescentn-1, :] .= transpose(readclimb("clt_clo"))   #  rclt    tip  /root cl ratio = clt/clo
    para[iacmpo, ipclimb1+1:ipdescentn-1, :] .= transpose(readclimb("cm_o"))      #  cmpo    root  cm
    para[iacmps, ipclimb1+1:ipdescentn-1, :] .= transpose(readclimb("cm_s"))      #  cmps    break cm
    para[iacmpt, ipclimb1+1:ipdescentn-1, :] .= transpose(readclimb("cm_t"))      #  cmpt    tip   cm

# Landing, forward CG tail sizing case
land = readaero("Landing")
dland = daero["Landing"]
readland(x) = read_input(x, land, dland)
    #transpose for proper vector broadcasting
    para[iarcls, ipdescentn, :] .= transpose(readland("cls_clo"))   #  rcls    break/root cl ratio = cls/clo
    para[iarclt, ipdescentn, :] .= transpose(readland("clt_clo"))   #  rclt    tip  /root cl ratio = clt/clo
    para[iacmpo, ipdescentn, :] .= transpose(readland("cm_o"))      #  cmpo    root  cm
    para[iacmps, ipdescentn, :] .= transpose(readland("cm_s"))      #  cmps    break cm
    para[iacmpt, ipdescentn, :] .= transpose(readland("cm_t"))      #  cmpt    tip   cm
    
# ----------------------------------
# ---------- Wing Weight -----------
# ----------------------------------
# Wing weight fractions of flight surfaces
# and secondary wing components, 
weight = readwing("Weightfracs")
dweight = dwing["Weightfracs"]
    wing.weight_frac_flap  = readweight("flap")
    wing.weight_frac_slat = readweight("slat")
    wing.weight_frac_ailerons = readweight("aileron")
    wing.weight_frac_leading_trailing_edge = readweight("leading_trailing_edge")
    wing.weight_frac_ribs = readweight("ribs")
    wing.weight_frac_spoilers = readweight("spoilers")
    wing.weight_frac_attachments = readweight("attachments")

# ---- End Wing -----

# ---------------------------------
# Stabilizers
# ---------------------------------
tails = read_input("Stabilizers", data, default)
dtails = default["Stabilizers"]
readtails(x) = read_input(x, tails, dtails)
    #transpose for proper broadcasting
    para[iacdft, 1:iptotal, :]   .= transpose(readtails("lowspeed_cdf"))  #  cdft    tail profile cd
    para[iacdpt, 1:iptotal, :]   .= transpose(readtails("lowspeed_cdp"))  #  cdpt    
    para[iaRereft, 1:iptotal, :] .= transpose(readtails("Re_ref"))  #  Rereft  

    para[iafexcdt, 1:iptotal, :] .= transpose(readtails("excrescence_drag_factor"))

    htail_input = readtails("Htail")
    dhtail = dtails["Htail"]

readhtail(x) = read_input(x, htail_input, dhtail)
    htail.layout.AR = readhtail("AR_Htail")
    htail.outboard.λ = readhtail("taper")
    #TODO: change 
    multi_section = readhtail("multi_section")
    # if !multi_section
    #     htail.layout.ηs = 0.0
    # end
    htail.inboard.λ = 1.0
    
    # igbs = igbo
    # strutz = 0
    # lambdat = gammat = iglambdah 
    # lambdas = gammas = 1.0

    # create inner
    # lambdas, gammas = 1.0
    # igbs = igbo
    # hboxs = hboxh
    htail.layout.sweep = readhtail("sweep")
    htail.layout.root_span = 2*Distance(readhtail("center_box_halfspan"))

    htail.layout.box_x  = Distance(readhtail("x_Htail"))
    htail.layout.z = Distance(readhtail("z_Htail"))
    htail.ntails  = readhtail("number_Htails")

    htail.CL_CLmax = readhtail("max_tail_download")

    htail_sizing = readhtail("opt_sizing")
    if compare_strings(htail_sizing,"fixed_Vh")
        htail.opt_sizing = htail_sizing
        htail.volume = readhtail("Vh")
    elseif compare_strings(htail_sizing,"max_fwd_CG")
        htail.opt_sizing = htail_sizing
        htail.CL_max_fwd_CG = readhtail("CLh_at_max_forward_CG")
        htail.volume = 1.0
    else
        error("Horizontal tail can only be sized via:
            \"fixed_Vh\":   specified tail volume coeff \"Vh\";
            \"max_fwd_CG\": specified CLh at max-forward CG case during landing (\"CLh_at_max_forward_CG\")")
    end

    opt_move_wing = readhtail("opt_move_wing")
    #if not an expected input, throw an error
    valid_options = ["fixed", "fixed_CLh", "min_static_margin"]
    if !(any(compare_strings.(opt_move_wing, valid_options)))
        error("Input error: \"opt_move_wing\" = $opt_move_wing\nWing position during horizontal tail sizing can only be sized via:\n" *
              join([">\"$opt\"" for opt in valid_options], "\n"))
    end

    htail.SM_min = readhtail("SM_min")

    parg[igCLhspec] = readhtail("CLh_spec")

    htail.downwash_factor = readhtail("downwash_factor")
    parg[igdCLnda] = readhtail("nacelle_lift_curve_slope")

    parg[igfCDhcen] = readhtail("CD_Htail_from_center")
    htail.CL_max  = readhtail("CLh_max")

    htail.weight_fraction_added = readhtail("added_weight_fraction")

    htail.outboard.cross_section.width_to_chord = readhtail("box_width_to_chord")
    htail.outboard.cross_section.thickness_to_chord = readhtail("box_height_chord")
    htail.outboard.cross_section.web_to_box_height  = readhtail("web_height_hbox")

    htail.inboard.cross_section.width_to_chord = readhtail("box_width_to_chord")
    htail.inboard.cross_section.thickness_to_chord = readhtail("box_height_chord")
    htail.inboard.cross_section.web_to_box_height  = readhtail("web_height_hbox")
    

vtail_input = readtails("Vtail")
dvtail = dtails["Vtail"]
readvtail(x) = read_input(x, vtail_input, dvtail)
    vtail.layout.AR = readvtail("AR_Vtail")
    vtail.outboard.λ = readvtail("taper")
    vtail.inboard.λ = 1.0
    vtail.layout.sweep  = readvtail("sweep")
    vtail.layout.root_span = Distance(readvtail("center_box_halfspan"))
    vtail.layout.box_x  = Distance(readvtail("x_Vtail"))
    vtail.ntails  = readvtail("number_Vtails")

    vtail_sizing = readvtail("opt_sizing")
    if compare_strings(vtail_sizing, "fixed_Vv")
        vtail.opt_sizing = vtail_sizing
        vtail.volume = readvtail("Vv")
    elseif compare_strings(vtail_sizing, "OEI")
        vtail.opt_sizing = vtail_sizing
        parg[igCLveout] = readvtail("CLv_at_engine_out")
    else
        error("Vertical tail can only be sized via:
            \"fixed_Vv\": specified tail volume coeff \"Vv\";
            \"OEI\": specified CL at one engine out trim (\"OEI\") via \"CLv_at_engine_out\"")
    end

    vtail.CL_max = readvtail("CLv_max")

    vtail.weight_fraction_added = readvtail("added_weight_fraction")
    vtail.outboard.cross_section.width_to_chord = readvtail("box_width_to_chord")
    vtail.outboard.cross_section.thickness_to_chord = readvtail("box_height_chord")
    vtail.outboard.cross_section.web_to_box_height  = readvtail("web_height_hbox")

    vtail.inboard.cross_section.width_to_chord = readvtail("box_width_to_chord")
    vtail.inboard.cross_section.thickness_to_chord = readvtail("box_height_chord")
    vtail.inboard.cross_section.web_to_box_height  = readvtail("web_height_hbox")

# ----- End Stabilizers -----

# ---------------------------------
<<<<<<< HEAD
# Recalculate cabin length
if calculate_cabin #Resize the cabin if desired, keeping deltas
    @info "Fuselage and stabilizer layouts have been overwritten; deltas will be maintained."
    update_fuse_for_pax!(has_wing_fuel, parg, fuselage, fuse_tank, wing, htail, vtail) #update fuselage dimensions
end
# ---------------------------------
=======
>>>>>>> 7ad8df2e

# ---------------------------------
# Structures
# ---------------------------------

structures = read_input("Structures", data, default)
dstructures = default["Structures"]
readstruct(x) = read_input(x, structures, dstructures)
    parg[igsigfac] = readstruct("stress_factor")

    #- fuselage shell modulus ratio, for bending material sizing
    fuselage.ratio_young_mod_fuse_bending = readstruct("fuse_shell_modulus_ratio")

    caps_max_avg = readstruct("caps_max_avg_stress")
    caps_safety_fac = readstruct("caps_safety_factor")
    wing.inboard.caps.material = StructuralAlloy(readstruct("caps_material"),
                                max_avg_stress = caps_max_avg,
                                safety_factor = caps_safety_fac)
    wing.outboard.caps.material = StructuralAlloy(readstruct("caps_material"),
                                max_avg_stress = caps_max_avg,
                                safety_factor = caps_safety_fac)

    webs_max_avg = readstruct("webs_max_avg_stress")
    webs_safety_fac = readstruct("webs_safety_factor")
    wing.inboard.webs.material = StructuralAlloy(readstruct("webs_material"),
                                max_avg_stress = webs_max_avg,
                                safety_factor = webs_safety_fac)
    wing.outboard.webs.material = StructuralAlloy(readstruct("webs_material"),
                                max_avg_stress = webs_max_avg,
                                safety_factor = webs_safety_fac)

    skin_max_avg = readstruct("skin_max_avg_stress")
    skin_safety_fac = readstruct("skin_safety_factor")
    fuselage.skin.material =  StructuralAlloy(readstruct("skin_material"), 
                                    max_avg_stress = skin_max_avg,
                                    safety_factor = skin_safety_fac)

    cone_max_avg = readstruct("cone_max_avg_stress")
    cone_safety_fac = readstruct("cone_safety_factor")
    fuselage.cone.material =  StructuralAlloy(readstruct("cone_material"), 
                                    max_avg_stress = cone_max_avg,
                                    safety_factor = cone_safety_fac)

    bend_max_avg = readstruct("bending_max_avg_stress")
    bend_safety_fac = readstruct("bending_safety_factor")
    fuselage.bendingmaterial_h.material = StructuralAlloy(readstruct("bending_material"),
                                max_avg_stress = bend_max_avg,
                                safety_factor = bend_safety_fac)

    fuselage.bendingmaterial_v.material = fuselage.bendingmaterial_h.material                            

    floor_max_avg = readstruct("floor_max_avg_stress")
    floor_safety_fac = readstruct("floor_safety_factor")
    fuselage.floor.material = StructuralAlloy(readstruct("floor_material"),
        max_avg_stress=floor_max_avg,
        safety_factor=floor_safety_fac)

# ---------------------------------
# Propulsion systems
# ---------------------------------

prop = read_input("Propulsion", data, default)
dprop = default["Propulsion"]
readprop(x) = read_input(x, prop, dprop)
    parg[igneng] = readprop("number_of_engines")
    parg[igTmetal] = Temp.(readprop("T_max_metal"))
    parg[igfTt4CL1] = readprop("Tt4_frac_bottom_of_climb")
    parg[igfTt4CLn] = readprop("Tt4_frac_top_of_climb")

    pare[ieTt4, :, :] .= transpose(Temp.(readprop("Tt4_cruise"))) #transpose for proper broadcasting

    Tt4TO = transpose(Temp.(readprop("Tt4_takeoff")))
    pare[ieTt4, ipstatic, :] .= Tt4TO
    pare[ieTt4, iprotate, :] .= Tt4TO
    pare[ieTt4, iptakeoff, :] .= Tt4TO

    pare[ieT0, ipstatic, :] .= T0TO
    pare[ieT0, iprotate, :] .= T0TO
    pare[ieT0, iptakeoff, :] .= T0TO

    # Core in clean-flow -> 0; Core ingests KE defect -> 1
    eng_has_BLI_cores = !readprop("core_in_clean_flow")

    #Turbomachinery
    turb = readprop("Turbomachinery")
    dturb = dprop["Turbomachinery"]

readturb(x) = read_input(x, turb, dturb)
    Gearf = readturb("gear_ratio")
    BPR = readturb("BPR")
    OPR = readturb("OPR")
    pif = readturb("Fan_PR")
    pilc = readturb("LPC_PR")
    pihc = OPR./pilc

    pid = readturb("diffuser_PR")
    pib = readturb("burner_PR")
    pifn = readturb("fan_nozzle_PR")
    pitn = readturb("core_nozzle_PR")

    epolf  = readturb("fan_eta_poly") 
    epollc = readturb("LPC_eta_poly") 
    epolhc = readturb("HPC_eta_poly") 
    epolht = readturb("HPT_eta_poly") 
    epollt = readturb("LPT_eta_poly") 

    pifK = readturb("FPR0")
    epfK = readturb("Kf_polyeff")
    HTRf  = readturb("HTR_fan")
    HTRlc = readturb("HTR_LPC")
    HTRhc = readturb("HTR_HPC")

    M2  = readturb("M2")
    M25 = readturb("M25")

    epsl = readturb("low_spool_loss")
    epsh = readturb("high_spool_loss")

comb = read_input("Combustor", prop, dprop)
dcomb = dprop["Combustor"]
    etab = read_input("combustion_efficiency", comb, dcomb)

pare[iepid, :, :] .= pid
pare[iepib, :, :] .= pib
pare[iepifn, :, :] .= pifn
pare[iepitn, :, :] .= pitn
pare[iepif, :, :] .= pif
pare[iepilc, :, :] .= pilc
pare[iepihc, :, :] .= pihc
pare[ieepolf, :, :] .= epolf
pare[ieepollc, :, :] .= epollc
pare[ieepolhc, :, :] .= epolhc
pare[ieepolht, :, :] .= epolht
pare[ieepollt, :, :] .= epollt
pare[ieetab, :, :] .= etab
pare[iepifK, :, :] .= pifK
pare[ieepfK, :, :] .= epfK
pare[ieBPR, :, :] .= BPR
pare[ieM2, :, :] .= M2
pare[ieM25, :, :] .= M25
pare[ieepsl, :, :] .= epsl
pare[ieepsh, :, :] .= epsh

parg[igGearf] = Gearf
parg[igHTRf] = HTRf
parg[igHTRlc] = HTRlc
parg[igHTRhc] = HTRhc

# Cooling
cool = readprop("Cooling")
dcool = dprop["Cooling"]
readcool(x) = read_input(x, cool, dcool)
    dTstrk = Temp(readcool("hot_streak_T_allowance"))
    Mtexit = readcool("M_turbine_blade_exit")
    StA = readcool("St")

    efilm = readcool("e_film_cooling")
    tfilm = readcool("t_film_cooling")

    M41 = readcool("M41")
    ruc = readcool("cooling_air_V_ratio")

    pare[ieM4a, :, :] .= M41
    pare[ieruc, :, :] .= ruc
    pare[iedTstrk, :, :] .= dTstrk
    pare[ieMtexit, :, :] .= Mtexit
    pare[ieStA, :, :] .= StA
    pare[ieefilm, :, :] .= efilm
    pare[ietfilm, :, :] .= tfilm

# Offtakes
off = readprop("Offtakes")
doff = dprop["Offtakes"]
readoff(x) = read_input(x, off, doff)
    mofftpax  = readoff("LPC_mass_offtake_per_pax")
    mofftmMTO = readoff("LPC_mass_offtake_per_max_mass")

    Pofftpax  = readoff("Low_spool_power_offtake_per_pax")
    PofftmMTO = readoff("Low_spool_power_offtake_per_max_mass")

    Ttdischarge = readoff("Tt_offtake_air")
    Ptdischarge = readoff("Pt_offtake_air")

    # TODO Tt9 is really a terrible numbering convention for the discharge temp 

    pare[ieTt9, :, :] .= Ttdischarge
    pare[iept9, :, :] .= Ptdischarge

    parg[igmofWpay] = mofftpax ./ parm[imWperpax, 1]
    parg[igmofWMTO] = mofftmMTO / gee
    parg[igPofWpay] = Pofftpax ./ parm[imWperpax, 1]
    parg[igPofWMTO] = PofftmMTO / gee

## Nozzle areas
noz = readprop("Nozzles")
dnoz = dprop["Nozzles"]
corenoz = read_input("core_nozzle_area", noz, dnoz)
dcorenoz = dnoz["core_nozzle_area"]
readcnoz(x) = read_input(x, corenoz, dcorenoz)
    A5static   = readcnoz("static")
    A5takeoff  = readcnoz("rotation")
    A5cutback  = readcnoz("cutback")
    A5climb1   = readcnoz("climbstart")
    A5climbn   = readcnoz("climbend")
    A5descent1 = readcnoz("descentstart")
    A5descentn = readcnoz("descentend")

fannoz = read_input("fan_nozzle_area", noz, dnoz)
dfannoz = dnoz["fan_nozzle_area"]
readfnoz(x) = read_input(x, fannoz, dfannoz)
    A7static   = readfnoz("static")
    A7takeoff  = readfnoz("rotation")
    A7cutback  = readfnoz("cutback")
    A7climb1   = readfnoz("climbstart")
    A7climbn   = readfnoz("climbend")
    A7descent1 = readfnoz("descentstart")
    A7descentn = readfnoz("descentend")

    pare[ieA7fac, ipstatic, :] .= A7static
    pare[ieA7fac, iprotate, :] .= A7takeoff
    pare[ieA7fac, iptakeoff, :] .= A7takeoff
    pare[ieA7fac, ipcutback, :] .= A7cutback

    pare[ieA5fac, ipstatic, :] .= A5static
    pare[ieA5fac, iprotate, :] .= A5takeoff
    pare[ieA5fac, iptakeoff, :] .= A5takeoff
    pare[ieA5fac, ipcutback, :] .= A5cutback

    for ip = ipclimb1:ipclimbn

        frac = (ip - ipclimb1) /  (ipclimbn - ipclimb1)

        pare[ieA7fac, ip, :] .= A7climb1 * (1.0 - frac) + A7climbn * frac
        pare[ieA5fac, ip, :] .= A5climb1 * (1.0 - frac) + A5climbn * frac

    end

    pare[ieA7fac, ipcruise1:ipcruisen, :] .= 1.0
    pare[ieA5fac, ipcruise1:ipcruisen, :] .= 1.0

    for ip = ipdescent1:ipdescentn

        frac = (ip - ipdescent1) / (ipdescentn - ipdescent1)

        pare[ieA7fac, ip, :] .= A7descent1 * (1.0 - frac) + A7descentn * frac
        pare[ieA5fac, ip, :] .= A5descent1 * (1.0 - frac) + A5descentn * frac

    end

    pare[ieA7fac, iptest, :] .= A7static
    pare[ieA5fac, iptest, :] .= A5static

nac = readprop("Nacelles")
dnac = dprop["Nacelles"]
    #- nacelle drag stuff
    parg[igrSnace] = read_input("nacelle_pylon_wetted_area_ratio", nac, dnac)
    parg[igrVnace] = read_input("nacelle_local_velocity_ratio", nac, dnac)

weight = readprop("Weight")
dweight = dprop["Weight"]
    parg[igfeadd] = read_input("engine_access_weight_fraction", weight, dweight)
    parg[igfpylon] = read_input("pylon_weight_fraction", weight, dweight)
    
    #read/check engine weight model options
    if compare_strings(propsys, "tf")
    #TODO: reincorporate "pantalone_basic" and "pantalone_adv" for direct-drive turbofans
        TF_wmodel = read_input("weight_model", weight, dweight)
        if !(TF_wmodel in ["md", "fitzgerald_basic", "fitzgerald_adv"]) 
            error("\"$TF_wmodel\" engine weight model was specifed. 
            Engine weight can only be \"MD\", \"fitzgerald_basic\" or \"fitzgerald_adv\".")
        end
    elseif compare_strings(propsys, "te")
        @warn("Propulsion weight models for turboelectric are currently not available.")
    end

# Create engine object
if compare_strings(propsys,"tf")
    modelname = "turbofan_md"
    enginecalc! = tfwrap!
    engineweightname = TF_wmodel
    engineweight! = tfweightwrap!

    enginemodel = TASOPT.engine.TurbofanModel(modelname, enginecalc!, engineweightname, engineweight!, eng_has_BLI_cores)

elseif compare_strings(propsys, "te")
    nothing
    #TODO: decide if turboelectric stuff still works, if we'll fix it, or if we'll remove all references
else
    error("Propulsion system \"$propsys\" specified. Choose between
    > TF - turbo-fan
    > TE - turbo-electric" )
end
    
engine = TASOPT.engine.Engine(enginemodel, Vector{TASOPT.engine.HX_struct}())

    
# Heat exchangers
HEx = readprop("HeatExchangers")
dHEx = dprop["HeatExchangers"]
    parg[igHXaddmassfrac] = read_input("added_mass_frac", HEx, dHEx)

    pare[iefrecirc, :, :] .= read_input("recirculation_flag", HEx, dHEx)
    pare[ierecircT, :, :] .= read_input("recirculation_temperature", HEx, dHEx)
    pare[ieDi, :, :] .= read_input("core_inner_diameter", HEx, dHEx)
    
    pare[iePreCorder, :, :] .= read_input("precooler_order", HEx, dHEx)
    pare[iePreCepsilon, :, :] .= read_input("precooler_effectiveness", HEx, dHEx)
    pare[iePreCMp, :, :] .= read_input("precooler_inlet_mach", HEx, dHEx)

    pare[ieInterCorder, :, :] .= read_input("intercooler_order", HEx, dHEx)
    pare[ieInterCepsilon, :, :] .= read_input("intercooler_effectiveness", HEx, dHEx)
    pare[ieInterCMp, :, :] .= read_input("intercooler_inlet_mach", HEx, dHEx)

    pare[ieRegenorder, :, :] .= read_input("regenerative_order", HEx, dHEx)
    pare[ieRegenepsilon, :, :] .= read_input("regenerative_effectiveness", HEx, dHEx)
    pare[ieRegenMp, :, :] .= read_input("regenerative_inlet_mach", HEx, dHEx)

    pare[ieTurbCorder, :, :] .= read_input("turbine_cooler_order", HEx, dHEx)
    pare[ieTurbCepsilon, :, :] .= read_input("turbine_cooler_effectiveness", HEx, dHEx)
    pare[ieTurbCMp, :, :] .= read_input("turbine_cooler_inlet_mach", HEx, dHEx)

<<<<<<< HEAD
    ac_options = TASOPT.Options(
        opt_fuel = fueltype,
        ifuel = ifuel,
        has_wing_fuel = has_wing_fuel,
        has_centerbox_fuel = has_centerbox_fuel,
        has_fuselage_fuel = (nftanks>0),
        
        opt_engine_location = engloc,
        opt_prop_sys_arch = propsys,
        
        is_doubledecker = is_doubledecker,

        opt_move_wing = opt_move_wing
    )
    

return TASOPT.aircraft(name, description, ac_options,
    parg, parm, para, pare, is_sized, 
    fuselage, fuse_tank, wing, htail, vtail, engine)
=======
    #Create aircraft object
    ac = TASOPT.aircraft(name, description,
    pari, parg, parm, para, pare, [false], fuse_tank, fuselage, wing, htail, vtail, engine)
    
    # ---------------------------------
    # Recalculate cabin length
    if calculate_cabin #Resize the cabin if desired, keeping deltas
        @info "Fuselage and stabilizer layouts have been overwritten; deltas will be maintained."
        update_fuse_for_pax!(ac) #update fuselage dimensions
    end

return ac
>>>>>>> 7ad8df2e

end

function load_default_model()
    println("Loading default aircraft model")
    read_aircraft_model()
end<|MERGE_RESOLUTION|>--- conflicted
+++ resolved
@@ -709,15 +709,6 @@
 # ----- End Stabilizers -----
 
 # ---------------------------------
-<<<<<<< HEAD
-# Recalculate cabin length
-if calculate_cabin #Resize the cabin if desired, keeping deltas
-    @info "Fuselage and stabilizer layouts have been overwritten; deltas will be maintained."
-    update_fuse_for_pax!(has_wing_fuel, parg, fuselage, fuse_tank, wing, htail, vtail) #update fuselage dimensions
-end
-# ---------------------------------
-=======
->>>>>>> 7ad8df2e
 
 # ---------------------------------
 # Structures
@@ -1039,7 +1030,6 @@
     pare[ieTurbCepsilon, :, :] .= read_input("turbine_cooler_effectiveness", HEx, dHEx)
     pare[ieTurbCMp, :, :] .= read_input("turbine_cooler_inlet_mach", HEx, dHEx)
 
-<<<<<<< HEAD
     ac_options = TASOPT.Options(
         opt_fuel = fueltype,
         ifuel = ifuel,
@@ -1055,14 +1045,10 @@
         opt_move_wing = opt_move_wing
     )
     
-
-return TASOPT.aircraft(name, description, ac_options,
-    parg, parm, para, pare, is_sized, 
-    fuselage, fuse_tank, wing, htail, vtail, engine)
-=======
-    #Create aircraft object
-    ac = TASOPT.aircraft(name, description,
-    pari, parg, parm, para, pare, [false], fuse_tank, fuselage, wing, htail, vtail, engine)
+#Create aircraft object
+    ac = TASOPT.aircraft(name, description, ac_options,
+        parg, parm, para, pare, is_sized, 
+        fuselage, fuse_tank, wing, htail, vtail, engine)
     
     # ---------------------------------
     # Recalculate cabin length
@@ -1072,7 +1058,6 @@
     end
 
 return ac
->>>>>>> 7ad8df2e
 
 end
 
