# Default Material Properties for commonly used materials in TASOPT
# All units are assumed to be in SI units
[TASOPT-Al]
    description = "Aluminium used in default TASOPT models"
    density = 2700.0 #kg/m3
    youngs_modulus =  6.894757889515779e10 #Pa
    shear_modulus = 24.0e9 #Pa
    poissons_ratio = 0.33
    YTS = 3.4129051553103113e8 #Yield tensile strength
    UTS = 90e6 #Ultimate tensile strength
<<<<<<< HEAD
    shear_strength = 2.2752701035402077e8
=======
    shear_strength = 227.53e6
    thermal_conductivity = 180 #W/(m K)
>>>>>>> ed2fb9cc

[Al-6061]
    description = "Aluminium 6061 alloy"
    source = "https://www.matweb.com/search/DataSheet.aspx?MatGUID=626ec8cdca604f1994be4fc2bc6f7f63"
    density = 2700.0 #kg/m3
    youngs_modulus = 68.9e9 #Pa
    shear_modulus = 26.0e9 #Pa
    poissons_ratio = 0.33
    YTS = 55.2e6 #Yield tensile strength
    UTS = 124e6  #Ultimate tensile strength
    shear_strength = 82.7e6
    thermal_conductivity = 180 #W/(m K)

    #Electrical properties taken from here: https://en.wikipedia.org/wiki/Electrical_resistivity_and_conductivity#Resistivity_and_conductivity_of_various_materials 
    resistivity = 2.65e-8
    alpha = 3.90e-3
    T0 = 293.15

[Al-7075]
    description = """General 7075 characteristics and uses (from Alcoa): Very high strength material used for highly stressed structural parts. The T7351 temper offers improved stress-corrosion cracking resistance.
    Uses: Aircraft fittings, gears and shafts, fuse parts, meter shafts and gears, missile parts, regulating valve parts, worm gears, keys, aircraft, aerospace and defense applications."""

    source = "https://www.matweb.com/search/DataSheet.aspx?MatGUID=6653b72914864cc0a0ff7adf5b720167"
    density = 2810.0 #kg/m3
    youngs_modulus = 72e9 #Pa
    shear_modulus = 26.9e9 #Pa
    poissons_ratio = 0.33
    YTS = 338e6 #Yield tensile strength
    UTS = 505e6  #Ultimate tensile strength
    shear_strength = 300e6
    thermal_conductivity = 155 #W/(m K)

[Al-2219-T87]
    description = """Aluminum-copper alloy with high strength, resistance to corrosion cracking and enhanced cryogenic properties.
    Uses: Low-temperature structures, cryogenic fuel storage"""

    source = "https://www.matweb.com/search/datasheet_print.aspx?matguid=86215ca4233a49fdb6b556235fc726b7"
    density = 2840.0 #kg/m3
    youngs_modulus = 73.1e9 #Pa
    shear_modulus = 27e9 #Pa
    poissons_ratio = 0.33
    YTS = 393e6 #Yield tensile strength
    UTS = 476e6  #Ultimate tensile strength
    shear_strength = 280e6
    thermal_conductivity = 121 #W/(m K)

[Ti-6242]
    description = "Titanium 6242 alloy"
    #Structural properties: https://www.matweb.com/search/datasheet_print.aspx?matguid=66f20965748441d8916768ed80be0cba
    density = 4540.0 #kg/m3
    youngs_modulus = 120e9 #Pa
    shear_modulus = 45.5e9 #Pa
    poissons_ratio = 0.32
    YTS = 990e6 #Yield tensile strength
    UTS = 1010e6  #Ultimate tensile strength
    shear_strength = 82.7e6
    thermal_conductivity = 7.10 #W/(m K)

[SS-304]
    description = """304 Stainless Steel
    Uses: Pressure vessels, piping, cryogenic vessels"""
    #Structural properties: https://www.matweb.com/search/datasheet.aspx?MatGUID=abc4415b0f8b490387e3c922237098da
    density = 8000.0 #kg/m3
    youngs_modulus = 193e9 #Pa
    shear_modulus = 77.0e9 #Pa
    poissons_ratio = 0.29
    YTS = 215e6 #Yield tensile strength
    UTS = 505e6  #Ultimate tensile strength
    shear_strength = 386.0e6 #From https://protoxyz.com/materials/metal/Stainless_Steel_304
    thermal_conductivity = 16.2 #W/(m K)
# -----------------------------------------------------
# Generic conductors with electrical properties taken 
# from here: https://en.wikipedia.org/wiki/Electrical_resistivity_and_conductivity#Resistivity_and_conductivity_of_various_materials 
# -----------------------------------------------------
[Cu]
    description = "Generic copper"
    density = 8960.0
    resistivity = 1.68e-8
    alpha = 4.04e-3
    T0 = 293.15

[Au]
    description = "Generic gold"
    density = 19300.0
    resistivity = 2.44e-8
    alpha = 3.40e-3
    T0 = 293.15

[Ag]
    description = "Generic silver"
    density = 10490.0
    resistivity = 1.59e-8
    alpha = 3.80e-3
    T0 = 293.15

# -----------------------------------------------------
# Generic insulators
# -----------------------------------------------------
[PTFE]
    description = ""
    density = 2150.0
    dielectric_strength = 19.7e6

[PEEK]
    description = ""
    density = 1320.0
    dielectric_strength = 23e6

[polyamide]
    description = "Generic polyamide"
    #Dowdle et al https://doi.org/10.2514/6.2018-5026
    density = 1700.0
    dielectric_strength = 10e6<|MERGE_RESOLUTION|>--- conflicted
+++ resolved
@@ -8,12 +8,8 @@
     poissons_ratio = 0.33
     YTS = 3.4129051553103113e8 #Yield tensile strength
     UTS = 90e6 #Ultimate tensile strength
-<<<<<<< HEAD
-    shear_strength = 2.2752701035402077e8
-=======
     shear_strength = 227.53e6
     thermal_conductivity = 180 #W/(m K)
->>>>>>> ed2fb9cc
 
 [Al-6061]
     description = "Aluminium 6061 alloy"
