--- conflicted
+++ resolved
@@ -456,7 +456,6 @@
       const ieOPR = 203
       const ieWc3 = 204
       
-<<<<<<< HEAD
       #Heat exchanger variables
       const ieDi                = 205
       const ieTft               = 206
@@ -483,56 +482,11 @@
       const iePfanmax           = 227
       const ieTSEC              = 228
       const ieHXrecircP         = 229
-      const ieConvFail          = 230
-
-      const ietotal = 230
-=======
-#Heat exchanger variables
-      const ieDi = 205
-      const ieTft = 206
-      const iefrecirc = 207
-      const ierecircT = 208
-      const iehvap = 209
-      const iePreCorder = 210
-      const iePreCepsilon = 211
-      const iePreCMp = 212
-      const iePreCDeltah = 213
-      const iePreCDeltap = 214
-      const ieInterCorder = 215
-      const ieInterCepsilon = 216 
-      const ieInterCMp = 217
-      const ieInterCDeltah = 218
-      const ieInterCDeltap = 219
-      const ieRegenorder = 220
-      const ieRegenepsilon = 221 
-      const ieRegenMp = 222
-      const ieRegenDeltah = 223
-      const ieRegenDeltap = 224
-      const ieTurbCorder = 225
-      const ieTurbCepsilon = 226 
-      const ieTurbCMp = 227
-      const ieTurbCDeltah = 228
-      const ieTurbCDeltap = 229
-      const ieRadiatorepsilon = 230
-      const ieRadiatorMp = 231
-      const ieRadiatorDeltah = 232
-      const ieRadiatorDeltap = 233
-      const ieRadiatorCoolantT = 234
-      const ieRadiatorCoolantP = 235
-      const ieRadiatorHeat = 236
-      const iehvapcombustor = 237
-      const ieHXminTwall = 238
-      const iemfuel = 239
-      const iemfan = 240
-      const iePfan = 241
-      const iePfanmax = 242
-      const ieTSEC = 243
-      const iefc0 = 244
-      const iedehtdfc = 245
-      const ieConvFail = 246
-
-      const ietotal = 246
->>>>>>> a9efbc44
+      const iefc0               = 230
+      const iedehtdfc           = 231
+      const ieConvFail          = 232
+
+      const ietotal = 232
 
 #---- max number of blade rows allowed by ieepsc* and ieTmet* indices above
 # integer ncrowx
