
#---- indices for missions to be examined 
#-      (different Ranges Payloads ...)
      const imwOpt = 1 
      const imRange = 2
      const imWpay = 3 
      const imWperpax = 4
      const imaltTO = 5
      const imT0TO = 6
      const imWTO = 7
      const imWfuel = 8
      const imPFEI = 9
      const imV1 = 10
      const imV2 = 11
      const imtTO = 12
      const imFTO = 13
      const iml1 = 14
      const imlTO = 15
      const imlBF = 16
      const imlCB = 17
      const imgamVTO = 18
      const imgamVBF = 19
      const imgamVCB = 20
      const imgamVDE1 = 21
      const imgamVDEn = 22
      const imthCB = 23
      const imxCB = 24
      const imzCB = 25
      const imxFO = 26
      const imzFO = 27
      const imdBSL = 28
      const imdBCB = 29
      const imdBFO = 30
      const imfexcdw = 31
      const imfexcdt = 32
      const imfexcdf = 33
      const imDeltaTatm = 34
      const imWfvent = 35
      const imtotal = 35

#---- indices for geometry (airframe) variables and other sizing variables
      const igRange    =   1
      const igWMTO     =   2
      const igWpay     =   3
      const igWfuel    =   4
      const igWfmax    =   5
      const igrWfmax   =   6
      const igWebare   =  7
      const igWnace    =  8
      const igWeng     =  9
      const igdxWfuel  =  10
      const igxCGfwd   =  11
      const igxCGaft   =  12
      const igfreserve =  13
      const igfeadd    =  14
      const igfpylon   =  15
      const igNlift    =  16
      const igNland    =  17
      const igVne      =  18
      const igneng     =  19
      const igGearf    =  20
      const igfTt4CL1  =  21
      const igfTt4CLn  =  22
      const igHTRf     =  23
      const igHTRlc    =  24
      const igHTRhc    =  25
      const igrSnace   =  26
      const igrVnace   =  27
      const igfSnace   =  28
      const igpcabin   =  29
      const igdeltap   =  30
      const igxeng     =  31
      const igyeng     = 32
      const igcabVol   = 33
      const igrpayfwd  = 34
      const igrpayaft  = 35
      const igxNP      = 36
      const igCMVf1    = 37
      const igCLMf0    = 38
      const igdCLnda   = 39
      const igdCLhdCL  = 40
      const igdCLndCL  = 41
      const igCLhspec  = 42
      const igCLveout  = 43
      const igfCDhcen  = 44
      const igrMh      = 45
      const igrMv      = 46
      const igsigfac   = 47
      const igrhofuel  = 48
      const igfBLIw    = 49
      const igfBLIf    = 50
      const igdfan     = 51
      const igdlcomp   = 52
      const igdhcomp   = 53
      const iglnace    = 54
      const igA5       = 55
      const igA7       = 56
      const igTmetal   = 57
      const igcdefan   = 58
      const igCDgear   = 59
      const igCDspoil  = 60
      const igmuroll   = 61
      const igmubrake  = 62
      const ighobst    = 63
      const iglBFmax   = 64
      const iggtocmin  = 65
      const igdBSLmax  = 66
      const igdBCBmax  = 67
      const igmofWpay  = 68
      const igmofWMTO  = 69
      const igPofWpay  = 70
      const igPofWMTO  = 71

      # Adding indices to store TE weights and locations
      const igWtshaft  = 72
      const igWgen     = 73
      const igWinv     = 74
      const igWmot     = 75
      const igWfan     = 76
      const igWftank   = 77

      const igxtshaft  = 78
      const igxgen     = 79
      const igxinv     = 80
      const igxmot     = 81
      const igxfan     = 82
      const igxftank   = 83
      
      const igxcables  = 84
      const igWcables  = 85

      const igxcat     = 86
      const igWcat     = 87

      const igWtesys   = 88
      const igxWtesys  = 89

      const iglftank   = 90
      const igWinsftank= 91
      const igxWftank  = 92
      
      const igRftank   = 93
      const igWc3des   = 94

      const igdaftfan  = 95
      const iglnaceaft = 96

      const igneout    = 97
      const igyeout    = 98
      const igyeinn    = 99
      const iglftankin = 100 #lftank input
      const igLHVfuel  = 101
      const igWfburn   = 102

      const igWaftfan  = 103
      const igWfanGB   = 104
      const igWaftfanGB   = 105
      const igWrect    = 106
      const igWtms     = 107

      const igfanPCT   = 108

      const iggamVtarget = 109

      const igWpaymax    = 110

      const ig_YC = 111
      const ig_YH = 112
      const ig_YO = 113
      const ig_YN = 114
      const ig_MW = 115
      const ighfuel      = 116
      const igTfuel      = 117

      const igxftankaft  = 118
      const igdxeng2wbox = 119

      const igxWfuel = 120

      const igWfvent = 121
      const igdHXPreC = 122
      const igdHXInterC = 123
      const igdHXRegen = 124
      const igHXaddmassfrac = 125
      const igWHXs = 126
      const igtotal    = 126

#---- indices for aero variables at each mission point
      const iaalt     =  1
      const iatime    =  2
      const iaRange   =  3
      const iafracW   =  4
      const iaWbuoy   =  5
      const iaMach    =  6
      const iaReunit  =  7
      const iagamV    =  9
      const iaCL      = 10
      const iaCD      = 11
      const iaCDi     = 12
      const iaDAfsurf = 13
      const iaDAfwake = 14
      const iaKAfTE   = 15
      const iaPAfinf  = 16
      const iaCDfuse  = 17
      const iaCDwing  = 18
      const iaCDhtail = 19
      const iaCDvtail = 20
      const iaCDnace  = 21
      const iaCDstrut = 22
      const iaCDover  = 23
      const iaCfnace  = 24
      const iarcls    = 25
      const iarclt    = 26
      const iaclpo    = 27
      const iaclps    = 28
      const iaclpt    = 29
      const iacmpo    = 30
      const iacmps    = 31
      const iacmpt    = 32
      const iafduo    = 33
      const iafdus    = 34
      const iafdut    = 35
      const iaclpmax  = 36
      const iaCLh     = 37
      const iaCMw0    = 38
      const iaCMw1    = 39
      const iaCMh0    = 40
      const iaCMh1    = 41
      const iaCMwing  = 42
      const iaCMfuse  = 43
      const iaCMtail  = 44
      const iaxCG     = 45
      const iaxCP     = 46
      const iaxNP     = 47
      const iafexcdw  = 48
      const iafexcdt  = 49
      const iafexcdf  = 50
      const iacdfw    = 51
      const iacdpw    = 52
      const iaspaneff = 53
      const iaRerefw  = 54
      const iaaRexp   = 55
      const iacdft    = 56
      const iacdpt    = 57
      const iaRereft  = 58
      const iacdfs    = 59
      const iacdps    = 60
      const iaRerefs  = 61
      const iadCDBLIf = 62
      const iadCDBLIw = 63
      const iaROC     = 64
      const iaROCdes  = 65
      const iatotal   = 65 

#---- indices for engine variables at each mission point
      const iehfuel = 1
      const ieTfuel = 2
      const ieff = 3
      const iepid = 4
      const iepib = 5
      const iepifn = 6
      const iepitn = 7
      const ieBPR = 8
      const ieepolf = 9
      const ieepollc = 10
      const ieepolhc = 11
      const ieepolht = 12
      const ieepollt = 13
      const ieetab = 14
      const iepifK = 15
      const ieepfK = 16
      const ieNf = 17
      const ieN1 = 18
      const ieN2 = 19
      const ieNbf = 20
      const ieNblc = 21
      const ieNbhc = 22
      const iembf = 23
      const iemblc = 24
      const iembhc = 25
      const iepif = 26
      const iepilc = 27
      const iepihc = 28
      const ieNbfD = 29
      const ieNblcD = 30
      const ieNbhcD = 31
      const ieNbhtD = 32
      const ieNbltD = 33
      const iembfD = 34
      const iemblcD = 35
      const iembhcD = 36
      const iembhtD = 37
      const iembltD = 38
      const iepifD = 39
      const iepilcD = 40
      const iepihcD = 41
      const iepihtD = 42
      const iepiltD = 43
      const ieM2 = 44
      const ieM25 = 45
      const ieM0 = 46
      const iep0 = 47
      const iea0 = 48
      const ierho0 = 49
      const iemu0 = 50
      const ieT0 = 51
      const ieu0 = 52
      const ieTt0 = 53
      const ieht0 = 54
      const iept0 = 55
      const iecpt0 = 56
      const ieRt0 = 57
      const ieTt18 = 58
      const ieht18 = 59
      const iept18 = 60
      const iecpt18 = 61
      const ieRt18 = 62
      const ieTt19 = 63
      const ieht19 = 64
      const iept19 = 65
      const iecpt19 = 66
      const ieRt19 = 67
      const ieTt2 = 68
      const ieht2 = 69
      const iept2 = 70
      const iecpt2 = 71
      const ieRt2 = 72
      const ieTt21 = 73
      const ieht21 = 74
      const iept21 = 75
      const iecpt21 = 76
      const ieRt21 = 77
      const ieTt25 = 78
      const ieht25 = 79 
      const iept25 = 80 
      const iecpt25 = 81 
      const ieRt25 = 82 
      const ieTt3 = 83
      const ieht3 = 84
      const iept3 = 85
      const iecpt3 = 86
      const ieRt3 = 87
      const ieTt4 = 88
      const ieht4 = 89
      const iept4 = 90
      const iecpt4 = 91
      const ieRt4 = 92
      const ieTt41 = 93
      const ieht41 = 94
      const iept41 = 95
      const iecpt41 = 96
      const ieRt41 = 97
      const ieTt45 = 98
      const ieht45 = 99
      const iept45 = 100
      const iecpt45 = 101
      const ieRt45 = 102
      const ieTt49 = 103
      const ieht49 = 104
      const iept49 = 105
      const iecpt49 = 106
      const ieRt49 = 107
      const ieTt5 = 108
      const ieht5 = 109
      const iept5 = 110
      const iecpt5 = 111
      const ieRt5 = 112
      const ieTt7 = 113
      const ieht7 = 114
      const iept7 = 115
      const iecpt7 = 116
      const ieRt7 = 117
      const ieTt9 = 118
      const iept9 = 119
      const iep2 = 120
      const ieT2 = 121
      const ieR2 = 122
      const iecp2 = 123
      const ieu2 = 124
      const ieA2 = 125
      const iep25 = 126
      const ieT25 = 127
      const ieR25 = 128
      const iecp25 = 129
      const ieu25 = 130
      const ieA25 = 131
      const iep5 = 132
      const ieT5 = 133
      const ieR5 = 134
      const iecp5 = 135
      const ieu5 = 136
      const ieA5 = 137
      const iep6 = 138
      const ieT6 = 139
      const ieR6 = 140
      const iecp6 = 141
      const ieu6 = 142
      const ieA6 = 143
      const iep7 = 144
      const ieT7 = 145
      const ieR7 = 146
      const iecp7 = 147
      const ieu7 = 148
      const ieA7 = 149
      const iep8 = 150
      const ieT8 = 151
      const ieR8 = 152
      const iecp8 = 153
      const ieu8 = 154
      const ieA8 = 155
      const ieu9 = 156
      const ieA9 = 157
      const ieepf = 158
      const ieeplc = 159
      const ieephc = 160
      const ieepht = 161
      const ieeplt = 162
      const ieetaf = 163
      const ieetalc = 164
      const ieetahc = 165
      const ieetaht = 166
      const ieetalt = 167
      const iemcore = 168
      const iemofft = 169
      const iePofft = 170
      const iePhiinl = 171
      const ieKinl = 172
      const ieepsl = 173
      const ieepsh = 174
      const ieFe = 175 
      const ieFsp = 176
      const ieTSFC = 177
      const ieA5fac = 178
      const ieA7fac = 179
      const iedTstrk = 180
      const ieStA = 181
      const ieMtexit = 182
      const ieM4a = 183
      const ieruc = 184
      const ieefilm = 185
      const ietfilm = 186
      const iefc = 187
      const ieepsc1 = 188
      const ieepsc2 = 189
      const ieepsc3 = 190
      const ieepsc4 = 191
      const ieTmet1 = 192
      const ieTmet2 = 193
      const ieTmet3 = 194
      const ieTmet4 = 195

      const iedeNOx = 196
      const iemdotf = 197

      const iePLH2 = 198
      const ieyg = 199
      const ieEINOx1 = 200
      const ieEINOx2 = 201
      const ieFAR = 202
      const ieOPR = 203
      const ieWc3 = 204
      
#Heat exchanger variables
      const ieDi = 205
      const ieTft = 206
      const iefrecirc = 207
      const ierecircT = 208
      const iehvap = 209
      const iePreCorder = 210
      const iePreCepsilon = 211
      const iePreCMp = 212
      const iePreCDeltah = 213
      const iePreCDeltap = 214
      const ieInterCorder = 215
      const ieInterCepsilon = 216 
      const ieInterCMp = 217
      const ieInterCDeltah = 218
      const ieInterCDeltap = 219
      const ieRegenorder = 220
      const ieRegenepsilon = 221 
      const ieRegenMp = 222
      const ieRegenDeltah = 223
      const ieRegenDeltap = 224
      const ieTurbCorder = 225
      const ieTurbCepsilon = 226 
      const ieTurbCMp = 227
      const ieTurbCDeltah = 228
      const ieTurbCDeltap = 229
      const ieRadiatorepsilon = 230
      const ieRadiatorMp = 231
      const ieRadiatorDeltah = 232
      const ieRadiatorDeltap = 233
      const ieRadiatorCoolantT = 234
      const ieRadiatorCoolantP = 235
      const ieRadiatorHeat = 236
      const iehvapcombustor = 237
      const ieHXminTwall = 238
      const iemfuel = 239
      const iemfan = 240
      const iePfan = 241
      const iePfanmax = 242
      const ieTSEC = 243
<<<<<<< HEAD
      const ieHXrecircP = 244
=======
      const ieConvFail = 244
>>>>>>> 12f71ac3

      const ietotal = 244

#---- max number of blade rows allowed by ieepsc* and ieTmet* indices above
# integer ncrowx
ncrowx = ieTmet1 - ieepsc1

#---- indices for indexing mission points
      const ipstatic = 1
      const iprotate = 2
      const iptakeoff = 3
      const ipcutback = 4
      const ipclimb1 = 5
      const ipclimb2 = 6
      const ipclimb3 = 7
      const ipclimb4 = 8
      const ipclimb5 = 9
      const ipcruise1 = 10
      const ipcruise2 = 11
      const ipdescent1 = 12
      const ipdescent2 = 13
      const ipdescent3 = 14
      const ipdescent4 = 15
      const ipdescent5 = 16
      const iptest = 17
      const iptotal = 17 
      
      const ipclimbn   = ipclimb5      # last climb   point
      const ipcruisen  = ipcruise2     # last cruise  point
      const ipdescentn = ipdescent5    # last descent point

#---- keywords for ij sequence parameters 
#=
      character*2 cplab(iptotal)
#---- printout labels for mission points
      data cplab /
      'ST'
      'RO'
      'TO'
      'CB'
      'B1'
      'B2'
      'B3'
      'B4'
      'B5'
      'C1'
      'C2'
      'D1'
      'D2'
      'D3'
      'D4'
      'D5'
      'TE'  /
=#
;<|MERGE_RESOLUTION|>--- conflicted
+++ resolved
@@ -500,13 +500,10 @@
       const iePfan = 241
       const iePfanmax = 242
       const ieTSEC = 243
-<<<<<<< HEAD
       const ieHXrecircP = 244
-=======
-      const ieConvFail = 244
->>>>>>> 12f71ac3
-
-      const ietotal = 244
+      const ieConvFail = 245
+
+      const ietotal = 245
 
 #---- max number of blade rows allowed by ieepsc* and ieTmet* indices above
 # integer ncrowx
