--- conflicted
+++ resolved
@@ -490,15 +490,6 @@
       const ieRadiatorMp = 231
       const ieRadiatorDeltah = 232
       const ieRadiatorDeltap = 233
-<<<<<<< HEAD
-      const iehvapcombustor = 234
-      const ieHXminTwall = 235
-      const iemfuel = 236
-      const iefc0 = 237
-      const iedehtdfc = 238
-
-      const ietotal = 238
-=======
       const ieRadiatorCoolantT = 234
       const ieRadiatorCoolantP = 235
       const ieRadiatorHeat = 236
@@ -509,9 +500,10 @@
       const iePfan = 241
       const iePfanmax = 242
       const ieTSEC = 243
-
-      const ietotal = 243
->>>>>>> 3e4a5513
+      const iefc0 = 244
+      const iedehtdfc = 245
+
+      const ietotal = 245
 
 #---- max number of blade rows allowed by ieepsc* and ieTmet* indices above
 # integer ncrowx
