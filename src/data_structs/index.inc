--- conflicted
+++ resolved
@@ -177,18 +177,9 @@
       const igxWfuel = 120
 
       const igWfvent = 121
-<<<<<<< HEAD
-      const igdHXPreC = 122
-      const igdHXInterC = 123
-      const igdHXRegen = 124
-      const igHXaddmassfrac = 125
-      const igWHXs = 126
-      const igfeng = 127
-      const igtotal    = 127
-=======
       const igWHXs = 122
-      const igtotal    = 122
->>>>>>> f7ec012b
+      const igfeng = 123
+      const igtotal    = 123
 
 #---- indices for aero variables at each mission point
       const iaalt     =  1
