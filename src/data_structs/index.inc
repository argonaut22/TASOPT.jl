--- conflicted
+++ resolved
@@ -460,43 +460,6 @@
       const ieWc3 = 204
       
 #Heat exchanger variables
-<<<<<<< HEAD
-      const ieDi = 240
-      const ieTft = 241
-      const iefrecirc = 242
-      const ierecircT = 243
-      const iehvap = 244
-      const iePreCorder = 245
-      const iePreCepsilon = 246
-      const iePreCMp = 247
-      const iePreCDeltah = 248
-      const iePreCDeltap = 249
-      const ieInterCorder = 250
-      const ieInterCepsilon = 251 
-      const ieInterCMp = 252
-      const ieInterCDeltah = 253
-      const ieInterCDeltap = 254
-      const ieRegenorder = 255
-      const ieRegenepsilon = 256 
-      const ieRegenMp = 257
-      const ieRegenDeltah = 258
-      const ieRegenDeltap = 259
-      const ieTurbCorder = 260
-      const ieTurbCepsilon = 261 
-      const ieTurbCMp = 262
-      const ieTurbCDeltah = 263
-      const ieTurbCDeltap = 264
-      const ieRadiatorepsilon = 265
-      const ieRadiatorMp = 266
-      const ieRadiatorDeltah = 267
-      const ieRadiatorDeltap = 268
-      const iehvapcombustor = 269
-      const ieHXminTwall = 270
-      const iemfuel = 271
-      const ieConvFail = 272
-
-      const ietotal = 272
-=======
       const ieDi = 205
       const ieTft = 206
       const iefrecirc = 207
@@ -529,9 +492,9 @@
       const iehvapcombustor = 234
       const ieHXminTwall = 235
       const iemfuel = 236
-
-      const ietotal = 236
->>>>>>> 35ac93e6
+      const ieConvFail = 237
+
+      const ietotal = 237
 
 #---- max number of blade rows allowed by ieepsc* and ieTmet* indices above
 # integer ncrowx
