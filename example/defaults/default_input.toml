--- conflicted
+++ resolved
@@ -521,7 +521,6 @@
     weight_model = "fitzgerald_basic"    #Options are "MD": Mark Drela's original model
                                     #   "fitzgerald_basic": NF's new model with basic tech
                                     #     "fitzgerald_adv": NF's new model with advanced tech
-<<<<<<< HEAD
                                     #  "fractional_weight": simple model with constant weight fractions
                                     #    "constant_weight": use the specified total engine weight
     #Parameters for "fractional_weight" engine weight model
@@ -529,10 +528,8 @@
 
     #Parameters for "constant_weight" engine weight model
     engine_weight_total = "10000 lbf" #Total weight of all engines, accessories, and pylons
-=======
                                     
 #Default model does not have heat exchangers in the propulsion system
 #See cryo_input.toml for template with representative values
 #Retained for compatibility as a default with HX designs
-[Propulsion.HeatExchangers] 
->>>>>>> f7ec012b
+[Propulsion.HeatExchangers] 