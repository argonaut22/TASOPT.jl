--- conflicted
+++ resolved
@@ -56,44 +56,10 @@
     fuel_density = 817.0 #kg/m3
     fuel_enthalpy_vaporization = 0.0 #J/kg, latent heat of vaporization of fuel
 
-<<<<<<< HEAD
-[Fuel.Storage] #Default fuselage fuel storage parameters for cryogenic fuels
-    tank_placement = "rear" #Location of tank in fuselage. Choices are "front", "rear", or "both".
-
-    tank_aspect_ratio = 2.0
-    fuselage_clearance = "0.3 ft"
-    additional_mass_fraction = 0.25
-    weld_efficiency = 0.9 
-    ullage_fraction = 0.05 #minimum ullage fraction at tank venting pressure
-    heat_leak_factor = 1.3 #Factor to account for heat leakage through structural elements, piping, etc (qfac > 1)
-
-    #Tank pressure design parameters
-    pressure_rise_factor = 2.0 #Factor to account for stratification in homogenous tank model (pfac >= 1)
-    pressure_venting = "2 atm"
-    pressure_initial = "1.2 atm"
-    hold_departure = "0 h"
-    hold_arrival = "0 h"
-
-    inner_vessel_material = "Al-2219-T87"
-    inner_vessel_support_angle = "80 deg"
-    
-    #Insulation options: "rohacell41S", "polyurethane27", "polyurethane32", "polyurethane35", "vacuum", "mylar", "microspheres"
-    sizes_insulation = true #Flag to decide whether to size insulation for boiloff
-    insulation_material = ["polyurethane32", "polyurethane32", "polyurethane32"] 
-    insulation_segment_base_thickness = [0.05, 0.05, 0.05] #m
-    
-    cruise_boiloff_rate = 0.4 #%/hour, used if sizes_insulation == true
-    insulation_thicknesses_design_indices = [1,2,3] #insulation segments to size if sizes_insulation == true
-
-    #Parameters for double-walled tank, if "vacuum" is in insulation_material
-    outer_vessel_material = "Al-2219-T87"
-    outer_vessel_support_angles = ["45 deg", "135 deg"]
-=======
 #Aircraft fuselage fuel storage parameters for cryogenic fuels
 #Default aircraft does not have a fuselage tank. See cryo_input.toml for template w/ representative values
 #Retained for compatibility as a default with cryo designs
 [Fuel.Storage]
->>>>>>> 467abedf
     
 [Mission]
     N_missions = 2 # Number of missions to be modeled (first mission is the design mission)
