--- conflicted
+++ resolved
@@ -496,32 +496,6 @@
 [Propulsion.Nacelles]
     nacelle_pylon_wetted_area_ratio = 16.0 # = rSnace = wetted area/fan area
     nacelle_local_velocity_ratio = 1.02 # local/freestream velocity
-<<<<<<< HEAD
-
-[Propulsion.HeatExchangers] #Default model does not have heat exchangers in the propulsion system
-    recirculation_flag = 0
-    recirculation_temperature = "0 K"
-    maximum_heat_exchanger_length = "0 m"
-    core_inner_diameter = "0 m"
-    added_mass_frac = 0.0
-
-    precooler_order = 0
-    precooler_effectiveness = 0
-    precooler_inlet_mach = 0
-
-    intercooler_order = 0
-    intercooler_effectiveness = 0
-    intercooler_inlet_mach = 0
-
-    regenerative_order = 0
-    regenerative_effectiveness = 0
-    regenerative_inlet_mach = 0
-
-    turbine_cooler_order = 0
-    turbine_cooler_effectiveness = 0
-    turbine_cooler_inlet_mach = 0
-=======
->>>>>>> 467abedf
     
 [Propulsion.Weight]
     engine_access_weight_fraction = 0.10 # feadd    Weadd/Wbare   engine accessories, fuel system fraction 
