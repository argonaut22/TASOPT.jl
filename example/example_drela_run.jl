--- conflicted
+++ resolved
@@ -1,11 +1,4 @@
 
-<<<<<<< HEAD
-using Pkg
-Pkg.activate(dirname(@__DIR__))
-Pkg.instantiate()
-
-=======
->>>>>>> a64645e9
 # 1) Load TASOPT
 using TASOPT
 # 2) Include input file for desired aircraft/ can also be a saved model
