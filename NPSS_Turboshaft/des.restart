--- conflicted
+++ resolved
@@ -7,8 +7,4 @@
 "Eng.DESIGN_FUELFLOW",
 "Eng.ind_Acat" }
 ;
-<<<<<<< HEAD
-solver.independentValues = { 0.104693, 0.0861936, 2.97983, 8.94422, 50.3579, 0.535489, 12.4453 };
-=======
-solver.independentValues = { 0.104686, 0.0861869, 2.97993, 8.94387, 41.8517, 0.445017, 10.3423 };
->>>>>>> 5151c4fe
+solver.independentValues = { 0.104686, 0.0861869, 2.97993, 8.94387, 41.8517, 0.445017, 10.3423 };