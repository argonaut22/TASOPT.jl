--- conflicted
+++ resolved
@@ -1,44 +1,16 @@
 // LHV based on fuel
 Eng.FusEng.LHV   = 51590.8;
-<<<<<<< HEAD
-Eng.FsEng.W_in   = 50.3579;
-Eng.FusEng.Wfuel = 0.535489;
-=======
 Eng.FsEng.W_in   = 41.8517;
 Eng.FusEng.Wfuel = 0.445017;
->>>>>>> 5151c4fe
 
 // Map Scalars
 Eng.CmpL.S_map.s_effDes = 1.08233;
 Eng.CmpL.S_map.s_PRdes  = 0.454856;
-<<<<<<< HEAD
-Eng.CmpL.S_map.s_WcDes  = 1.67314;
-=======
 Eng.CmpL.S_map.s_WcDes  = 1.39052;
->>>>>>> 5151c4fe
 Eng.CmpL.S_map.s_NcDes  = 40149.1;
 
 Eng.CmpH.S_map.s_effDes = 1.07143;
 Eng.CmpH.S_map.s_PRdes  = 4.61538;
-<<<<<<< HEAD
-Eng.CmpH.S_map.s_WcDes  = 17.9994;
-Eng.CmpH.S_map.s_NcDes  = 33758.7;
-
-Eng.TrbH.S_map.s_effDes = 0.977995;
-Eng.TrbH.S_map.s_PRdes  = 0.395966;
-Eng.TrbH.S_map.s_WpDes  = 2.18334;
-Eng.TrbH.S_map.s_NpDes  = 6.39416;
-
-Eng.TrbP.S_map.s_effDes = 0.964143;
-Eng.TrbP.S_map.s_PRdes  = 1.58884;
-Eng.TrbP.S_map.s_WpDes  = 1.9515;
-Eng.TrbP.S_map.s_NpDes  = 6.04266;
-
-Eng.CmpL.NcDes = 40149.1;
-Eng.CmpH.NcDes = 33758.7;
-Eng.TrbH.NpDes = 639.416;
-Eng.TrbP.NpDes = 604.266;
-=======
 Eng.CmpH.S_map.s_WcDes  = 14.9591;
 Eng.CmpH.S_map.s_NcDes  = 33758.7;
 
@@ -56,7 +28,6 @@
 Eng.CmpH.NcDes = 33758.7;
 Eng.TrbH.NpDes = 639.427;
 Eng.TrbP.NpDes = 604.276;
->>>>>>> 5151c4fe
 
 Eng.CmpL.S_map.NcMapDes    = 1;
 Eng.CmpL.S_map.WcMapDes    = 71.45;
@@ -72,30 +43,6 @@
 Eng.TrbH.S_map.NpMapDes = 100;
 Eng.TrbP.S_map.PRmapDes = 6;
 Eng.TrbP.S_map.NpMapDes = 100;
-<<<<<<< HEAD
-Eng.NozPri.AthCold = 3051.72;
-Eng.PCEC.l    = 0.02;
-Eng.PCEC.w    = 2;
-Eng.PCEC.cpsi = 900;
-Eng.PCEC.Af   = 12.4453;
-
-Eng.B030.TCLA_NC.fracW = 0.104693;
-Eng.B030.TCLA_CH.fracW = 0.0861936;
-
-Eng.FsEng.Fl_O.Aphy  = 360.858;
-Eng.InEng.Fl_O.Aphy  = 466.629;
-Eng.CmpL.Fl_O.Aphy   = 219.728;
-Eng.D025.Fl_O.Aphy   = 282.162;
-Eng.CmpH.Fl_O.Aphy   = 56.2136;
-Eng.B030.Fl_O.Aphy   = 35.5144;
-Eng.BrnPri.Fl_O.Aphy = 252.547;
-Eng.TrbH.Fl_O.Aphy   = 272.148;
-Eng.D050.Fl_O.Aphy   = 212.328;
-Eng.TrbP.Fl_O.Aphy   = 1255.93;
-Eng.D060.Fl_O.Aphy   = 1961.47;
-Eng.PCEC.Fl_O.Aphy   = 1568.56;
-Eng.NozPri.Fl_O.Aphy = 2929.65;
-=======
 Eng.NozPri.AthCold = 2535.97;
 Eng.PCEC.l    = 0.02;
 Eng.PCEC.w    = 2;
@@ -117,5 +64,4 @@
 Eng.TrbP.Fl_O.Aphy   = 1043.76;
 Eng.D060.Fl_O.Aphy   = 1630.12;
 Eng.PCEC.Fl_O.Aphy   = 1303.58;
-Eng.NozPri.Fl_O.Aphy = 2434.53;
->>>>>>> 5151c4fe
+Eng.NozPri.Fl_O.Aphy = 2434.53;