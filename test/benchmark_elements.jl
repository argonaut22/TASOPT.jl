using Pkg, Dates

println(today())
println("Current location $(pwd())")
using TASOPT
const aerodynamics = TASOPT.aerodynamics
include(TASOPT.__TASOPTindices__)
nmisx = 1

using Profile
using BenchmarkTools

println("Loading aircraft model...")

include(joinpath(TASOPT.__TASOPTroot__, "../test/default_sized.jl"))
include(joinpath(TASOPT.__TASOPTroot__, "../test/default_structures.jl"))
ac = ac_test
ac.parg = parg
ac.pare = pare 
ac.para = para
ac.parm = parm

println("\nNotes (from BenchmarkTools Manual):
- The minimum is a robust estimator for the location parameter of the
  time distribution, and should not be considered an outlier
- The median, as a robust measure of central tendency,
  should be relatively unaffected by outliers
- The mean, as a non-robust measure of central tendency,
  will usually be positively skewed by outliers
- The maximum should be considered a primarily noise-driven outlier,
  and can change drastically between benchmark trials.\n\n")

println("Start Benchmarking...")

function benchmark_fuseBL()
    println("---------------------------------------")
    println("Fuselage boundary layer calculations")
    println("---------------------------------------")

    #Inputs from Fortran
    xnose   = 0.000   
    xend    = 37.79    
    xblend1 = 6.096    
    xblend2 = 29.56    
    Sfuse = 13.50     
    anose = 1.649     
    btail = 2.000     
    ifclose = 0 
    Mach = 0.80
    nc = 30 
    nbldim = 60
    xbl = zeros(nbldim)
    zbl = zeros(nbldim)
    sbl = zeros(nbldim)
    dybl = zeros(nbldim)
    uinv = zeros(nbldim)

    println("Benchmarking... axisol")

    bench = @benchmarkable aerodynamics.axisol!($xnose,$xend,$xblend1,$xblend2,
    $Sfuse, $anose, $btail, $ifclose,
    $Mach, $nc, $nbldim,  $xbl, $zbl, $sbl, $dybl, $uinv) seconds=30 evals=50
    bench_axisol = run(bench)

    #results
    nbl =           47 ;iblte =          31 ;
    # Blax benchmarks
    # Load required inputs:
    ndim, n, ite = 60, 47, 31
    xi  = vec([0.0000000000000000       0.44074620753680366        1.2190552270904040        2.3347760331235596        3.7887094567541970
        5.5718945978404708        7.6689972125944621        10.060434488482580        12.733770402821520        15.671866977274471
        18.842564947775848        22.211125483849631        25.740641931345998        29.392444169467371        33.126522288704130  
        36.901964947775845        40.677407606847567        44.411485726084329        48.063287964205706        51.592812898021521
        54.963348718681608        58.142735530561986        61.098971670733697        63.800414794198794        66.216309192726627
        68.317498170117346        70.077257917641631        71.472178009771781        72.483011008870633        73.095418495955613
        73.297402905362347        73.495381125374095        74.086800998417502        75.065298459040292        76.420152884300123
        78.136520205592305        80.195595543371837        82.574819237348777        85.248124014847377        88.186220589300319
        91.356918559801699        94.725479095875485        98.254995543371834        101.90679778149321        105.64087590072997
        109.41631855980170        113.19176121887341        0.0000000000000000        0.0000000000000000        0.0000000000000000  
        0.0000000000000000        0.0000000000000000        0.0000000000000000        0.0000000000000000        0.0000000000000000
        0.0000000000000000        0.0000000000000000        0.0000000000000000        0.0000000000000000        0.0000000000000000  ]') 
        
    bi  = vec([0.0000000000000000        2.4745511871254950        5.6535415917897565        9.0217956483937876        12.336388130013924        15.374699459348015        17.872596591715805        19.389265103084938        19.470334629888100        19.470334629888100
        19.470334629888100        19.470334629888100        19.470334629888100        19.470334629888100        19.470334629888100        19.470334629888100        19.470334629888100        19.470334629888100        19.470334629888100        19.421703717200348   
        18.696774608355046        17.220896249239004        15.166375014370439        12.722898324790991        10.088149927191735        7.4581743328295298        5.0179224470423360        2.9324013010399628        1.3388230888588288       0.34010363924408998  
        8.5025909811022496E-002   4.2512954905511248E-002   4.2512954905511248E-002   4.2512954905511248E-002   4.2512954905511248E-002   4.2512954905511248E-002   4.2512954905511248E-002   4.2512954905511248E-002   4.2512954905511248E-002   4.2512954905511248E-002 
        4.2512954905511248E-002   4.2512954905511248E-002   4.2512954905511248E-002   4.2512954905511248E-002   4.2512954905511248E-002   4.2512954905511248E-002   4.2512954905511248E-002   0.0000000000000000        0.0000000000000000        0.0000000000000000  
        0.0000000000000000        0.0000000000000000        0.0000000000000000        0.0000000000000000        0.0000000000000000        0.0000000000000000        0.0000000000000000        0.0000000000000000        0.0000000000000000        0.0000000000000000]')
        
    rni = vec([0.31533826832660750       0.57173742702119768       0.81219724788257108       0.90269258705773681       0.94672640854476298       0.97226522293211493       0.98894104468671684       0.99845196426994509       0.99999680694540605        1.0000000000000000
            1.0000000000000000        1.0000000000000000        1.0000000000000000        1.0000000000000000        1.0000000000000000        1.0000000000000000        1.0000000000000000        1.0000000000000000       0.99999937826068330       0.99982731522838886 
            0.99850586013772702       0.99567279498721784       0.99176744698370789       0.98718031684371466       0.98230291252748847       0.97750404726223072       0.97311231754692340       0.96940456031110123       0.96659922066293325       0.97648458361438661  
            0.99311284771759945       0.99967206764347949        1.0000000000000000        1.0000000000000000        1.0000000000000000        1.0000000000000000        1.0000000000000000        1.0000000000000000        1.0000000000000000        1.0000000000000000   
            1.0000000000000000        1.0000000000000000        1.0000000000000000        1.0000000000000000        1.0000000000000000        1.0000000000000000        1.0000000000000000        0.0000000000000000        0.0000000000000000        0.0000000000000000   
            0.0000000000000000        0.0000000000000000        0.0000000000000000        0.0000000000000000        0.0000000000000000        0.0000000000000000        0.0000000000000000        0.0000000000000000        0.0000000000000000        0.0000000000000000]')  
            
    uinv =vec([0.0000000000000000       0.41232788144791949       0.69484769448346606       0.87101389669788887       0.98128982294812661        1.0572777365191697        1.1155410538547457        1.1478334518053532        1.0397120834699256        1.0208483066788829 
        1.0127227677468640        1.0089122361149454        1.0069272130443903        1.0059647578243049        1.0057023491673989        1.0060860938835354        1.0073117470299502        1.0101187892512191        1.0166872541232435        1.0522914806404915   
        1.0579707508297382        1.0458008481139760        1.0251962472333744       0.99887261065736377       0.96838145651404639       0.93415127095380235       0.89482945664006042       0.84503460603174330       0.76665868462116227       0.57832861017479698
        0.67956954870494446       0.91085945297732340       0.94987185259890972       0.96867306763204752       0.97940819877458840       0.98600310693451965       0.99023015937220771       0.99302181211083229       0.99491017491688016       0.99621419067431638  
        0.99713156304792716       0.99778802355998475       0.99826525037457403       0.99861730269630800       0.99888057062100188       0.99907993608762147       0.99923266171096192        0.0000000000000000        0.0000000000000000        0.0000000000000000 
        0.0000000000000000        0.0000000000000000        0.0000000000000000        0.0000000000000000        0.0000000000000000        0.0000000000000000        0.0000000000000000        0.0000000000000000        0.0000000000000000        0.0000000000000000]')


    Reyn = 7362062.6848912220 
    Mach = 0.84 
    fexcr = 1.03  

    println("Benchmarking... blax")

    b = @benchmarkable aerodynamics.blax($ndim, $n, $ite, $xi, $bi, $rni, $uinv,
    $Reyn, $Mach, $fexcr) seconds=30 evals=5
    bench_blax = run(b)

    println("Benchmarking... fusebl")
    b = @benchmarkable aerodynamics.fusebl!($fuse, $parm, $para, $ipcruise1) seconds=30 evals=5
    bench_fusebl = run(b)

    println("Benchmark results...")

    println("---------------------------------------")
    println("axisol (FORTRAN on MacPro M2 ~ 30 μs)")
    println("---------------------------------------")
    show(stdout, MIME("text/plain"),bench_axisol)
    println(" ")

    println("---------------------------------------")
    println("blax (FORTRAN on MacPro M2 ~ 1.9 ms)")
    println("---------------------------------------")
    show(stdout, MIME("text/plain"),bench_blax)
    println(" ")

    println("---------------------------------------")
    println("fusebl (FORTRAN on MacPro M2 ~ 1.95 ms)")
    println("---------------------------------------")
    show(stdout, MIME("text/plain"),bench_fusebl)
    println(" ")
end

function benchmark_drag()
    # ====================
    #  Drag calculations
    # ====================

    println("\n---------------------------------------")
    println("Drag calculations")
    println("---------------------------------------")

    Re = 2e6
    println("Benchmarking... cfturb")
    bench_cfturb = @benchmark aerodynamics.cfturb($Re)


    println("Benchmarking... cditrp")
    bench_cditrp = @benchmark aerodynamics.cditrp($view(para, :, ipcruise1), ac.wing, ac.htail)

    nsurf = 2
    npout = [20, 10]
    npinn = [6, 0]
    npimg = [3, 2]
    Sref = 124.68530761144433
    bref =  35.486921631434697
    b = [35.486921631434697, 15.958117796995291]
    bs = [10.113772664958887, 1.5240000000000000]
    bo = [3.6067999999999998, 1.5240000000000000]
    bop = [0.72136000000000000, 1.5240000000000000]
    zcent = [-1.6764000000000001,  0.0000000000000000]
    po = [1.0000000000000000, 1.0000000000000000]
    gammat = [0.14999999999999999,  0.25000000000000000]
    gammas = [0.77000000000000002,  1.0000000000000000]
    fLo = -0.29999999999999999 
    ktip = 16
    specifies_CL = true
    CLsurfsp =[1.2502595056643222, 1.1976021933848557E-002] 
    idim::Int = 360
    jdim::Int = 360
    t     = zeros(Float64, jdim)
    y     = zeros(Float64, jdim)
    yp    = zeros(Float64, jdim)
    z     = zeros(Float64, jdim)
    zp    = zeros(Float64, jdim)
    gw    = zeros(Float64, jdim)

    yc    = zeros(Float64, idim)
    ycp   = zeros(Float64, idim)
    zc    = zeros(Float64, idim)
    zcp   = zeros(Float64, idim)
    gc    = zeros(Float64, idim)
    vc    = zeros(Float64, idim)
    wc    = zeros(Float64, idim)
    vnc   = zeros(Float64, idim)

    airfoil_section = aerodynamics.airtable(joinpath(TASOPT.__TASOPTroot__,"airfoil_data/C.air"));

    clp =  0.45     
    toc  = 0.126   
    Mperp  = 0.53  
    println("Benchmarking... airfun")
    bench = @benchmarkable aerodynamics.airfun($clp, $toc, $Mperp, 
                                            $airfoil_section) seconds = 30 evals = 100
    bench_airfun = run(bench)

    println("Benchmarking... trefftz1")
    bench = @benchmarkable aerodynamics.trefftz1($nsurf, $npout,
                            $npinn, $npimg, 
                            $Sref, $bref,
                            $b,$bs,$bo,$bop, $zcent,
                            $po,$gammat,$gammas, $fLo, $ktip,
                        $specifies_CL,$CLsurfsp,
                            $t, $y, $yp, $z, $zp, $gw, $yc, $ycp, $zc, $zcp, $gc, $vc, $wc, $vnc) seconds=30 evals=100
    bench_trefftz = run(bench)

    wa = aerodynamics.tfp_workarrays(t, y, yp, z, zp, gw, yc, ycp, zc, zcp, gc, vc, wc, vnc)
    tf = aerodynamics.tfp(nsurf, npout, npinn, npimg, 
    Sref, bref, b, bs, bo, bop, zcent, po, gammat, gammas, CLsurfsp, ktip, wa)
    bench = @benchmarkable aerodynamics.trefftz($tf) seconds=30 evals=100
    bench_trefftz_struct = run(bench)

    # You can use the following tempalte to profile code in the REPL
    # using ProfView
    # Profile.init(delay = 1e-6)
    # a = ProfileView.@profile (for i=1:10000; aerodynamics.trefftz1(nsurf, npout,
    # npinn, npimg, 
    # Sref, bref,
    # b,bs,bo,bop, zcent,
    # po,gammat,gammas, fLo, ktip,
    # specifies_CL,CLsurfsp, t, y, yp, z, zp, gw, yc, ycp, zc, zcp, gc, vc, wc, vnc); end)
    # # Profile.print()


    println("Benchmarking... cdsum!")
<<<<<<< HEAD
    bench = @benchmarkable aerodynamics.cdsum!($pari, $parg, 
    $view(para, :, 10),
    $view(pare,:, 10), $(true)) seconds=30 evals=1
=======
    bench = @benchmarkable aerodynamics.cdsum!(ac, 1, 10, 1) seconds=30 evals=1
>>>>>>> 317c8a49
    bench_cdsum = run(bench)


    println("---------------------------------------")
    println("cfturb (FORTRAN on MacPro M2 ~ --- μs)")
    println("---------------------------------------")
    show(stdout, MIME("text/plain"),bench_cfturb)
    println(" ")

    println("---------------------------------------")
    println("cditrp (FORTRAN on MacPro M2 ~ 4.5 μs)")
    println("---------------------------------------")
    show(stdout, MIME("text/plain"), bench_cditrp)
    println(" ")
    
    println("---------------------------------------")
    println("airfun (FORTRAN on MacPro M2 ~ 420 ns)")
    println("---------------------------------------")
    show(stdout, MIME("text/plain"),bench_airfun)
    println(" ")

    println("---------------------------------------")
    println("trefftz (FORTRAN on MacPro M2 ~ 4.6 μs)")
    println("---------------------------------------")
    show(stdout, MIME("text/plain"),bench_trefftz)
    println(" ")

    println("---------------------------------------")
    println("trefftz struct (FORTRAN on MacPro M2 ~ 4.6 μs)")
    println("---------------------------------------")
    show(stdout, MIME("text/plain"),bench_trefftz_struct)
    println(" ")

    println("---------------------------------------")
    println("cdsum (FORTRAN on MacPro M2 ~ 6.7 μs)")
    println("---------------------------------------")
    show(stdout, MIME("text/plain"),bench_cdsum)

end


function benchmark_gasfuns()
    t = [   175.00e0, 200.00e0, 225.00e0, 250.00e0, 275.00e0, 300.00e0,
        325.00e0, 350.00e0, 375.00e0, 400.00e0, 450.00e0, 500.00e0,
        550.00e0, 600.00e0, 650.00e0, 700.00e0, 750.00e0, 800.00e0,
        850.00e0, 900.00e0, 950.00e0, 1000.00e0, 1050.00e0, 1100.00e0,
        1150.00e0, 1200.00e0, 1250.00e0, 1300.00e0, 1350.00e0, 1400.00e0,
        1500.00e0, 1600.00e0, 1700.00e0, 1800.00e0, 1900.00e0, 2000.00e0,
        2100.00e0, 2200.00e0, 2300.00e0, 2400.00e0, 2500.00e0, 2600.00e0,
        2700.00e0, 2800.00e0, 2900.00e0, 3000.00e0, 3500.00e0, 4000.00e0,
        4500.00e0, 5000.00e0, 5500.00e0, 6000.00e0]
    tl = [ 5.16479e0, 5.29832e0, 5.41610e0, 5.52146e0, 5.61677e0, 5.70378e0,
        5.78383e0, 5.85793e0, 5.92693e0, 5.99146e0, 6.10925e0, 6.21461e0,
        6.30992e0, 6.39693e0, 6.47697e0, 6.55108e0, 6.62007e0, 6.68461e0,
        6.74524e0, 6.80239e0, 6.85646e0, 6.90776e0, 6.95655e0, 7.00307e0,
        7.04752e0, 7.09008e0, 7.13090e0, 7.17012e0, 7.20786e0, 7.24423e0,
        7.31322e0, 7.37776e0, 7.43838e0, 7.49554e0, 7.54961e0, 7.60090e0,
        7.64969e0, 7.69621e0, 7.74066e0, 7.78322e0, 7.82405e0, 7.86327e0,
        7.90101e0, 7.93737e0, 7.97247e0, 8.00637e0, 8.16052e0, 8.29405e0,
        8.41183e0, 8.51719e0, 8.61250e0, 8.69951e0]
    cp = [ 1039.00e0, 1039.00e0, 1039.00e0, 1039.10e0, 1039.30e0, 1039.60e0,
        1040.20e0, 1041.00e0, 1042.20e0, 1043.80e0, 1049.00e0, 1056.00e0,
        1065.00e0, 1075.00e0, 1086.00e0, 1098.00e0, 1110.00e0, 1122.00e0,
        1134.00e0, 1146.00e0, 1157.00e0, 1167.00e0, 1177.00e0, 1187.00e0,
        1196.00e0, 1204.00e0, 1212.00e0, 1219.00e0, 1226.00e0, 1232.00e0,
        1244.00e0, 1254.00e0, 1263.00e0, 1271.00e0, 1278.00e0, 1284.00e0,
        1290.00e0, 1295.00e0, 1300.00e0, 1304.00e0, 1307.00e0, 1311.00e0,
        1314.00e0, 1317.00e0, 1320.00e0, 1323.00e0, 1333.00e0, 1342.00e0,
        1349.00e0, 1355.00e0, 1362.00e0, 1369.00e0]
    cpt = [ 0.00051e0, -0.00051e0, 0.00154e0, 0.00638e0, 0.00894e0, 0.01784e0,
        0.02770e0, 0.03935e0, 0.05488e0, 0.07713e0, 0.12347e0, 0.16099e0,
        0.19255e0, 0.20879e0, 0.23230e0, 0.24203e0, 0.23959e0, 0.23962e0,
        0.24193e0, 0.23265e0, 0.20745e0, 0.19753e0, 0.20243e0, 0.19275e0,
        0.16659e0, 0.16090e0, 0.14980e0, 0.13990e0, 0.13058e0, 0.11776e0,
        0.11229e0, 0.09307e0, 0.08542e0, 0.07524e0, 0.06361e0, 0.06033e0,
        0.05506e0, 0.04944e0, 0.04717e0, 0.03186e0, 0.03539e0, 0.03659e0,
        0.02826e0, 0.03036e0, 0.03030e0, 0.02844e0, 0.01722e0, 0.01667e0,
        0.01211e0, 0.01288e0, 0.01437e0, 0.01363e0]
    h = [ -0.12781e6, -0.10184e6, -0.07586e6, -0.04989e6, -0.02391e6, 0.00208e6,
        0.02808e6, 0.05409e6, 0.08013e6, 0.10620e6, 0.15851e6, 0.21113e6,
        0.26415e6, 0.31765e6, 0.37167e6, 0.42626e6, 0.48146e6, 0.53726e6,
        0.59366e6, 0.65067e6, 0.70825e6, 0.76635e6, 0.82495e6, 0.88405e6,
        0.94363e6, 1.00363e6, 1.06403e6, 1.12481e6, 1.18594e6, 1.24739e6,
        1.37119e6, 1.49611e6, 1.62197e6, 1.74868e6, 1.87613e6, 2.00424e6,
        2.13294e6, 2.26220e6, 2.39195e6, 2.52216e6, 2.65271e6, 2.78361e6,
        2.91486e6, 3.04641e6, 3.17826e6, 3.31041e6, 3.97465e6, 4.64341e6,
        5.31625e6, 5.99224e6, 6.67146e6, 7.35422e6]
    s = [ -0.55312e3, -0.41438e3, -0.29201e3, -0.18253e3, -0.08349e3, 0.00695e3,
        0.09019e3, 0.16730e3, 0.23916e3, 0.30647e3, 0.42969e3, 0.54056e3,
        0.64162e3, 0.73471e3, 0.82118e3, 0.90210e3, 0.97826e3, 1.05028e3,
        1.11866e3, 1.18382e3, 1.24608e3, 1.30569e3, 1.36287e3, 1.41785e3,
        1.47082e3, 1.52189e3, 1.57121e3, 1.61888e3, 1.66502e3, 1.70971e3,
        1.79513e3, 1.87574e3, 1.95204e3, 2.02446e3, 2.09337e3, 2.15908e3,
        2.22187e3, 2.28200e3, 2.33968e3, 2.39510e3, 2.44839e3, 2.49973e3,
        2.54926e3, 2.59710e3, 2.64337e3, 2.68817e3, 2.89293e3, 3.07152e3,
        3.23001e3, 3.37245e3, 3.50192e3, 3.62073e3]

        bench = @benchmarkable gas_N2($t1, $t, $tl, $cp, $cpt, $h, $s) seconds=30 evals=50
end

function benchmark_gas()
    function f(n)
        for T in rand(200.0:500.0, n)
        _,_,cp,_ = TASOPT.engine.gas_N2(T)
        end
    end
    @benchmark f($100)
end

benchmark_fuseBL()
benchmark_drag()<|MERGE_RESOLUTION|>--- conflicted
+++ resolved
@@ -229,13 +229,7 @@
 
 
     println("Benchmarking... cdsum!")
-<<<<<<< HEAD
-    bench = @benchmarkable aerodynamics.cdsum!($pari, $parg, 
-    $view(para, :, 10),
-    $view(pare,:, 10), $(true)) seconds=30 evals=1
-=======
-    bench = @benchmarkable aerodynamics.cdsum!(ac, 1, 10, 1) seconds=30 evals=1
->>>>>>> 317c8a49
+    bench = @benchmarkable aerodynamics.cdsum!(ac, 1, 10, true) seconds=30 evals=1
     bench_cdsum = run(bench)
 
 
