using Pkg, Dates

println(today())
println("Current location $(pwd())")
using TASOPT
const aerodynamics = TASOPT.aerodynamics
include(TASOPT.__TASOPTindices__)
nmisx = 1

using Profile
using BenchmarkTools

println("Loading aircraft model...")

include(joinpath(TASOPT.__TASOPTroot__, "../test/default_sized.jl"))
ac = load_default_model()
size_aircraft!(ac; printiter = false )

println("\nNotes (from BenchmarkTools Manual):
- The minimum is a robust estimator for the location parameter of the
  time distribution, and should not be considered an outlier
- The median, as a robust measure of central tendency,
  should be relatively unaffected by outliers
- The mean, as a non-robust measure of central tendency,
  will usually be positively skewed by outliers
- The maximum should be considered a primarily noise-driven outlier,
  and can change drastically between benchmark trials.\n\n")

println("Start Benchmarking...")

function benchmark_fuseBL()
    println("---------------------------------------")
    println("Fuselage boundary layer calculations")
    println("---------------------------------------")

    #Inputs from Fortran
    xnose   = 0.000   
    xend    = 37.79    
    xblend1 = 6.096    
    xblend2 = 29.56    
    Sfuse = 13.50     
    anose = 1.649     
    btail = 2.000     
    ifclose = 0 
    Mach = 0.80
    nc = 30 
    nbldim = 60
    xbl = zeros(nbldim)
    zbl = zeros(nbldim)
    sbl = zeros(nbldim)
    dybl = zeros(nbldim)
    uinv = zeros(nbldim)

    println("Benchmarking... axisol")

    bench = @benchmarkable aerodynamics.axisol!($xnose,$xend,$xblend1,$xblend2,
    $Sfuse, $anose, $btail, $ifclose,
    $Mach, $nc, $nbldim,  $xbl, $zbl, $sbl, $dybl, $uinv) seconds=30 evals=50
    bench_axisol = run(bench)

    #results
    nbl =           47 ;iblte =          31 ;
    # Blax benchmarks
    # Load required inputs:
    ndim, n, ite = 60, 47, 31
    xi  = vec([0.0000000000000000       0.44074620753680366        1.2190552270904040        2.3347760331235596        3.7887094567541970
        5.5718945978404708        7.6689972125944621        10.060434488482580        12.733770402821520        15.671866977274471
        18.842564947775848        22.211125483849631        25.740641931345998        29.392444169467371        33.126522288704130  
        36.901964947775845        40.677407606847567        44.411485726084329        48.063287964205706        51.592812898021521
        54.963348718681608        58.142735530561986        61.098971670733697        63.800414794198794        66.216309192726627
        68.317498170117346        70.077257917641631        71.472178009771781        72.483011008870633        73.095418495955613
        73.297402905362347        73.495381125374095        74.086800998417502        75.065298459040292        76.420152884300123
        78.136520205592305        80.195595543371837        82.574819237348777        85.248124014847377        88.186220589300319
        91.356918559801699        94.725479095875485        98.254995543371834        101.90679778149321        105.64087590072997
        109.41631855980170        113.19176121887341        0.0000000000000000        0.0000000000000000        0.0000000000000000  
        0.0000000000000000        0.0000000000000000        0.0000000000000000        0.0000000000000000        0.0000000000000000
        0.0000000000000000        0.0000000000000000        0.0000000000000000        0.0000000000000000        0.0000000000000000  ]') 
        
    bi  = vec([0.0000000000000000        2.4745511871254950        5.6535415917897565        9.0217956483937876        12.336388130013924        15.374699459348015        17.872596591715805        19.389265103084938        19.470334629888100        19.470334629888100
        19.470334629888100        19.470334629888100        19.470334629888100        19.470334629888100        19.470334629888100        19.470334629888100        19.470334629888100        19.470334629888100        19.470334629888100        19.421703717200348   
        18.696774608355046        17.220896249239004        15.166375014370439        12.722898324790991        10.088149927191735        7.4581743328295298        5.0179224470423360        2.9324013010399628        1.3388230888588288       0.34010363924408998  
        8.5025909811022496E-002   4.2512954905511248E-002   4.2512954905511248E-002   4.2512954905511248E-002   4.2512954905511248E-002   4.2512954905511248E-002   4.2512954905511248E-002   4.2512954905511248E-002   4.2512954905511248E-002   4.2512954905511248E-002 
        4.2512954905511248E-002   4.2512954905511248E-002   4.2512954905511248E-002   4.2512954905511248E-002   4.2512954905511248E-002   4.2512954905511248E-002   4.2512954905511248E-002   0.0000000000000000        0.0000000000000000        0.0000000000000000  
        0.0000000000000000        0.0000000000000000        0.0000000000000000        0.0000000000000000        0.0000000000000000        0.0000000000000000        0.0000000000000000        0.0000000000000000        0.0000000000000000        0.0000000000000000]')
        
    rni = vec([0.31533826832660750       0.57173742702119768       0.81219724788257108       0.90269258705773681       0.94672640854476298       0.97226522293211493       0.98894104468671684       0.99845196426994509       0.99999680694540605        1.0000000000000000
            1.0000000000000000        1.0000000000000000        1.0000000000000000        1.0000000000000000        1.0000000000000000        1.0000000000000000        1.0000000000000000        1.0000000000000000       0.99999937826068330       0.99982731522838886 
            0.99850586013772702       0.99567279498721784       0.99176744698370789       0.98718031684371466       0.98230291252748847       0.97750404726223072       0.97311231754692340       0.96940456031110123       0.96659922066293325       0.97648458361438661  
            0.99311284771759945       0.99967206764347949        1.0000000000000000        1.0000000000000000        1.0000000000000000        1.0000000000000000        1.0000000000000000        1.0000000000000000        1.0000000000000000        1.0000000000000000   
            1.0000000000000000        1.0000000000000000        1.0000000000000000        1.0000000000000000        1.0000000000000000        1.0000000000000000        1.0000000000000000        0.0000000000000000        0.0000000000000000        0.0000000000000000   
            0.0000000000000000        0.0000000000000000        0.0000000000000000        0.0000000000000000        0.0000000000000000        0.0000000000000000        0.0000000000000000        0.0000000000000000        0.0000000000000000        0.0000000000000000]')  
            
    uinv =vec([0.0000000000000000       0.41232788144791949       0.69484769448346606       0.87101389669788887       0.98128982294812661        1.0572777365191697        1.1155410538547457        1.1478334518053532        1.0397120834699256        1.0208483066788829 
        1.0127227677468640        1.0089122361149454        1.0069272130443903        1.0059647578243049        1.0057023491673989        1.0060860938835354        1.0073117470299502        1.0101187892512191        1.0166872541232435        1.0522914806404915   
        1.0579707508297382        1.0458008481139760        1.0251962472333744       0.99887261065736377       0.96838145651404639       0.93415127095380235       0.89482945664006042       0.84503460603174330       0.76665868462116227       0.57832861017479698
        0.67956954870494446       0.91085945297732340       0.94987185259890972       0.96867306763204752       0.97940819877458840       0.98600310693451965       0.99023015937220771       0.99302181211083229       0.99491017491688016       0.99621419067431638  
        0.99713156304792716       0.99778802355998475       0.99826525037457403       0.99861730269630800       0.99888057062100188       0.99907993608762147       0.99923266171096192        0.0000000000000000        0.0000000000000000        0.0000000000000000 
        0.0000000000000000        0.0000000000000000        0.0000000000000000        0.0000000000000000        0.0000000000000000        0.0000000000000000        0.0000000000000000        0.0000000000000000        0.0000000000000000        0.0000000000000000]')


    Reyn = 7362062.6848912220 
    Mach = 0.84 
    fexcr = 1.03  

    println("Benchmarking... blax")

    b = @benchmarkable aerodynamics.blax($ndim, $n, $ite, $xi, $bi, $rni, $uinv,
    $Reyn, $Mach, $fexcr) seconds=30 evals=5
    bench_blax = run(b)

    println("Benchmarking... fusebl")
    b = @benchmarkable aerodynamics.fusebl!($(ac.fuselage), $parm, $para, $ipcruise1) seconds=30 evals=5
    bench_fusebl = run(b)

    println("Benchmark results...")

    println("---------------------------------------")
    println("axisol (FORTRAN on MacPro M2 ~ 30 μs)")
    println("---------------------------------------")
    show(stdout, MIME("text/plain"),bench_axisol)
    println(" ")

    println("---------------------------------------")
    println("blax (FORTRAN on MacPro M2 ~ 1.9 ms)")
    println("---------------------------------------")
    show(stdout, MIME("text/plain"),bench_blax)
    println(" ")

    println("---------------------------------------")
    println("fusebl (FORTRAN on MacPro M2 ~ 1.95 ms)")
    println("---------------------------------------")
    show(stdout, MIME("text/plain"),bench_fusebl)
    println(" ")
end

function benchmark_drag()
    # ====================
    #  Drag calculations
    # ====================

    println("\n---------------------------------------")
    println("Drag calculations")
    println("---------------------------------------")

    Re = 2e6
    println("Benchmarking... cfturb")
    bench_cfturb = @benchmark aerodynamics.cfturb($Re)


    println("Benchmarking... cditrp")
    bench_cditrp = @benchmark aerodynamics.cditrp($view(para, :, ipcruise1), 
    $(ac.wing), $(ac.htail))

    nsurf = 2
    npout = [20, 10]
    npinn = [6, 0]
    npimg = [3, 2]
    Sref = 124.68530761144433
    bref =  35.486921631434697
    b = [35.486921631434697, 15.958117796995291]
    bs = [10.113772664958887, 1.5240000000000000]
    bo = [3.6067999999999998, 1.5240000000000000]
    bop = [0.72136000000000000, 1.5240000000000000]
    zcent = [-1.6764000000000001,  0.0000000000000000]
    po = [1.0000000000000000, 1.0000000000000000]
    gammat = [0.14999999999999999,  0.25000000000000000]
    gammas = [0.77000000000000002,  1.0000000000000000]
    fLo = -0.29999999999999999 
    ktip = 16
    specifies_CL = true
    CLsurfsp =[1.2502595056643222, 1.1976021933848557E-002] 
    idim::Int = 360
    jdim::Int = 360
    t     = zeros(Float64, jdim)
    y     = zeros(Float64, jdim)
    yp    = zeros(Float64, jdim)
    z     = zeros(Float64, jdim)
    zp    = zeros(Float64, jdim)
    gw    = zeros(Float64, jdim)

    yc    = zeros(Float64, idim)
    ycp   = zeros(Float64, idim)
    zc    = zeros(Float64, idim)
    zcp   = zeros(Float64, idim)
    gc    = zeros(Float64, idim)
    vc    = zeros(Float64, idim)
    wc    = zeros(Float64, idim)
    vnc   = zeros(Float64, idim)

    airfoil_section = aerodynamics.airtable(joinpath(TASOPT.__TASOPTroot__,"airfoil_data/C.air"));

    clp =  0.45     
    toc  = 0.126   
    Mperp  = 0.53  
    println("Benchmarking... airfun")
    bench = @benchmarkable aerodynamics.airfun($clp, $toc, $Mperp, 
                                            $airfoil_section) seconds = 30 evals = 100
    bench_airfun = run(bench)

    println("Benchmarking... trefftz1")
    bench = @benchmarkable aerodynamics.trefftz1($nsurf, $npout,
                            $npinn, $npimg, 
                            $Sref, $bref,
                            $b,$bs,$bo,$bop, $zcent,
                            $po,$gammat,$gammas, $fLo, $ktip,
                        $specifies_CL,$CLsurfsp,
                            $t, $y, $yp, $z, $zp, $gw, $yc, $ycp, $zc, $zcp, $gc, $vc, $wc, $vnc) seconds=30 evals=100
    bench_trefftz = run(bench)

    wa = aerodynamics.tfp_workarrays(t, y, yp, z, zp, gw, yc, ycp, zc, zcp, gc, vc, wc, vnc)
    tf = aerodynamics.tfp(nsurf, npout, npinn, npimg, 
    Sref, bref, b, bs, bo, bop, zcent, po, gammat, gammas, CLsurfsp, ktip, wa)
    bench = @benchmarkable aerodynamics.trefftz($tf) seconds=30 evals=100
    bench_trefftz_struct = run(bench)

    # You can use the following tempalte to profile code in the REPL
    # using ProfView
    # Profile.init(delay = 1e-6)
    # a = ProfileView.@profile (for i=1:10000; aerodynamics.trefftz1(nsurf, npout,
    # npinn, npimg, 
    # Sref, bref,
    # b,bs,bo,bop, zcent,
    # po,gammat,gammas, fLo, ktip,
    # specifies_CL,CLsurfsp, t, y, yp, z, zp, gw, yc, ycp, zc, zcp, gc, vc, wc, vnc); end)
    # # Profile.print()
    wing = ac.wing
    htail = ac.htail
    vtail = ac.vtail
    para1 = view(ac.para, :, ipcruise1, 1)
    gammat = wing.outboard.λ * para1[iarclt]
    gammas = wing.inboard.λ * para1[iarcls]
    Mach = para1[iaMach]
    fduo = para1[iafduo]
    fdus = para1[iafdus]
    fdut = para1[iafdut]
    CL   = para1[iaCL]
    CLhtail = para1[iaCLh]*htail.layout.S/wing.layout.S
    Reunit = para1[iaReunit]
    Reco = Reunit*wing.layout.root_chord
    rkSunsw = 0.5
    aRexp  = para1[iaaRexp]
    fexcdw = para1[iafexcdw]
    println("Benchmarking... surfcd2")
    bench = @benchmarkable aerodynamics.surfcd2($(ac.wing), $gammat, $gammas,
        $Mach, $CL, $CLhtail, $Reco,
        $aRexp, $rkSunsw, $fexcdw,
        $fduo, $fdus, $fdut) seconds=30 evals=5

    bench_surfcd2 = run(bench)

    println("Benchmarking... cdsum!")
<<<<<<< HEAD
    bench = @benchmarkable aerodynamics.cdsum!(ac, 1, 10, true) seconds=30 evals=1
=======
    bench = @benchmarkable aerodynamics.cdsum!($parg, 
    $view(para, :, 10),
    $view(pare,:, 10), $(ac.wing), $(ac.htail), $(ac.vtail),
    $(1)) seconds=30 evals=1
    
    bench = @benchmarkable aerodynamics.cdsum!(ac, 1, 10, 1) seconds=30 evals=1
>>>>>>> 7ad8df2e
    bench_cdsum = run(bench)


    println("---------------------------------------")
    println("cfturb (FORTRAN on MacPro M2 ~ --- μs)")
    println("---------------------------------------")
    show(stdout, MIME("text/plain"),bench_cfturb)
    println(" ")

    println("---------------------------------------")
    println("cditrp (FORTRAN on MacPro M2 ~ 4.5 μs)")
    println("---------------------------------------")
    show(stdout, MIME("text/plain"), bench_cditrp)
    println(" ")
    
    println("---------------------------------------")
    println("airfun (FORTRAN on MacPro M2 ~ 420 ns)")
    println("---------------------------------------")
    show(stdout, MIME("text/plain"),bench_airfun)
    println(" ")

    println("---------------------------------------")
    println("trefftz (FORTRAN on MacPro M2 ~ 4.6 μs)")
    println("---------------------------------------")
    show(stdout, MIME("text/plain"),bench_trefftz)
    println(" ")

    println("---------------------------------------")
    println("trefftz struct (FORTRAN on MacPro M2 ~ 4.6 μs)")
    println("---------------------------------------")
    show(stdout, MIME("text/plain"),bench_trefftz_struct)
    println(" ")

    println("---------------------------------------")
    println("surfcd2 (FORTRAN on MacPro M2 ~ 2.01 μs)")
    println("---------------------------------------")
    show(stdout, MIME("text/plain"),bench_surfcd2)
    println(" ")

    println("---------------------------------------")
    println("cdsum (FORTRAN on MacPro M2 ~ 6.7 μs)")
    println("---------------------------------------")
    show(stdout, MIME("text/plain"),bench_cdsum)

end


function benchmark_gasfuns()
    t = [   175.00e0, 200.00e0, 225.00e0, 250.00e0, 275.00e0, 300.00e0,
        325.00e0, 350.00e0, 375.00e0, 400.00e0, 450.00e0, 500.00e0,
        550.00e0, 600.00e0, 650.00e0, 700.00e0, 750.00e0, 800.00e0,
        850.00e0, 900.00e0, 950.00e0, 1000.00e0, 1050.00e0, 1100.00e0,
        1150.00e0, 1200.00e0, 1250.00e0, 1300.00e0, 1350.00e0, 1400.00e0,
        1500.00e0, 1600.00e0, 1700.00e0, 1800.00e0, 1900.00e0, 2000.00e0,
        2100.00e0, 2200.00e0, 2300.00e0, 2400.00e0, 2500.00e0, 2600.00e0,
        2700.00e0, 2800.00e0, 2900.00e0, 3000.00e0, 3500.00e0, 4000.00e0,
        4500.00e0, 5000.00e0, 5500.00e0, 6000.00e0]
    tl = [ 5.16479e0, 5.29832e0, 5.41610e0, 5.52146e0, 5.61677e0, 5.70378e0,
        5.78383e0, 5.85793e0, 5.92693e0, 5.99146e0, 6.10925e0, 6.21461e0,
        6.30992e0, 6.39693e0, 6.47697e0, 6.55108e0, 6.62007e0, 6.68461e0,
        6.74524e0, 6.80239e0, 6.85646e0, 6.90776e0, 6.95655e0, 7.00307e0,
        7.04752e0, 7.09008e0, 7.13090e0, 7.17012e0, 7.20786e0, 7.24423e0,
        7.31322e0, 7.37776e0, 7.43838e0, 7.49554e0, 7.54961e0, 7.60090e0,
        7.64969e0, 7.69621e0, 7.74066e0, 7.78322e0, 7.82405e0, 7.86327e0,
        7.90101e0, 7.93737e0, 7.97247e0, 8.00637e0, 8.16052e0, 8.29405e0,
        8.41183e0, 8.51719e0, 8.61250e0, 8.69951e0]
    cp = [ 1039.00e0, 1039.00e0, 1039.00e0, 1039.10e0, 1039.30e0, 1039.60e0,
        1040.20e0, 1041.00e0, 1042.20e0, 1043.80e0, 1049.00e0, 1056.00e0,
        1065.00e0, 1075.00e0, 1086.00e0, 1098.00e0, 1110.00e0, 1122.00e0,
        1134.00e0, 1146.00e0, 1157.00e0, 1167.00e0, 1177.00e0, 1187.00e0,
        1196.00e0, 1204.00e0, 1212.00e0, 1219.00e0, 1226.00e0, 1232.00e0,
        1244.00e0, 1254.00e0, 1263.00e0, 1271.00e0, 1278.00e0, 1284.00e0,
        1290.00e0, 1295.00e0, 1300.00e0, 1304.00e0, 1307.00e0, 1311.00e0,
        1314.00e0, 1317.00e0, 1320.00e0, 1323.00e0, 1333.00e0, 1342.00e0,
        1349.00e0, 1355.00e0, 1362.00e0, 1369.00e0]
    cpt = [ 0.00051e0, -0.00051e0, 0.00154e0, 0.00638e0, 0.00894e0, 0.01784e0,
        0.02770e0, 0.03935e0, 0.05488e0, 0.07713e0, 0.12347e0, 0.16099e0,
        0.19255e0, 0.20879e0, 0.23230e0, 0.24203e0, 0.23959e0, 0.23962e0,
        0.24193e0, 0.23265e0, 0.20745e0, 0.19753e0, 0.20243e0, 0.19275e0,
        0.16659e0, 0.16090e0, 0.14980e0, 0.13990e0, 0.13058e0, 0.11776e0,
        0.11229e0, 0.09307e0, 0.08542e0, 0.07524e0, 0.06361e0, 0.06033e0,
        0.05506e0, 0.04944e0, 0.04717e0, 0.03186e0, 0.03539e0, 0.03659e0,
        0.02826e0, 0.03036e0, 0.03030e0, 0.02844e0, 0.01722e0, 0.01667e0,
        0.01211e0, 0.01288e0, 0.01437e0, 0.01363e0]
    h = [ -0.12781e6, -0.10184e6, -0.07586e6, -0.04989e6, -0.02391e6, 0.00208e6,
        0.02808e6, 0.05409e6, 0.08013e6, 0.10620e6, 0.15851e6, 0.21113e6,
        0.26415e6, 0.31765e6, 0.37167e6, 0.42626e6, 0.48146e6, 0.53726e6,
        0.59366e6, 0.65067e6, 0.70825e6, 0.76635e6, 0.82495e6, 0.88405e6,
        0.94363e6, 1.00363e6, 1.06403e6, 1.12481e6, 1.18594e6, 1.24739e6,
        1.37119e6, 1.49611e6, 1.62197e6, 1.74868e6, 1.87613e6, 2.00424e6,
        2.13294e6, 2.26220e6, 2.39195e6, 2.52216e6, 2.65271e6, 2.78361e6,
        2.91486e6, 3.04641e6, 3.17826e6, 3.31041e6, 3.97465e6, 4.64341e6,
        5.31625e6, 5.99224e6, 6.67146e6, 7.35422e6]
    s = [ -0.55312e3, -0.41438e3, -0.29201e3, -0.18253e3, -0.08349e3, 0.00695e3,
        0.09019e3, 0.16730e3, 0.23916e3, 0.30647e3, 0.42969e3, 0.54056e3,
        0.64162e3, 0.73471e3, 0.82118e3, 0.90210e3, 0.97826e3, 1.05028e3,
        1.11866e3, 1.18382e3, 1.24608e3, 1.30569e3, 1.36287e3, 1.41785e3,
        1.47082e3, 1.52189e3, 1.57121e3, 1.61888e3, 1.66502e3, 1.70971e3,
        1.79513e3, 1.87574e3, 1.95204e3, 2.02446e3, 2.09337e3, 2.15908e3,
        2.22187e3, 2.28200e3, 2.33968e3, 2.39510e3, 2.44839e3, 2.49973e3,
        2.54926e3, 2.59710e3, 2.64337e3, 2.68817e3, 2.89293e3, 3.07152e3,
        3.23001e3, 3.37245e3, 3.50192e3, 3.62073e3]

        bench = @benchmarkable gas_N2($t1, $t, $tl, $cp, $cpt, $h, $s) seconds=30 evals=50
end

function benchmark_gas()
    function f(n)
        for T in rand(200.0:500.0, n)
        _,_,cp,_ = TASOPT.engine.gas_N2(T)
        end
    end
    @benchmark f($100)
end

# benchmark_fuseBL()
# benchmark_drag()<|MERGE_RESOLUTION|>--- conflicted
+++ resolved
@@ -249,16 +249,12 @@
     bench_surfcd2 = run(bench)
 
     println("Benchmarking... cdsum!")
-<<<<<<< HEAD
-    bench = @benchmarkable aerodynamics.cdsum!(ac, 1, 10, true) seconds=30 evals=1
-=======
     bench = @benchmarkable aerodynamics.cdsum!($parg, 
     $view(para, :, 10),
     $view(pare,:, 10), $(ac.wing), $(ac.htail), $(ac.vtail),
     $(1)) seconds=30 evals=1
     
-    bench = @benchmarkable aerodynamics.cdsum!(ac, 1, 10, 1) seconds=30 evals=1
->>>>>>> 7ad8df2e
+    bench = @benchmarkable aerodynamics.cdsum!(ac, 1, 10, true) seconds=30 evals=1
     bench_cdsum = run(bench)
 
 
