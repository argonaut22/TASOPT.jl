--- conflicted
+++ resolved
@@ -1,33 +1,14 @@
-using Unicode
 @testset "outputs" verbose=true begin
 
     ac = load_default_model()
     size_aircraft!(ac; printiter=false);
 
-    if Sys.iswindows()
-        file_weights = "test/weights.txt"
-        file_aero = "test/aero.txt"
-        file_geom = "test/geom.txt"
-    else
-        file_weights = "weights.txt"
-        file_aero = "aero.txt"
-        file_geom = "geom.txt"
-    end
-
+    file_weights = joinpath(TASOPT.__TASOPTroot__, "../test/weights.txt")
+    file_aero = joinpath(TASOPT.__TASOPTroot__, "../test/aero.txt")
+    file_geom = joinpath(TASOPT.__TASOPTroot__, "../test/geom.txt")
+    
     @testset "output summaries" begin
         f = open(io->TASOPT.weight_buildup(ac,io=io), "temp.txt", "w")
-<<<<<<< HEAD
-        #normalize reference .txt since git turns LF into CRLF
-        @test Unicode.normalize(read("weights.txt", String),newline2lf=true) == read("temp.txt", String)
-        rm("temp.txt")
-
-        f = open(io->TASOPT.aero(ac,io=io), "temp.txt", "w")
-        @test Unicode.normalize(read("aero.txt", String),newline2lf=true) == read("temp.txt", String)
-        rm("temp.txt")
-
-        f = open(io->TASOPT.geometry(ac,io=io), "temp.txt", "w")
-        @test Unicode.normalize(read("geom.txt", String),newline2lf=true) == read("temp.txt", String)
-=======
         content = read(file_weights, String)
         content = replace(content, "\r\n"=> "\n") # Convert \r\n to \n
         @test content == read("temp.txt", String)
@@ -43,7 +24,6 @@
         content = read(file_geom, String)
         content = replace(content, "\r\n"=> "\n") # Convert \r\n to \n
         @test content == read("temp.txt", String)
->>>>>>> 1d6ac9cb
         rm("temp.txt")
     end
 
