#tests io functionalities
@testset "io" verbose=true begin
#A: readable TOML saves
    #check that the default model is sized identically via MTOW
        #when round-tripped via model save and read
    ac_def = load_default_model()

    filepath_rewrite = joinpath(TASOPT.__TASOPTroot__, "../test/iotest_rewrite.toml")
    save_aircraft_model(ac_def, filepath_rewrite)
    ac_reread = read_aircraft_model(filepath_rewrite)

    size_aircraft!(ac_def, Ldebug=false, printiter=false, saveOD=false)
    size_aircraft!(ac_reread, Ldebug=false, printiter=false, saveOD=false)

    @test ac_def.parg[igWMTO] ≈ ac_reread.parg[igWMTO]
    rm(filepath_rewrite)

    #check via MTOW that changing an important parameter survives the save
    # and changes the solution
    ac_lopay = load_default_model()
    ac_lopay.parm[imWpay] = ac_def.parm[imWperpax, 1] * 30 #thirty pax in N
    filepath_nopay = joinpath(TASOPT.__TASOPTroot__, "../test/iotest_nopay.toml")
    save_aircraft_model(ac_lopay, filepath_nopay)

    ac_lopay_reread = read_aircraft_model(filepath_nopay)
    size_aircraft!(ac_lopay, Ldebug=false, printiter=false, saveOD=false)
    size_aircraft!(ac_lopay_reread, Ldebug=false, printiter=false, saveOD=false)
    
    @test ac_lopay.parg[igWMTO] ≈ ac_lopay_reread.parg[igWMTO]
    @test !(ac_lopay.parg[igWMTO] ≈ ac_def.parg[igWMTO])
    rm(filepath_nopay)

#B: quicksaves and loads
    #test that quicksave/load roundtrip default aircraft sizes identically to default load
    filepath_quick = joinpath(TASOPT.__TASOPTroot__, "../test/iotest_quick.toml")
    quicksave_aircraft(load_default_model(), filepath_quick)
    ac_quick = quickload_aircraft(filepath_quick)
    size_aircraft!(ac_quick, Ldebug=false, printiter=false, saveOD=false)

    @test ac_quick.parg[igWMTO] ≈ ac_def.parg[igWMTO]
    rm(filepath_quick)

    #check via MTOW that changing an important parameter survives the quicksave
    # and changes the solution
    filepath_quick_nopay = joinpath(TASOPT.__TASOPTroot__, "../test/iotest_quick_nopay.toml")
    ac_quick.parm[imWpay] = ac_def.parm[imWperpax, 1] * 30 #thirty pax in N
    quicksave_aircraft(ac_quick, filepath_quick_nopay)

    ac_quick_nopay_reread = quickload_aircraft(filepath_quick_nopay)
    size_aircraft!(ac_quick_nopay_reread, Ldebug=false, printiter=false, saveOD=false)
    @test ac_quick_nopay_reread.parg[igWMTO] ≈ ac_lopay.parg[igWMTO]
    rm(filepath_quick_nopay)

#C: outputs to .csv
    using CSV
    #generate file paths
    filepath_csv = joinpath(TASOPT.__TASOPTroot__, "../test/iotest_def.csv")
    suffix = "_1"
    insertpos = length(filepath_csv) - 3
    filepath_csv2 = filepath_csv[1:insertpos-1] * suffix * filepath_csv[insertpos:end]

    #cleanup in case test was interrupted before
    isfile(filepath_csv) ? rm(filepath_csv) : nothing
    isfile(filepath_csv2) ? rm(filepath_csv2) : nothing
    
    #generate output files, indices are default_output_indices
    output_csv(ac_def, filepath_csv)
    output_csv(ac_def, filepath_csv, 
                includeMissions = true, includeFlightPoints = true)
    output_csv(ac_def, filepath_csv,
                includeMissions = false, includeFlightPoints = true,
                forceMatrices = true)
    output_csv(ac_def, filepath_csv, includeFlightPoints = true)

    #this call generates the second file since indices don't match and fuse_tank excluded
    output_csv(ac_def, filepath_csv, indices = Dict(), struct_excludes = ["fuse_tank"])
    
    #test that it creates the files as expected
    @test isfile(filepath_csv)
    @test isfile(filepath_csv2)
    
    #pull the files
    csv1 = CSV.File(filepath_csv)
    csv2 = CSV.File(filepath_csv2)

    #check row and column counts
    @test size(csv1,1) == 4 #4 rows w default indices
    @test size(csv2,1) == 1 #1 row with addl indices (all)

    @test length(csv1[1]) == 758 # = entries w/ full ac `struct` and in default_output_indices
<<<<<<< HEAD
    @test length(csv2[1]) == 1129 # = entries w/ full ac `struct` and all output_indices
=======
    @test length(csv2[1]) == 1149 # = entries w/ full ac `struct` and all output_indices
>>>>>>> a9efbc44

    #test the nested vectors within par arrays
    #a: row 1 in both csvs matches the design cruise point/mission 
    @test parse(Float64, string(csv1[1].iaalt)) == ac_def.para[iaalt,ipcruise1,1]
    @test parse(Float64, string(csv2[1].iaalt)) == ac_def.para[iaalt,ipcruise1,1]
    
    #b: row 2 has the correct structure (m flight points, n missions)
    #note - for simplicity of imports, evaluate structure by counting brackets
    # since much of the data is parsed as Strings when using CSV.File
    #if more than one mission, one more bracket added
    entry2 = csv1[2].iaalt
    bracket_for_missions = Int( (size(ac_def.parm,2) > 1) ) 
    @test count(ichar->(ichar=='['), entry2) == iptotal + bracket_for_missions
    #c: row 3 has the same structure as b despite 1 mission bc forceMatrices
    entry3 = csv1[3].iaalt
    @test count(ichar->(ichar=='['), entry3) == iptotal + bracket_for_missions
    #d: row 4 only has flight points, thus 1 bracket
    entry4 = csv1[4].iaalt
    @test count(ichar->(ichar=='['), entry4) == 1

    #test that structs are properly saved
    #a: check fuselage detail, wing detail
    @test csv1[1][Symbol("fuselage.layout.cross_section.radius")] == ac_def.fuselage.layout.cross_section.radius
    @test csv2[1][Symbol("wing.inboard.cross_section.thickness_to_chord")] == ac_def.wing.inboard.cross_section.thickness_to_chord

    #b: test exclusion of structs when indicated
    @test !haskey(csv2[1], Symbol("fuse_tank.tank_type")) #excluded

    #cleanup
    rm(filepath_csv)
    rm(filepath_csv2)

end #testset "io"<|MERGE_RESOLUTION|>--- conflicted
+++ resolved
@@ -88,11 +88,7 @@
     @test size(csv2,1) == 1 #1 row with addl indices (all)
 
     @test length(csv1[1]) == 758 # = entries w/ full ac `struct` and in default_output_indices
-<<<<<<< HEAD
-    @test length(csv2[1]) == 1129 # = entries w/ full ac `struct` and all output_indices
-=======
-    @test length(csv2[1]) == 1149 # = entries w/ full ac `struct` and all output_indices
->>>>>>> a9efbc44
+    @test length(csv2[1]) == 1131 # = entries w/ full ac `struct` and all output_indices
 
     #test the nested vectors within par arrays
     #a: row 1 in both csvs matches the design cruise point/mission 
