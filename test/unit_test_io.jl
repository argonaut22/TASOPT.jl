#tests io functionalities
@testset "io" verbose=true begin
#A: readable TOML saves
    #check that the default model is sized identically via MTOW
        #when round-tripped via model save and read
    ac_def = load_default_model()

    filepath_rewrite = joinpath(TASOPT.__TASOPTroot__, "../test/iotest_rewrite.toml")
    save_aircraft_model(ac_def, filepath_rewrite)
    ac_reread = read_aircraft_model(filepath_rewrite)

    size_aircraft!(ac_def, Ldebug=false, printiter=false, saveOD=false)
    size_aircraft!(ac_reread, Ldebug=false, printiter=false, saveOD=false)

    @test ac_def.parg[igWMTO] ≈ ac_reread.parg[igWMTO]
    rm(filepath_rewrite)

    #check via MTOW that changing an important parameter survives the save
    # and changes the solution
    ac_lopay = load_default_model()
    ac_lopay.parm[imWpay] = ac_def.parm[imWperpax, 1] * 30 #thirty pax in N
    filepath_nopay = joinpath(TASOPT.__TASOPTroot__, "../test/iotest_nopay.toml")
    save_aircraft_model(ac_lopay, filepath_nopay)

    ac_lopay_reread = read_aircraft_model(filepath_nopay)
    size_aircraft!(ac_lopay, Ldebug=false, printiter=false, saveOD=false)
    size_aircraft!(ac_lopay_reread, Ldebug=false, printiter=false, saveOD=false)
    
    @test ac_lopay.parg[igWMTO] ≈ ac_lopay_reread.parg[igWMTO]
    @test !(ac_lopay.parg[igWMTO] ≈ ac_def.parg[igWMTO])
    rm(filepath_nopay)

#B: quicksaves and loads
    #test that quicksave/load roundtrip default aircraft sizes identically to default load
    filepath_quick = joinpath(TASOPT.__TASOPTroot__, "../test/iotest_quick.toml")
    quicksave_aircraft(load_default_model(), filepath_quick)
    ac_quick = quickload_aircraft(filepath_quick)
    size_aircraft!(ac_quick, Ldebug=false, printiter=false, saveOD=false)

    @test ac_quick.parg[igWMTO] ≈ ac_def.parg[igWMTO]
    rm(filepath_quick)

    #check via MTOW that changing an important parameter survives the quicksave
    # and changes the solution
    filepath_quick_nopay = joinpath(TASOPT.__TASOPTroot__, "../test/iotest_quick_nopay.toml")
    ac_quick.parm[imWpay] = ac_def.parm[imWperpax, 1] * 30 #thirty pax in N
    quicksave_aircraft(ac_quick, filepath_quick_nopay)

    ac_quick_nopay_reread = quickload_aircraft(filepath_quick_nopay)
    size_aircraft!(ac_quick_nopay_reread, Ldebug=false, printiter=false, saveOD=false)
    @test ac_quick_nopay_reread.parg[igWMTO] ≈ ac_lopay.parg[igWMTO]
    rm(filepath_quick_nopay)

#C: outputs to .csv
    using CSV
    #generate file paths
    filepath_csv = joinpath(TASOPT.__TASOPTroot__, "../test/iotest_def.csv")
    suffix = "_1"
    insertpos = length(filepath_csv) - 3
    filepath_csv2 = filepath_csv[1:insertpos-1] * suffix * filepath_csv[insertpos:end]

    #cleanup in case test was interrupted before
    isfile(filepath_csv) ? rm(filepath_csv) : nothing
    isfile(filepath_csv2) ? rm(filepath_csv2) : nothing
    
    #generate output files, indices are default_output_indices
    output_csv(ac_def, filepath_csv)
    output_csv(ac_def, filepath_csv, 
                includeMissions = true, includeFlightPoints = true)
    output_csv(ac_def, filepath_csv,
                includeMissions = false, includeFlightPoints = true,
                forceMatrices = true)
    output_csv(ac_def, filepath_csv, includeFlightPoints = true)

    #this call generates the second file since indices don't match and fuse_tank excluded
    output_csv(ac_def, filepath_csv, indices = Dict(), struct_excludes = ["fuse_tank"])
    
    #test that it creates the files as expected
    @test isfile(filepath_csv)
    @test isfile(filepath_csv2)
    
    #pull the files
    csv1 = CSV.File(filepath_csv)
    csv2 = CSV.File(filepath_csv2)

    #check row and column counts
    @test size(csv1,1) == 4 #4 rows w default indices
    @test size(csv2,1) == 1 #1 row with addl indices (all)

<<<<<<< HEAD
    @test length(csv1[1]) == 762 # = entries w/ full ac `struct` and in default_output_indices
    @test length(csv2[1]) == 1147 # = entries w/ full ac `struct` and all output_indices
=======
    @test length(csv1[1]) == 758 # = entries w/ full ac `struct` and in default_output_indices
    @test length(csv2[1]) == 1149 # = entries w/ full ac `struct` and all output_indices
>>>>>>> a9efbc44

    #test the nested vectors within par arrays
    #a: row 1 in both csvs matches the design cruise point/mission 
    @test parse(Float64, string(csv1[1].iaalt)) == ac_def.para[iaalt,ipcruise1,1]
    @test parse(Float64, string(csv2[1].iaalt)) == ac_def.para[iaalt,ipcruise1,1]
    
    #b: row 2 has the correct structure (m flight points, n missions)
    #note - for simplicity of imports, evaluate structure by counting brackets
    # since much of the data is parsed as Strings when using CSV.File
    #if more than one mission, one more bracket added
    entry2 = csv1[2].iaalt
    bracket_for_missions = Int( (size(ac_def.parm,2) > 1) ) 
    @test count(ichar->(ichar=='['), entry2) == iptotal + bracket_for_missions
    #c: row 3 has the same structure as b despite 1 mission bc forceMatrices
    entry3 = csv1[3].iaalt
    @test count(ichar->(ichar=='['), entry3) == iptotal + bracket_for_missions
    #d: row 4 only has flight points, thus 1 bracket
    entry4 = csv1[4].iaalt
    @test count(ichar->(ichar=='['), entry4) == 1

    #test that structs are properly saved
    #a: check fuselage detail, wing detail
    @test csv1[1][Symbol("fuselage.layout.cross_section.radius")] == ac_def.fuselage.layout.cross_section.radius
    @test csv2[1][Symbol("wing.inboard.cross_section.thickness_to_chord")] == ac_def.wing.inboard.cross_section.thickness_to_chord

    #b: test exclusion of structs when indicated
    @test !haskey(csv2[1], Symbol("fuse_tank.tank_type")) #excluded

    #cleanup
    rm(filepath_csv)
    rm(filepath_csv2)

end #testset "io"<|MERGE_RESOLUTION|>--- conflicted
+++ resolved
@@ -87,13 +87,8 @@
     @test size(csv1,1) == 4 #4 rows w default indices
     @test size(csv2,1) == 1 #1 row with addl indices (all)
 
-<<<<<<< HEAD
     @test length(csv1[1]) == 762 # = entries w/ full ac `struct` and in default_output_indices
-    @test length(csv2[1]) == 1147 # = entries w/ full ac `struct` and all output_indices
-=======
-    @test length(csv1[1]) == 758 # = entries w/ full ac `struct` and in default_output_indices
     @test length(csv2[1]) == 1149 # = entries w/ full ac `struct` and all output_indices
->>>>>>> a9efbc44
 
     #test the nested vectors within par arrays
     #a: row 1 in both csvs matches the design cruise point/mission 
