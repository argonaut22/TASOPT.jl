--- conflicted
+++ resolved
@@ -40,15 +40,6 @@
             fuselage.bendingmaterial_h.weight.W, fuselage.bendingmaterial_v.weight.W,
             fuselage.weight,fuselage.moment,
             cabVol]
-<<<<<<< HEAD
-  fort_out = [0.0010592914302080562, 0.0012235633080289908, 0.0, 
-              0.0009061565981319232, 31.85596336970722, 31.098559122927245, 
-              2.361319618160982e9, 2.4686136573868637e10, 2.3173490053921146e9, 
-              2.4686136573868637e10, 1.570840175144195e9, 1.8144415656291723e9, 
-              20947.348347295865, 5667.632920626953, 11269.980000000001, 
-              5018.7283576257105, 13415.7630120004, 14314.44885191115, 
-              7381.15959985673, 198042.54737081684, 3.620266695235501e6, 414.54271063740043]
-=======
 
   ## Old FORTRAN outputs just temporarily retained. Better representation of 
   # material properties and sizing consideration (τ instead of σ and proper G vals) means 
@@ -75,7 +66,6 @@
     414.54271063740043]
     
 @test all(isapprox.(out, test_out))
->>>>>>> 83810103
 
 # end Fuselage weight
 
