# Define a function to check if each value in two structs is equal
function check_struct_equivalence(s1, s2)
    fields_s1 = fieldnames(typeof(s1))
    fields_s2 = fieldnames(typeof(s2))
    
    # Check if both structs have the same fields
    if fields_s1 != fields_s2
        return false
    end
    
    # Check if each field has the same value in both structs
    for field in fields_s1
        val1 = getproperty(s1, field)
        val2 = getproperty(s2, field)
        if typeof(val1) == typeof(val2)
            if typeof(val1) != Float64
                if !check_struct_equivalence(val1, val2)
                    return false
                end
            else
                @test val1 ≈ val2 
            end
        else
            return false
        end
    end
    
    return true
end

@testset "Default sizing" verbose=true begin
    ac = load_default_model()
    
    include(joinpath(TASOPT.__TASOPTroot__, "./misc/index.inc"))

    @test ac.fuselage.layout.radius == 1.9558
    
    include(joinpath(TASOPT.__TASOPTroot__, "../test/default_sized.jl"))
    # Fuselage
    include(joinpath(TASOPT.__TASOPTroot__, "../test/default_fuselage.jl"))

    size_aircraft!(ac; printiter=false);

    @testset "Fuselage" begin
        @test  check_struct_equivalence(ac_test.fuselage, ac.fuselage)
    end

    @testset "Geometry" begin
        for i in eachindex(parg)
            @test parg[i] ≈ ac.parg[i] 
        end
    end

    @testset "Aero" begin
        for i in eachindex(para)
            @test para[i] ≈ ac.para[i] 
        end
    end

    @testset "Propulsion" begin
        for i in eachindex(pare)
            @test pare[i] ≈ ac.pare[i] rtol=1e-6
        end
    end
    
    @test ac.parm[imPFEI] ≈  0.9186795447828657
end

@testset "Wide sizing" verbose=true begin
    ac = read_aircraft_model(joinpath(TASOPT.__TASOPTroot__, "../example/example_widebody.toml"))
    
    include(joinpath(TASOPT.__TASOPTroot__, "./misc/index.inc"))

    @test ac.fuselage.layout.radius ≈ 3.0988
    
    include(joinpath(TASOPT.__TASOPTroot__, "../test/wide_sized.jl"))

    size_aircraft!(ac; printiter=false);

    @testset "Fuselage" begin
        @test  check_struct_equivalence(fuse, ac.fuselage)
    end

    @testset "Geometry" begin
        for i in eachindex(parg)
            @test parg[i] ≈ ac.parg[i]
        end
    end

    @testset "Aero" begin
        for i in eachindex(para)
            @test para[i] ≈ ac.para[i] 
        end
    end

    @testset "Propulsion" begin
        for i in eachindex(pare)
            @test pare[i] ≈ ac.pare[i] rtol=1e-6
        end
    end
    
    @test ac.parm[imPFEI] ≈ 1.1500431956693837

end

@testset "Regional sizing" verbose=true begin
    ac = read_aircraft_model(joinpath(TASOPT.__TASOPTroot__, "../example/example_regional.toml"))
    
    include(joinpath(TASOPT.__TASOPTroot__, "./misc/index.inc"))

    @test ac.fuselage.layout.radius ≈ 1.5113
    
    include(joinpath(TASOPT.__TASOPTroot__, "../test/regional_sized.jl"))

    size_aircraft!(ac; printiter=false);

    @testset "Fuselage" begin
        @test  check_struct_equivalence(fuse, ac.fuselage)
    end
    
    @testset "Geometry" begin
        for i in eachindex(parg)
            @test parg[i] ≈ ac.parg[i]
        end
    end

    @testset "Aero" begin
        for i in eachindex(para)
            @test para[i] ≈ ac.para[i]
        end
    end

    @testset "Propulsion" begin
        for i in eachindex(pare)
            @test pare[i] ≈ ac.pare[i] rtol=1e-6
        end
    end
    
    @test ac.parm[imPFEI] ≈ 0.8131853553294737

end

@testset "Hydrogen sizing" verbose=true begin
    ac = read_aircraft_model(joinpath(TASOPT.__TASOPTroot__, "../example/cryo_input.toml"))
    
    include(joinpath(TASOPT.__TASOPTroot__, "./misc/index.inc"))

    @test ac.fuselage.layout.radius ≈ 2.54
    
    include(joinpath(TASOPT.__TASOPTroot__, "../test/hydrogen_sized.jl"))

    size_aircraft!(ac, iter=50; printiter=false);

    @testset "Fuselage" begin
        @test  check_struct_equivalence(fuse, ac.fuselage)
    end

    @testset "Geometry" begin
        for i in eachindex(parg)
            @test parg[i] ≈ ac.parg[i]
        end
    end

    @testset "Aero" begin
        for i in eachindex(para)
            @test para[i] ≈ ac.para[i]
        end
    end

    @testset "Propulsion" begin
        for i in eachindex(pare)
            @test pare[i] ≈ ac.pare[i] rtol=1e-6
        end
    end
    
<<<<<<< HEAD
    @test ac.parm[imPFEI] ≈ 0.9786974657791612
=======
    @test ac.parm[imPFEI] ≈ 0.9805703474546061
>>>>>>> 15f81d5d

end<|MERGE_RESOLUTION|>--- conflicted
+++ resolved
@@ -173,10 +173,6 @@
         end
     end
     
-<<<<<<< HEAD
-    @test ac.parm[imPFEI] ≈ 0.9786974657791612
-=======
     @test ac.parm[imPFEI] ≈ 0.9805703474546061
->>>>>>> 15f81d5d
 
 end