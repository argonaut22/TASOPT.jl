--- conflicted
+++ resolved
@@ -86,8 +86,6 @@
             @test pare[i] ≈ ac.pare[i] 
         end
     end
-
-    test_ac_off_design(ac, 1.0108638919129378, 142407.55674154367, 753938.6094352446)
     
     @test ac.parm[imPFEI] ≈  0.917673976786092 rtol=1e-4
 end
@@ -128,10 +126,6 @@
 
     size_aircraft!(ac, iter=50; printiter=false);
     
-<<<<<<< HEAD
-    @test ac.parm[imPFEI] ≈ 0.9805702555616473
-=======
     @test ac.parm[imPFEI] ≈ 0.9798772952515598 rtol=1e-4
->>>>>>> e6a9dde1
 
 end